// generate-snippets.js

const { execSync } = require('child_process');
const fs = require('fs');
const path = require('path');

const prepareOutputFolder = (folder) => {
  const resolvedOutputPath = path.resolve(folder);

<<<<<<< HEAD
  // Remove existing folder if it exists and if it's not the current working directory
  if (
    fs.existsSync(resolvedOutputPath) &&
    resolvedOutputPath !== process.cwd()
  ) {
    console.log(`🧹 Removing existing folder: ${resolvedOutputPath}`);
    fs.rmSync(resolvedOutputPath, { recursive: true, force: true });
  }

  // Recreate the output folder
  fs.mkdirSync(resolvedOutputPath, { recursive: true });
};

// Find project root (where package.json is)
const findProjectRoot = () => {
  let currentDir = __dirname;
  while (currentDir !== "/") {
    if (fs.existsSync(path.join(currentDir, "package.json"))) {
      return currentDir;
    }
    currentDir = path.dirname(currentDir);
  }
  throw new Error("Could not find project root directory");
};

const projectRoot = findProjectRoot();
process.chdir(projectRoot); // Ensure we're in project root

// Default arguments
const defaultArgs = {
  input: path.join(projectRoot, "teams.ts"),
  "--output": [path.join(projectRoot, "book/generated-snippets/ts")],
  "--ignore": ["packages/graph/**", "!**/*.ts"],
};

// Parse extra args
const extraArgs = process.argv.slice(2);
const extraArgsMap = {};
for (let i = 0; i < extraArgs.length; i++) {
  const arg = extraArgs[i];
  if (arg.startsWith("--")) {
    // If next item doesn't start with --, treat it as value
    const values = [];
    while (i + 1 < extraArgs.length && !extraArgs[i + 1].startsWith("--")) {
      values.push(extraArgs[++i]);
    }
    extraArgsMap[arg] = values;
  } else {
    // Accept only 1 non-flag argument (input)
    extraArgsMap.input = path.resolve(projectRoot, arg);
  }
=======
if (!outputFolder) {
  console.error('❌ Please provide an output folder path as the first argument.');
  process.exit(1);
>>>>>>> b8dcb53c
}

// Merge args, allowing extra args to override defaults
const finalArgs = { ...defaultArgs, ...extraArgsMap };

// Prepare output directory
prepareOutputFolder(finalArgs["--output"][0]);

if (finalArgs["--dry-run"]) {
  isDryRun = true;
  delete finalArgs["--dry-run"];
}

// Convert to array of args
const allArgs = ["snip", finalArgs.input];
delete finalArgs.input; // Remove input from finalArgs
for (const [key, values] of Object.entries(finalArgs)) {
  if (typeof values === "string") {
    allArgs.push(key, values);
  } else {
    allArgs.push(...values.flatMap((value) => [key, value]));
  }
}

try {
<<<<<<< HEAD
  console.log("✂️  Generating snippets...");
  console.log(`Running: bluehawk ${allArgs.join(" ")}`);
  execSync(`bluehawk ${allArgs.join(" ")}`, { stdio: "inherit", shell: true });
  console.log("✅ Snippets generated.");
=======
  console.log('✂️  Generating snippets...');
  execSync(
    `bluehawk snip --output "${resolvedOutputPath}" teams.ts --ignore packages/graph/** --ignore "!**/*.ts"`,
    { stdio: 'inherit', shell: true }
  );
  console.log('✅ Snippets generated.');
>>>>>>> b8dcb53c
  process.exit(0);
} catch (err) {
  console.error('❌ Failed to generate snippets.');
  process.exit(1);
}<|MERGE_RESOLUTION|>--- conflicted
+++ resolved
@@ -4,15 +4,26 @@
 const fs = require('fs');
 const path = require('path');
 
+const args = process.argv.slice(2);
+// Check if there are any script args
+const possibleScriptArgs = ['--clear-existing-snips'];
+const clearExistingSnips = extraArgs.includes('--clear-existing-snips');
+
+// Remove any script-related args from the command line arguments
+const extraArgs = args.filter((arg) => !possibleScriptArgs.includes(arg));
+
 const prepareOutputFolder = (folder) => {
   const resolvedOutputPath = path.resolve(folder);
+  if (!clearExistingSnips) {
+    // Just create it if it doesn't exist
+    if (!fs.existsSync(resolvedOutputPath)) {
+      fs.mkdirSync(resolvedOutputPath, { recursive: true });
+      return;
+    }
+  }
 
-<<<<<<< HEAD
   // Remove existing folder if it exists and if it's not the current working directory
-  if (
-    fs.existsSync(resolvedOutputPath) &&
-    resolvedOutputPath !== process.cwd()
-  ) {
+  if (fs.existsSync(resolvedOutputPath) && resolvedOutputPath !== process.cwd()) {
     console.log(`🧹 Removing existing folder: ${resolvedOutputPath}`);
     fs.rmSync(resolvedOutputPath, { recursive: true, force: true });
   }
@@ -24,13 +35,13 @@
 // Find project root (where package.json is)
 const findProjectRoot = () => {
   let currentDir = __dirname;
-  while (currentDir !== "/") {
-    if (fs.existsSync(path.join(currentDir, "package.json"))) {
+  while (currentDir !== '/') {
+    if (fs.existsSync(path.join(currentDir, 'package.json'))) {
       return currentDir;
     }
     currentDir = path.dirname(currentDir);
   }
-  throw new Error("Could not find project root directory");
+  throw new Error('Could not find project root directory');
 };
 
 const projectRoot = findProjectRoot();
@@ -38,20 +49,19 @@
 
 // Default arguments
 const defaultArgs = {
-  input: path.join(projectRoot, "teams.ts"),
-  "--output": [path.join(projectRoot, "book/generated-snippets/ts")],
-  "--ignore": ["packages/graph/**", "!**/*.ts"],
+  input: path.join(projectRoot, 'teams.ts'),
+  '--output': [path.join(projectRoot, 'book/generated-snippets/ts')],
+  '--ignore': ['packages/graph/**', '!**/*.ts'],
 };
 
 // Parse extra args
-const extraArgs = process.argv.slice(2);
 const extraArgsMap = {};
 for (let i = 0; i < extraArgs.length; i++) {
   const arg = extraArgs[i];
-  if (arg.startsWith("--")) {
+  if (arg.startsWith('--')) {
     // If next item doesn't start with --, treat it as value
     const values = [];
-    while (i + 1 < extraArgs.length && !extraArgs[i + 1].startsWith("--")) {
+    while (i + 1 < extraArgs.length && !extraArgs[i + 1].startsWith('--')) {
       values.push(extraArgs[++i]);
     }
     extraArgsMap[arg] = values;
@@ -59,29 +69,19 @@
     // Accept only 1 non-flag argument (input)
     extraArgsMap.input = path.resolve(projectRoot, arg);
   }
-=======
-if (!outputFolder) {
-  console.error('❌ Please provide an output folder path as the first argument.');
-  process.exit(1);
->>>>>>> b8dcb53c
 }
 
 // Merge args, allowing extra args to override defaults
 const finalArgs = { ...defaultArgs, ...extraArgsMap };
 
 // Prepare output directory
-prepareOutputFolder(finalArgs["--output"][0]);
-
-if (finalArgs["--dry-run"]) {
-  isDryRun = true;
-  delete finalArgs["--dry-run"];
-}
+prepareOutputFolder(finalArgs['--output'][0]);
 
 // Convert to array of args
-const allArgs = ["snip", finalArgs.input];
+const allArgs = ['snip', finalArgs.input];
 delete finalArgs.input; // Remove input from finalArgs
 for (const [key, values] of Object.entries(finalArgs)) {
-  if (typeof values === "string") {
+  if (typeof values === 'string') {
     allArgs.push(key, values);
   } else {
     allArgs.push(...values.flatMap((value) => [key, value]));
@@ -89,19 +89,10 @@
 }
 
 try {
-<<<<<<< HEAD
-  console.log("✂️  Generating snippets...");
-  console.log(`Running: bluehawk ${allArgs.join(" ")}`);
-  execSync(`bluehawk ${allArgs.join(" ")}`, { stdio: "inherit", shell: true });
-  console.log("✅ Snippets generated.");
-=======
   console.log('✂️  Generating snippets...');
-  execSync(
-    `bluehawk snip --output "${resolvedOutputPath}" teams.ts --ignore packages/graph/** --ignore "!**/*.ts"`,
-    { stdio: 'inherit', shell: true }
-  );
+  console.log(`Running: bluehawk ${allArgs.join(' ')}`);
+  execSync(`bluehawk ${allArgs.join(' ')}`, { stdio: 'inherit', shell: true });
   console.log('✅ Snippets generated.');
->>>>>>> b8dcb53c
   process.exit(0);
 } catch (err) {
   console.error('❌ Failed to generate snippets.');
