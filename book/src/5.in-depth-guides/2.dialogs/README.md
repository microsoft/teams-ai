# Dialogs

<<<<<<< HEAD
Dialogs are a helpful paradigm in Teams which can help improve interactions between your agent and users. When dialogs are **invoked**, they pop open a window for a user in the Teams client. The content of the dialog can be supplied by the agent application.

## Key benefits

1. Dialogs pop open for a user in the Teams client. This means in group-settings, the activity that the user performs in the dialog is not visible to other users in the channel. This can keep conversations clutter-free.
=======
Dialogs are a helpful paradigm in Teams which improve interactions between your agent and users. When dialogs are **invoked**, they pop open a window for a user in the Teams client. The content of the dialog can be supplied by the agent application.

## Key benefits

1. Dialogs pop open for a user in the Teams client. This means in group-settings, dialog actions are not visible to other users in the channel, reducing clutter.
>>>>>>> 9322cfbf

2. Interactions like filling out complex forms, or multi-step forms where each step depends on the previous step are excellent use cases for dialogs.

3. The content for the dialog can be hard-coded in, or fetched at runtime. This makes them extremely flexible and powerful.

## Resources

- [Task Modules](https://learn.microsoft.com/en-us/microsoftteams/platform/task-modules-and-cards/task-modules/what-are-task-modules)
- [Invoking Task Modules](https://learn.microsoft.com/en-us/microsoftteams/platform/task-modules-and-cards/task-modules/invoking-task-modules)<|MERGE_RESOLUTION|>--- conflicted
+++ resolved
@@ -1,18 +1,10 @@
 # Dialogs
 
-<<<<<<< HEAD
-Dialogs are a helpful paradigm in Teams which can help improve interactions between your agent and users. When dialogs are **invoked**, they pop open a window for a user in the Teams client. The content of the dialog can be supplied by the agent application.
-
-## Key benefits
-
-1. Dialogs pop open for a user in the Teams client. This means in group-settings, the activity that the user performs in the dialog is not visible to other users in the channel. This can keep conversations clutter-free.
-=======
 Dialogs are a helpful paradigm in Teams which improve interactions between your agent and users. When dialogs are **invoked**, they pop open a window for a user in the Teams client. The content of the dialog can be supplied by the agent application.
 
 ## Key benefits
 
 1. Dialogs pop open for a user in the Teams client. This means in group-settings, dialog actions are not visible to other users in the channel, reducing clutter.
->>>>>>> 9322cfbf
 
 2. Interactions like filling out complex forms, or multi-step forms where each step depends on the previous step are excellent use cases for dialogs.
 
