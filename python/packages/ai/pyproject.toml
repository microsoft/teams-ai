[tool.poetry]
name = "teams-ai"
version = "0.0.0"
description = "SDK focused on building AI based applications for Microsoft Teams."
authors = ["Microsoft <teams@microsoft.com>"]
readme = "README.md"
packages = [
    { include = "teams" },
    { include = "tests" }
]

[tool.poetry.dependencies]
python = ">=3.8,<4.0"
botbuilder-core = "^4.14.8"
tiktoken = "^0.4.0"
aiohttp = "^3.8.5"
jsonschema = "^4.21.1"
types-pyyaml = "^6.0.12.12"
pyyaml = "^6.0.1"

[tool.poetry.group.dev.dependencies]
pytest = "^7.4.0"
pylint = "^2.17.4"
pytest-cov = "^4.1.0"
pytest-asyncio = "^0.21.1"
black = "^23.7.0"
isort = "^5.12.0"
mypy = "^1.5.0"
<<<<<<< HEAD
httpx = "^0.26.0"
openai = "^1.11.1"
=======
dataclasses-json = "^0.6.4"
>>>>>>> d4d3349d

[tool.poetry.scripts]
lint = "scripts:lint"
fmt = "scripts:fmt"
test = "scripts:test"
clean = "scripts:clean"
ci = "scripts:ci"

[build-system]
requires = ["poetry-core"]
build-backend = "poetry.core.masonry.api"

[tool.black]
line-length = 100
target-version = ['py38']

[tool.isort]
profile = "black"

[tool.pytest.ini_options]
addopts = "-rx --cov-report html:coverage --cov=teams"
log_cli = true
log_cli_level = "INFO"

[tool.mypy]
python_version = "3.8"
ignore_missing_imports = true
show_error_codes = true
no_implicit_optional = true
warn_unused_ignores = true

[[tool.mypy.overrides]]
module = "tests.*"
disable_error_code = ["var-annotated", "method-assign"]<|MERGE_RESOLUTION|>--- conflicted
+++ resolved
@@ -26,12 +26,9 @@
 black = "^23.7.0"
 isort = "^5.12.0"
 mypy = "^1.5.0"
-<<<<<<< HEAD
 httpx = "^0.26.0"
 openai = "^1.11.1"
-=======
 dataclasses-json = "^0.6.4"
->>>>>>> d4d3349d
 
 [tool.poetry.scripts]
 lint = "scripts:lint"
