[tool.poetry]
name = "teams-ai"
version = "0.0.0"
description = "SDK focused on building AI based applications for Microsoft Teams."
authors = ["Microsoft <teams@microsoft.com>"]
readme = "README.md"
packages = [
    { include = "teams" },
    { include = "tests" }
]

[tool.poetry.dependencies]
python = ">=3.8,<4.0"
botbuilder-core = "^4.14.4"
semantic-kernel = "^0.3.7.dev0"
<<<<<<< HEAD
tiktoken = "^0.4.0"
=======
aiohttp = "^3.8.5"
>>>>>>> c6c75744

[tool.poetry.group.dev.dependencies]
pytest = "^7.4.0"
pylint = "^2.17.4"
pytest-cov = "^4.1.0"
pytest-asyncio = "^0.21.1"
black = "^23.7.0"
isort = "^5.12.0"
mypy = "^1.5.0"

[tool.poetry.scripts]
lint = "scripts:lint"
fmt = "scripts:fmt"
test = "scripts:test"
clean = "scripts:clean"
ci = "scripts:ci"

[build-system]
requires = ["poetry-core"]
build-backend = "poetry.core.masonry.api"

[tool.black]
line-length = 100
target-version = ['py38']

[tool.isort]
profile = "black"

[tool.pytest.ini_options]
addopts = "--cov-report html:coverage --cov=teams"
log_cli = true
log_cli_level = "INFO"

[tool.mypy]
python_version = "3.8"
ignore_missing_imports = true
show_error_codes = true
no_implicit_optional = true
warn_unused_ignores = true
<|MERGE_RESOLUTION|>--- conflicted
+++ resolved
@@ -13,11 +13,8 @@
 python = ">=3.8,<4.0"
 botbuilder-core = "^4.14.4"
 semantic-kernel = "^0.3.7.dev0"
-<<<<<<< HEAD
 tiktoken = "^0.4.0"
-=======
 aiohttp = "^3.8.5"
->>>>>>> c6c75744
 
 [tool.poetry.group.dev.dependencies]
 pytest = "^7.4.0"
