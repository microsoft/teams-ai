"""
Copyright (c) Microsoft Corporation. All rights reserved.
Licensed under the MIT License.
"""

from __future__ import annotations

import re
from typing import Awaitable, Callable, List, Optional, Pattern, Tuple, Union

from aiohttp.web import Request, Response
from botbuilder.core import Bot, TurnContext
from botbuilder.integration.aiohttp import CloudAdapter
<<<<<<< HEAD
from botbuilder.schema import ActivityTypes
=======
from botbuilder.schema import Activity, ActivityTypes
from botbuilder.schema.teams import (
    FileConsentCardResponse,
    O365ConnectorCardActionQuery,
)

from teams.adaptive_cards.adaptive_cards import AdaptiveCards
from teams.ai import AI, TurnState
from teams.meetings import Meetings
from teams.task_modules import TaskModules
>>>>>>> 6d995824

from .activity_type import (
    ActivityType,
    ConversationUpdateType,
    MessageReactionType,
    MessageUpdateType,
)
from .adaptive_cards.adaptive_cards import AdaptiveCards
from .ai import AI
from .app_error import ApplicationError
from .app_options import ApplicationOptions
from .message_extensions.message_extensions import MessageExtensions
from .route import Route, RouteHandler
from .state import TurnState
from .task_modules import TaskModules
from .typing import Typing


<<<<<<< HEAD
class Application(Bot):
=======

# pylint: disable=too-many-instance-attributes
class Application(Bot, Generic[StateT]):
>>>>>>> 6d995824
    """
    Application class for routing and processing incoming requests.

    The Application object replaces the traditional ActivityHandler that
    a bot would use. It supports a simpler fluent style of authoring bots
    versus the inheritance based approach used by the ActivityHandler class.

    Additionally, it has built-in support for calling into the SDK's AI system
    and can be used to create bots that leverage Large Language Models (LLM)
    and other AI capabilities.
    """

    typing: Typing

    _ai: Optional[AI]
    _adaptive_card: AdaptiveCards
    _options: ApplicationOptions
    _adapter: Optional[CloudAdapter] = None
    _before_turn: List[RouteHandler] = []
    _after_turn: List[RouteHandler] = []
    _routes: List[Route] = []
    _error: Optional[Callable[[TurnContext, Exception], Awaitable[None]]] = None
<<<<<<< HEAD
    _turn_state_factory: Optional[Callable[[], Awaitable[TurnState]]] = None
    _message_extensions: MessageExtensions
    _task_modules: TaskModules
=======
    _turn_state_factory: Optional[Callable[[Activity], Awaitable[StateT]]] = None
    _message_extensions: MessageExtensions[StateT]
    _task_modules: TaskModules[StateT]
    _meetings: Meetings[StateT]
>>>>>>> 6d995824

    def __init__(self, options: ApplicationOptions = ApplicationOptions()) -> None:
        """
        Creates a new Application instance.
        """
        self.typing = Typing()
        self._ai = AI(options.ai, logger=options.logger) if options.ai else None
        self._options = options
        self._routes = []
        self._message_extensions = MessageExtensions(self._routes)
        self._adaptive_card = AdaptiveCards(
            self._routes, options.adaptive_cards.action_submit_filer
        )
<<<<<<< HEAD
        self._task_modules = TaskModules(self._routes, options.task_modules.task_data_filter)
=======
        self._task_modules = TaskModules[StateT](
            self._routes, options.task_modules.task_data_filter
        )
        self._meetings = Meetings[StateT](self._routes)
>>>>>>> 6d995824

        if options.long_running_messages and (not options.auth or not options.bot_app_id):
            raise ApplicationError(
                """
                The `ApplicationOptions.long_running_messages` property is unavailable because 
                no adapter or `bot_app_id` was configured.
                """
            )

        if options.auth:
            self._adapter = CloudAdapter(options.auth)

    @property
    def ai(self) -> AI:
        """
        This property is only available if the Application was configured with 'ai' options.
        An exception will be thrown if you attempt to access it otherwise.
        """

        if not self._ai:
            raise ApplicationError(
                """
                The `Application.ai` property is unavailable because no AI options were configured.
                """
            )

        return self._ai

    @property
    def options(self) -> ApplicationOptions:
        """
        The application's configured options.
        """
        return self._options

    @property
    def message_extensions(self) -> MessageExtensions:
        """
        Message Extensions
        """
        return self._message_extensions

    @property
    def adaptive_cards(self) -> AdaptiveCards:
        """
        Access the application's adaptive cards functionalities.
        """
        return self._adaptive_card

    @property
    def task_modules(self) -> TaskModules:
        """
        Access the application's task modules functionalities.
        """
        return self._task_modules

<<<<<<< HEAD
    def activity(self, type: ActivityType) -> Callable[[RouteHandler], RouteHandler]:
=======
    @property
    def meetings(self) -> Meetings[StateT]:
        """
        Access the application's meetings functionalities.
        """
        return self._meetings

    def activity(
        self, type: ActivityType
    ) -> Callable[[RouteHandler[StateT]], RouteHandler[StateT]]:
>>>>>>> 6d995824
        """
        Registers a new activity event listener. This method can be used as either
        a decorator or a method.

        ```python
        # Use this method as a decorator
        @app.activity("event")
        async def on_event(context: TurnContext, state: TurnState):
            print("hello world!")
            return True

        # Pass a function to this method
        app.action("event")(on_event)
        ```

        #### Args:
        - `type`: The type of the activity
        """

        def __selector__(context: TurnContext):
            return type == str(context.activity.type)

        def __call__(func: RouteHandler) -> RouteHandler:
            self._routes.append(Route(__selector__, func))
            return func

        return __call__

    def message(self, select: Union[str, Pattern[str]]) -> Callable[[RouteHandler], RouteHandler]:
        """
        Registers a new message activity event listener. This method can be used as either
        a decorator or a method.

        ```python
        # Use this method as a decorator
        @app.message("hi")
        async def on_hi_message(context: TurnContext, state: TurnState):
            print("hello!")
            return True

        # Pass a function to this method
        app.message("hi")(on_hi_message)
        ```

        #### Args:
        - `select`: a string or regex pattern
        """

        def __selector__(context: TurnContext):
            if context.activity.type != ActivityTypes.message:
                return False

            if isinstance(select, Pattern):
                text = context.activity.text if context.activity.text else ""
                hits = re.match(select, text)
                return hits is not None

            i = context.activity.text.find(select)
            return i > -1

        def __call__(func: RouteHandler) -> RouteHandler:
            self._routes.append(Route(__selector__, func))
            return func

        return __call__

    def conversation_update(
        self, type: ConversationUpdateType
    ) -> Callable[[RouteHandler], RouteHandler]:
        """
        Registers a new message activity event listener. This method can be used as either
        a decorator or a method.

        ```python
        # Use this method as a decorator
        @app.conversation_update("channelCreated")
        async def on_channel_created(context: TurnContext, state: TurnState):
            print("a new channel was created!")
            return True

        # Pass a function to this method
        app.conversation_update("channelCreated")(on_channel_created)
        ```

        #### Args:
        - `type`: a string or regex pattern
        """

        def __selector__(context: TurnContext):
            if context.activity.type != ActivityTypes.conversation_update:
                return False

            if type == "membersAdded":
                if isinstance(context.activity.members_added, List):
                    return len(context.activity.members_added) > 0
                return False

            if type == "membersRemoved":
                if isinstance(context.activity.members_removed, List):
                    return len(context.activity.members_removed) > 0
                return False

            if isinstance(context.activity.channel_data, object):
                data = vars(context.activity.channel_data)
                return data["event_type"] == type

            return False

        def __call__(func: RouteHandler) -> RouteHandler:
            self._routes.append(Route(__selector__, func))
            return func

        return __call__

    def message_reaction(self, type: MessageReactionType) -> Callable[[RouteHandler], RouteHandler]:
        """
        Registers a new message activity event listener. This method can be used as either
        a decorator or a method.

        ```python
        # Use this method as a decorator
        @app.message_reaction("reactionsAdded")
        async def on_reactions_added(context: TurnContext, state: TurnState):
            print("reactions was added!")
            return True

        # Pass a function to this method
        app.message_reaction("reactionsAdded")(on_reactions_added)
        ```

        #### Args:
        - `type`: a string or regex pattern
        """

        def __selector__(context: TurnContext):
            if context.activity.type != ActivityTypes.message_reaction:
                return False

            if type == "reactionsAdded":
                if isinstance(context.activity.reactions_added, List):
                    return len(context.activity.reactions_added) > 0
                return False

            if type == "reactionsRemoved":
                if isinstance(context.activity.reactions_removed, List):
                    return len(context.activity.reactions_removed) > 0
                return False

            return False

        def __call__(func: RouteHandler) -> RouteHandler:
            self._routes.append(Route(__selector__, func))
            return func

        return __call__

    def message_update(self, type: MessageUpdateType) -> Callable[[RouteHandler], RouteHandler]:
        """
        Registers a new message activity event listener. This method can be used as either
        a decorator or a method.

        ```python
        # Use this method as a decorator
        @app.message_update("editMessage")
        async def on_edit_message(context: TurnContext, state: TurnState):
            print("message was edited!")
            return True

        # Pass a function to this method
        app.message_update("editMessage")(on_edit_message)
        ```

        #### Args:
        - `type`: a string or regex pattern
        """

        def __selector__(context: TurnContext):
            if type == "editMessage":
                if context.activity.type == ActivityTypes.message_update and isinstance(
                    context.activity.channel_data, dict
                ):
                    data = context.activity.channel_data
                    return data["event_type"] == type
                return False

            if type == "softDeleteMessage":
                if context.activity.type == ActivityTypes.message_delete and isinstance(
                    context.activity.channel_data, dict
                ):
                    data = context.activity.channel_data
                    return data["event_type"] == type
                return False

            if type == "undeleteMessage":
                if context.activity.type == ActivityTypes.message_update and isinstance(
                    context.activity.channel_data, dict
                ):
                    data = context.activity.channel_data
                    return data["event_type"] == type
                return False
            return False

        def __call__(func: RouteHandler) -> RouteHandler:
            self._routes.append(Route(__selector__, func))
            return func

        return __call__

<<<<<<< HEAD
    def before_turn(self, func: RouteHandler) -> RouteHandler:
=======
    def file_consent_accept(
        self,
    ) -> Callable[
        [Callable[[TurnContext, StateT, FileConsentCardResponse], Awaitable[None]]],
        Callable[[TurnContext, StateT, FileConsentCardResponse], Awaitable[None]],
    ]:
        """
        Registers a handler for when a file consent card is accepted by the user.
         ```python
        # Use this method as a decorator
        @app.file_consent_accept()
        async def on_file_consent_accept(
            context: TurnContext, state: TurnState, file_consent_response: FileConsentCardResponse
        ):
            print(file_consent_response)
        # Pass a function to this method
        app.file_consent_accept()(on_file_consent_accept)
        ```
        """

        def __selector__(context: TurnContext) -> bool:
            return (
                context.activity.type == ActivityTypes.invoke
                and context.activity.name == "fileConsent/invoke"
                and isinstance(context.activity.value, dict)
                and context.activity.value.get("action") == "accept"
            )

        def __call__(
            func: Callable[[TurnContext, StateT, FileConsentCardResponse], Awaitable[None]]
        ) -> Callable[[TurnContext, StateT, FileConsentCardResponse], Awaitable[None]]:
            async def __handler__(context: TurnContext, state: StateT):
                if not context.activity.value:
                    return False
                await func(context, state, context.activity.value)
                return True

            self._routes.append(Route[StateT](__selector__, __handler__, True))
            return func

        return __call__

    def file_consent_decline(
        self,
    ) -> Callable[
        [Callable[[TurnContext, StateT, FileConsentCardResponse], Awaitable[None]]],
        Callable[[TurnContext, StateT, FileConsentCardResponse], Awaitable[None]],
    ]:
        """
        Registers a handler for when a file consent card is declined by the user.
         ```python
        # Use this method as a decorator
        @app.file_consent_decline()
        async def on_file_consent_decline(
            context: TurnContext, state: TurnState, file_consent_response: FileConsentCardResponse
        ):
            print(file_consent_response)
        # Pass a function to this method
        app.file_consent_decline()(on_file_consent_decline)
        ```
        """

        def __selector__(context: TurnContext) -> bool:
            return (
                context.activity.type == ActivityTypes.invoke
                and context.activity.name == "fileConsent/invoke"
                and isinstance(context.activity.value, dict)
                and context.activity.value.get("action") == "decline"
            )

        def __call__(
            func: Callable[[TurnContext, StateT, FileConsentCardResponse], Awaitable[None]]
        ) -> Callable[[TurnContext, StateT, FileConsentCardResponse], Awaitable[None]]:
            async def __handler__(context: TurnContext, state: StateT):
                if not context.activity.value:
                    return False
                await func(context, state, context.activity.value)
                return True

            self._routes.append(Route[StateT](__selector__, __handler__, True))
            return func

        return __call__

    def o365_connector_card_action(
        self,
    ) -> Callable[
        [Callable[[TurnContext, StateT, O365ConnectorCardActionQuery], Awaitable[None]]],
        Callable[[TurnContext, StateT, O365ConnectorCardActionQuery], Awaitable[None]],
    ]:
        """
        Registers a handler for when a O365 connector card action is received from the user.
         ```python
        # Use this method as a decorator
        @app.o365_connector_card_action()
        async def on_o365_connector_card_action(
            context: TurnContext, state: TurnState, query: O365ConnectorCardActionQuery
        ):
            print(query)
        # Pass a function to this method
        app.o365_connector_card_action()(on_o365_connector_card_action)
        ```
        """

        def __selector__(context: TurnContext) -> bool:
            return (
                context.activity.type == ActivityTypes.invoke
                and context.activity.name == "actionableMessage/executeAction"
            )

        def __call__(
            func: Callable[[TurnContext, StateT, O365ConnectorCardActionQuery], Awaitable[None]]
        ) -> Callable[[TurnContext, StateT, O365ConnectorCardActionQuery], Awaitable[None]]:
            async def __handler__(context: TurnContext, state: StateT):
                if not context.activity.value:
                    return False
                await func(context, state, context.activity.value)
                return True

            self._routes.append(Route[StateT](__selector__, __handler__, True))
            return func

        return __call__

    def before_turn(self, func: RouteHandler[StateT]) -> RouteHandler[StateT]:
>>>>>>> 6d995824
        """
        Registers a new event listener that will be executed before turns.
        This method can be used as either a decorator or a method and
        is called in the order they are registered.

        ```python
        # Use this method as a decorator
        @app.before_turn
        async def on_before_turn(context: TurnContext, state: TurnState):
            print("hello world!")
            return True

        # Pass a function to this method
        app.before_turn(on_before_turn)
        ```
        """

        self._before_turn.append(func)
        return func

    def after_turn(self, func: RouteHandler) -> RouteHandler:
        """
        Registers a new event listener that will be executed after turns.
        This method can be used as either a decorator or a method and
        is called in the order they are registered.

        ```python
        # Use this method as a decorator
        @app.after_turn
        async def on_after_turn(context: TurnContext, state: TurnState):
            print("hello world!")
            return True

        # Pass a function to this method
        app.after_turn(on_after_turn)
        ```
        """

        self._after_turn.append(func)
        return func

    def error(
        self, func: Callable[[TurnContext, Exception], Awaitable[None]]
    ) -> Callable[[TurnContext, Exception], Awaitable[None]]:
        """
        Registers an error handler that will be called anytime
        the app throws an Exception

        ```python
        # Use this method as a decorator
        @app.error
        async def on_error(context: TurnContext, err: Exception):
            print(err.message)

        # Pass a function to this method
        app.error(on_error)
        ```
        """

        self._error = func

        if self._adapter:
            self._adapter.on_turn_error = func

        return func

    def turn_state_factory(self, func: Callable[[], Awaitable[TurnState]]):
        """
        Custom Turn State Factory
        """

        self._turn_state_factory = func
        return func

    async def process(self, request: Request) -> Optional[Response]:
        """
        Creates a turn context and runs the middleware pipeline for an incoming activity.
        """

        if not self._adapter:
            raise ApplicationError(
                "cannot call `app.process_activity` when `ApplicationOptions.adapter` not provided"
            )

        return await self._adapter.process(request, self)

    async def on_turn(self, context: TurnContext):
        await self._start_long_running_call(context, self._on_turn)

    async def _on_turn(self, context: TurnContext):
        try:
            if self._options.start_typing_timer:
                await self.typing.start(context)

<<<<<<< HEAD
            state = TurnState()
=======
            # remove @mentions
            if self.options.remove_recipient_mention:
                if context.activity.type == ActivityTypes.message:
                    context.activity.text = context.remove_recipient_mention(context.activity)

            state: TurnState
>>>>>>> 6d995824

            if self._turn_state_factory:
                state = await self._turn_state_factory()

            await state.load(context, self._options.storage)
            state.temp.input = context.activity.text

            # run before turn middleware
            for before_turn in self._before_turn:
                is_ok = await before_turn(context, state)

                if not is_ok:
                    await state.save(context, self._options.storage)
                    return

            # run activity handlers
            is_ok, matches = await self._on_activity(context, state)

            if not is_ok:
                await state.save(context, self._options.storage)
                return

            # only run chain when no activity handlers matched
            if (
                matches == 0
                and self._ai
                and self._options.ai
                and context.activity.type == ActivityTypes.message
                and context.activity.text
            ):
                is_ok = await self._ai.run(context, state)

                if not is_ok:
                    await state.save(context, self._options.storage)
                    return

            # run after turn middleware
            for after_turn in self._after_turn:
                is_ok = await after_turn(context, state)

                if not is_ok:
                    await state.save(context, self._options.storage)
                    return

            await state.save(context, self._options.storage)
        except ApplicationError as err:
            await self._on_error(context, err)
        finally:
            self.typing.stop()

    async def _on_activity(self, context: TurnContext, state: TurnState) -> Tuple[bool, int]:
        matches = 0

        # ensure we handle invokes first
        routes = filter(lambda r: not r.is_invoke and r.selector(context), self._routes)
        invoke_routes = filter(lambda r: r.is_invoke and r.selector(context), self._routes)

        for route in invoke_routes:
            if route.selector(context):
                matches = matches + 1

                if not await route.handler(context, state):
                    return False, matches

        for route in routes:
            if route.selector(context):
                matches = matches + 1

                if not await route.handler(context, state):
                    return False, matches

        return True, matches

    async def _start_long_running_call(
        self, context: TurnContext, func: Callable[[TurnContext], Awaitable]
    ):
        if (
            self._adapter
            and ActivityTypes.message == context.activity.type
            and self._options.long_running_messages
        ):
            return await self._adapter.continue_conversation(
                reference=context.get_conversation_reference(context.activity),
                callback=func,
                bot_app_id=self.options.bot_app_id,
            )

        return await func(context)

    async def _on_error(self, context: TurnContext, err: ApplicationError) -> None:
        if self._error:
            return await self._error(context, err)

        self._options.logger.error(err)
        raise err<|MERGE_RESOLUTION|>--- conflicted
+++ resolved
@@ -11,20 +11,11 @@
 from aiohttp.web import Request, Response
 from botbuilder.core import Bot, TurnContext
 from botbuilder.integration.aiohttp import CloudAdapter
-<<<<<<< HEAD
 from botbuilder.schema import ActivityTypes
-=======
-from botbuilder.schema import Activity, ActivityTypes
 from botbuilder.schema.teams import (
     FileConsentCardResponse,
     O365ConnectorCardActionQuery,
 )
-
-from teams.adaptive_cards.adaptive_cards import AdaptiveCards
-from teams.ai import AI, TurnState
-from teams.meetings import Meetings
-from teams.task_modules import TaskModules
->>>>>>> 6d995824
 
 from .activity_type import (
     ActivityType,
@@ -37,19 +28,14 @@
 from .app_error import ApplicationError
 from .app_options import ApplicationOptions
 from .message_extensions.message_extensions import MessageExtensions
+from .meetings.meetings import Meetings
 from .route import Route, RouteHandler
 from .state import TurnState
 from .task_modules import TaskModules
 from .typing import Typing
 
 
-<<<<<<< HEAD
 class Application(Bot):
-=======
-
-# pylint: disable=too-many-instance-attributes
-class Application(Bot, Generic[StateT]):
->>>>>>> 6d995824
     """
     Application class for routing and processing incoming requests.
 
@@ -72,16 +58,10 @@
     _after_turn: List[RouteHandler] = []
     _routes: List[Route] = []
     _error: Optional[Callable[[TurnContext, Exception], Awaitable[None]]] = None
-<<<<<<< HEAD
     _turn_state_factory: Optional[Callable[[], Awaitable[TurnState]]] = None
     _message_extensions: MessageExtensions
     _task_modules: TaskModules
-=======
-    _turn_state_factory: Optional[Callable[[Activity], Awaitable[StateT]]] = None
-    _message_extensions: MessageExtensions[StateT]
-    _task_modules: TaskModules[StateT]
-    _meetings: Meetings[StateT]
->>>>>>> 6d995824
+    _meetings: Meetings
 
     def __init__(self, options: ApplicationOptions = ApplicationOptions()) -> None:
         """
@@ -95,14 +75,8 @@
         self._adaptive_card = AdaptiveCards(
             self._routes, options.adaptive_cards.action_submit_filer
         )
-<<<<<<< HEAD
         self._task_modules = TaskModules(self._routes, options.task_modules.task_data_filter)
-=======
-        self._task_modules = TaskModules[StateT](
-            self._routes, options.task_modules.task_data_filter
-        )
-        self._meetings = Meetings[StateT](self._routes)
->>>>>>> 6d995824
+        self._meetings = Meetings(self._routes)
 
         if options.long_running_messages and (not options.auth or not options.bot_app_id):
             raise ApplicationError(
@@ -158,21 +132,15 @@
         Access the application's task modules functionalities.
         """
         return self._task_modules
-
-<<<<<<< HEAD
+    
+    @property
+    def meetings(self) -> Meetings:
+        """
+        Access the application's meetings functionalities.
+        """
+        return self._meetings
+
     def activity(self, type: ActivityType) -> Callable[[RouteHandler], RouteHandler]:
-=======
-    @property
-    def meetings(self) -> Meetings[StateT]:
-        """
-        Access the application's meetings functionalities.
-        """
-        return self._meetings
-
-    def activity(
-        self, type: ActivityType
-    ) -> Callable[[RouteHandler[StateT]], RouteHandler[StateT]]:
->>>>>>> 6d995824
         """
         Registers a new activity event listener. This method can be used as either
         a decorator or a method.
@@ -380,15 +348,12 @@
             return func
 
         return __call__
-
-<<<<<<< HEAD
-    def before_turn(self, func: RouteHandler) -> RouteHandler:
-=======
+    
     def file_consent_accept(
         self,
     ) -> Callable[
-        [Callable[[TurnContext, StateT, FileConsentCardResponse], Awaitable[None]]],
-        Callable[[TurnContext, StateT, FileConsentCardResponse], Awaitable[None]],
+        [Callable[[TurnContext, TurnState, FileConsentCardResponse], Awaitable[None]]],
+        Callable[[TurnContext, TurnState, FileConsentCardResponse], Awaitable[None]],
     ]:
         """
         Registers a handler for when a file consent card is accepted by the user.
@@ -413,15 +378,15 @@
             )
 
         def __call__(
-            func: Callable[[TurnContext, StateT, FileConsentCardResponse], Awaitable[None]]
-        ) -> Callable[[TurnContext, StateT, FileConsentCardResponse], Awaitable[None]]:
-            async def __handler__(context: TurnContext, state: StateT):
+            func: Callable[[TurnContext, TurnState, FileConsentCardResponse], Awaitable[None]]
+        ) -> Callable[[TurnContext, TurnState, FileConsentCardResponse], Awaitable[None]]:
+            async def __handler__(context: TurnContext, state: TurnState):
                 if not context.activity.value:
                     return False
                 await func(context, state, context.activity.value)
                 return True
 
-            self._routes.append(Route[StateT](__selector__, __handler__, True))
+            self._routes.append(Route(__selector__, __handler__, True))
             return func
 
         return __call__
@@ -429,8 +394,8 @@
     def file_consent_decline(
         self,
     ) -> Callable[
-        [Callable[[TurnContext, StateT, FileConsentCardResponse], Awaitable[None]]],
-        Callable[[TurnContext, StateT, FileConsentCardResponse], Awaitable[None]],
+        [Callable[[TurnContext, TurnState, FileConsentCardResponse], Awaitable[None]]],
+        Callable[[TurnContext, TurnState, FileConsentCardResponse], Awaitable[None]],
     ]:
         """
         Registers a handler for when a file consent card is declined by the user.
@@ -455,15 +420,15 @@
             )
 
         def __call__(
-            func: Callable[[TurnContext, StateT, FileConsentCardResponse], Awaitable[None]]
-        ) -> Callable[[TurnContext, StateT, FileConsentCardResponse], Awaitable[None]]:
-            async def __handler__(context: TurnContext, state: StateT):
+            func: Callable[[TurnContext, TurnState, FileConsentCardResponse], Awaitable[None]]
+        ) -> Callable[[TurnContext, TurnState, FileConsentCardResponse], Awaitable[None]]:
+            async def __handler__(context: TurnContext, state: TurnState):
                 if not context.activity.value:
                     return False
                 await func(context, state, context.activity.value)
                 return True
 
-            self._routes.append(Route[StateT](__selector__, __handler__, True))
+            self._routes.append(Route(__selector__, __handler__, True))
             return func
 
         return __call__
@@ -471,8 +436,8 @@
     def o365_connector_card_action(
         self,
     ) -> Callable[
-        [Callable[[TurnContext, StateT, O365ConnectorCardActionQuery], Awaitable[None]]],
-        Callable[[TurnContext, StateT, O365ConnectorCardActionQuery], Awaitable[None]],
+        [Callable[[TurnContext, TurnState, O365ConnectorCardActionQuery], Awaitable[None]]],
+        Callable[[TurnContext, TurnState, O365ConnectorCardActionQuery], Awaitable[None]],
     ]:
         """
         Registers a handler for when a O365 connector card action is received from the user.
@@ -495,21 +460,20 @@
             )
 
         def __call__(
-            func: Callable[[TurnContext, StateT, O365ConnectorCardActionQuery], Awaitable[None]]
-        ) -> Callable[[TurnContext, StateT, O365ConnectorCardActionQuery], Awaitable[None]]:
-            async def __handler__(context: TurnContext, state: StateT):
+            func: Callable[[TurnContext, TurnState, O365ConnectorCardActionQuery], Awaitable[None]]
+        ) -> Callable[[TurnContext, TurnState, O365ConnectorCardActionQuery], Awaitable[None]]:
+            async def __handler__(context: TurnContext, state: TurnState):
                 if not context.activity.value:
                     return False
                 await func(context, state, context.activity.value)
                 return True
 
-            self._routes.append(Route[StateT](__selector__, __handler__, True))
-            return func
-
-        return __call__
-
-    def before_turn(self, func: RouteHandler[StateT]) -> RouteHandler[StateT]:
->>>>>>> 6d995824
+            self._routes.append(Route(__selector__, __handler__, True))
+            return func
+
+        return __call__
+
+    def before_turn(self, func: RouteHandler) -> RouteHandler:
         """
         Registers a new event listener that will be executed before turns.
         This method can be used as either a decorator or a method and
@@ -604,16 +568,12 @@
             if self._options.start_typing_timer:
                 await self.typing.start(context)
 
-<<<<<<< HEAD
-            state = TurnState()
-=======
             # remove @mentions
             if self.options.remove_recipient_mention:
                 if context.activity.type == ActivityTypes.message:
                     context.activity.text = context.remove_recipient_mention(context.activity)
 
-            state: TurnState
->>>>>>> 6d995824
+            state = TurnState()
 
             if self._turn_state_factory:
                 state = await self._turn_state_factory()
