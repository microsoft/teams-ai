"""
Copyright (c) Microsoft Corporation. All rights reserved.
Licensed under the MIT License.
"""

from __future__ import annotations

import re
from typing import (
    Awaitable,
    Callable,
    Generic,
    List,
    Optional,
    Pattern,
    Tuple,
    TypeVar,
    Union,
    cast,
)

from aiohttp.web import Request, Response
from botbuilder.core import Bot, TurnContext
from botbuilder.schema import Activity, ActivityTypes, InvokeResponse
from botbuilder.schema.teams import (
    FileConsentCardResponse,
    O365ConnectorCardActionQuery,
)

from .activity_type import (
    ActivityType,
    ConversationUpdateType,
    MessageReactionType,
    MessageUpdateType,
)
from .adaptive_cards.adaptive_cards import AdaptiveCards
from .ai import AI
from .app_error import ApplicationError
from .app_options import ApplicationOptions
from .auth import AuthManager, OAuth, OAuthOptions, SsoAuth, SsoOptions
from .feedback_loop_data import FeedbackLoopData
from .meetings.meetings import Meetings
from .message_extensions.message_extensions import MessageExtensions
from .messages.messages import Messages
from .route import Route, RouteHandler
from .state import TurnState
from .task_modules import TaskModules
from .teams_adapter import TeamsAdapter
from .typing import Typing

StateT = TypeVar("StateT", bound=TurnState)
IN_SIGN_IN_KEY = "__InSignInFlow__"


class Application(Bot, Generic[StateT]):
    """
    Application class for routing and processing incoming requests.

    The Application object replaces the traditional ActivityHandler that
    a bot would use. It supports a simpler fluent style of authoring bots
    versus the inheritance based approach used by the ActivityHandler class.

    Additionally, it has built-in support for calling into the SDK's AI system
    and can be used to create bots that leverage Large Language Models (LLM)
    and other AI capabilities.
    """

    typing: Typing

    _ai: Optional[AI[StateT]]
    _adaptive_card: AdaptiveCards[StateT]
    _options: ApplicationOptions
    _adapter: Optional[TeamsAdapter] = None
    _auth: Optional[AuthManager[StateT]] = None
    _before_turn: List[RouteHandler[StateT]] = []
    _after_turn: List[RouteHandler[StateT]] = []
    _routes: List[Route[StateT]] = []
    _error: Optional[Callable[[TurnContext, Exception], Awaitable[None]]] = None
    _turn_state_factory: Optional[Callable[[TurnContext], Awaitable[StateT]]] = None
    _message_extensions: MessageExtensions[StateT]
    _task_modules: TaskModules[StateT]
    _meetings: Meetings[StateT]
    _messages: Messages[StateT]

    def __init__(self, options: ApplicationOptions = ApplicationOptions()) -> None:
        """
        Creates a new Application instance.
        """
        self.typing = Typing()
        self._ai = AI[StateT](options.ai, logger=options.logger) if options.ai else None
        self._options = options
        self._routes = []
        self._message_extensions = MessageExtensions[StateT](self._routes)
        self._adaptive_card = AdaptiveCards[StateT](
            self._routes, options.adaptive_cards.action_submit_filer
        )
        self._task_modules = TaskModules[StateT](
            self._routes, options.task_modules.task_data_filter
        )
        self._meetings = Meetings[StateT](self._routes)
        self._messages = Messages[StateT](self._routes)

        if options.long_running_messages and (not options.adapter or not options.bot_app_id):
            raise ApplicationError("""
                The `ApplicationOptions.long_running_messages` property is unavailable because 
                no adapter or `bot_app_id` was configured.
                """)

        if options.adapter:
            self._adapter = options.adapter

        if options.auth:
            self._auth = AuthManager[StateT](default=options.auth.default)

            for name, opts in options.auth.settings.items():
                if isinstance(opts, OAuthOptions):
                    self._auth.set(name, OAuth[StateT](opts))
                if isinstance(opts, SsoOptions):
                    self._auth.set(name, SsoAuth[StateT](name=name, options=opts))

    @property
    def adapter(self) -> TeamsAdapter:
        """
        The bot's adapter.
        """

        if not self._adapter:
            raise ApplicationError("""
                The Application.adapter property is unavailable because it was 
                not configured when creating the Application.
                """)

        return self._adapter

    @property
    def ai(self) -> AI[StateT]:
        """
        This property is only available if the Application was configured with 'ai' options.
        An exception will be thrown if you attempt to access it otherwise.
        """

        if not self._ai:
            raise ApplicationError("""
                The `Application.ai` property is unavailable because no AI options were configured.
                """)

        return self._ai

    @property
    def auth(self) -> AuthManager[StateT]:
        """
        The application's authentication manager
        """
        if not self._auth:
            raise ApplicationError("""
                The `Application.auth` property is unavailable because
                no Auth options were configured.
                """)

        return self._auth

    @property
    def options(self) -> ApplicationOptions:
        """
        The application's configured options.
        """
        return self._options

    @property
    def message_extensions(self) -> MessageExtensions[StateT]:
        """
        Message Extensions
        """
        return self._message_extensions

    @property
    def adaptive_cards(self) -> AdaptiveCards[StateT]:
        """
        Access the application's adaptive cards functionalities.
        """
        return self._adaptive_card

    @property
    def task_modules(self) -> TaskModules[StateT]:
        """
        Access the application's task modules functionalities.
        """
        return self._task_modules

    @property
    def meetings(self) -> Meetings[StateT]:
        """
        Access the application's meetings functionalities.
        """
        return self._meetings

<<<<<<< HEAD
    async def get_token_or_sign_in_user(
        self, context: TurnContext, state: StateT, setting_name: str
    ) -> Optional[str]:
        """
        If the user is signed in, get the access token.
        If not, triggers the sign in flow for the provided authentication setting name and returns.
        In this case, the bot should end the turn until the sign in flow is completed.
        """
        if self._auth is None:
            raise ApplicationError("Authentication manager is not configured.")

        sign_in_response = await self._auth.sign_in(context, state, key=setting_name)

        if sign_in_response.status == "complete":

            token = state.temp.auth_tokens.get(setting_name)
            if token:
                return token

        auth_success = await self._authenticate_user(context, state)

        if auth_success:
            return state.temp.auth_tokens.get(setting_name)

        return None
=======
    @property
    def messages(self) -> Messages[StateT]:
        """
        Access the application's messages functionalities.
        """
        return self._messages
>>>>>>> aa933226

    def activity(
        self, type: ActivityType
    ) -> Callable[[RouteHandler[StateT]], RouteHandler[StateT]]:
        """
        Registers a new activity event listener. This method can be used as either
        a decorator or a method.

        ```python
        # Use this method as a decorator
        @app.activity("event")
        async def on_event(context: TurnContext, state: TurnState):
            print("hello world!")
            return True

        # Pass a function to this method
        app.action("event")(on_event)
        ```

        #### Args:
        - `type`: The type of the activity
        """

        def __selector__(context: TurnContext):
            return type == context.activity.type

        def __call__(func: RouteHandler[StateT]) -> RouteHandler[StateT]:
            self._routes.append(Route[StateT](__selector__, func))
            return func

        return __call__

    def message(
        self, select: Union[str, Pattern[str]]
    ) -> Callable[[RouteHandler[StateT]], RouteHandler[StateT]]:
        """
        Registers a new message activity event listener. This method can be used as either
        a decorator or a method.

        ```python
        # Use this method as a decorator
        @app.message("hi")
        async def on_hi_message(context: TurnContext, state: TurnState):
            print("hello!")
            return True

        # Pass a function to this method
        app.message("hi")(on_hi_message)
        ```

        #### Args:
        - `select`: a string or regex pattern
        """

        def __selector__(context: TurnContext):
            if context.activity.type != ActivityTypes.message:
                return False

            text = context.activity.text if context.activity.text else ""
            if isinstance(select, Pattern):
                hits = re.match(select, text)
                return hits is not None

            i = text.find(select)
            return i > -1

        def __call__(func: RouteHandler[StateT]) -> RouteHandler[StateT]:
            self._routes.append(Route[StateT](__selector__, func))
            return func

        return __call__

    def conversation_update(
        self, type: ConversationUpdateType
    ) -> Callable[[RouteHandler[StateT]], RouteHandler[StateT]]:
        """
        Registers a new message activity event listener. This method can be used as either
        a decorator or a method.

        ```python
        # Use this method as a decorator
        @app.conversation_update("channelCreated")
        async def on_channel_created(context: TurnContext, state: TurnState):
            print("a new channel was created!")
            return True

        # Pass a function to this method
        app.conversation_update("channelCreated")(on_channel_created)
        ```

        #### Args:
        - `type`: a string or regex pattern
        """

        def __selector__(context: TurnContext):
            if context.activity.type != ActivityTypes.conversation_update:
                return False

            if type == "membersAdded":
                if isinstance(context.activity.members_added, List):
                    return len(context.activity.members_added) > 0
                return False

            if type == "membersRemoved":
                if isinstance(context.activity.members_removed, List):
                    return len(context.activity.members_removed) > 0
                return False

            if isinstance(context.activity.channel_data, object):
                data = vars(context.activity.channel_data)
                return data["event_type"] == type

            return False

        def __call__(func: RouteHandler[StateT]) -> RouteHandler[StateT]:
            self._routes.append(Route[StateT](__selector__, func))
            return func

        return __call__

    def message_reaction(
        self, type: MessageReactionType
    ) -> Callable[[RouteHandler[StateT]], RouteHandler[StateT]]:
        """
        Registers a new message activity event listener. This method can be used as either
        a decorator or a method.

        ```python
        # Use this method as a decorator
        @app.message_reaction("reactionsAdded")
        async def on_reactions_added(context: TurnContext, state: TurnState):
            print("reactions was added!")
            return True

        # Pass a function to this method
        app.message_reaction("reactionsAdded")(on_reactions_added)
        ```

        #### Args:
        - `type`: a string or regex pattern
        """

        def __selector__(context: TurnContext):
            if context.activity.type != ActivityTypes.message_reaction:
                return False

            if type == "reactionsAdded":
                if isinstance(context.activity.reactions_added, List):
                    return len(context.activity.reactions_added) > 0
                return False

            if type == "reactionsRemoved":
                if isinstance(context.activity.reactions_removed, List):
                    return len(context.activity.reactions_removed) > 0
                return False

            return False

        def __call__(func: RouteHandler[StateT]) -> RouteHandler[StateT]:
            self._routes.append(Route[StateT](__selector__, func))
            return func

        return __call__

    def message_update(
        self, type: MessageUpdateType
    ) -> Callable[[RouteHandler[StateT]], RouteHandler[StateT]]:
        """
        Registers a new message activity event listener. This method can be used as either
        a decorator or a method.

        ```python
        # Use this method as a decorator
        @app.message_update("editMessage")
        async def on_edit_message(context: TurnContext, state: TurnState):
            print("message was edited!")
            return True

        # Pass a function to this method
        app.message_update("editMessage")(on_edit_message)
        ```

        #### Args:
        - `type`: a string or regex pattern
        """

        def __selector__(context: TurnContext):
            if type == "editMessage":
                if context.activity.type == ActivityTypes.message_update and isinstance(
                    context.activity.channel_data, dict
                ):
                    data = context.activity.channel_data
                    return data["event_type"] == type
                return False

            if type == "softDeleteMessage":
                if context.activity.type == ActivityTypes.message_delete and isinstance(
                    context.activity.channel_data, dict
                ):
                    data = context.activity.channel_data
                    return data["event_type"] == type
                return False

            if type == "undeleteMessage":
                if context.activity.type == ActivityTypes.message_update and isinstance(
                    context.activity.channel_data, dict
                ):
                    data = context.activity.channel_data
                    return data["event_type"] == type
                return False
            return False

        def __call__(func: RouteHandler[StateT]) -> RouteHandler[StateT]:
            self._routes.append(Route[StateT](__selector__, func))
            return func

        return __call__

    def file_consent_accept(
        self,
    ) -> Callable[
        [Callable[[TurnContext, StateT, FileConsentCardResponse], Awaitable[None]]],
        Callable[[TurnContext, StateT, FileConsentCardResponse], Awaitable[None]],
    ]:
        """
        Registers a handler for when a file consent card is accepted by the user.
         ```python
        # Use this method as a decorator
        @app.file_consent_accept()
        async def on_file_consent_accept(
            context: TurnContext, state: TurnState, file_consent_response: FileConsentCardResponse
        ):
            print(file_consent_response)
        # Pass a function to this method
        app.file_consent_accept()(on_file_consent_accept)
        ```
        """

        def __selector__(context: TurnContext) -> bool:
            return (
                context.activity.type == ActivityTypes.invoke
                and context.activity.name == "fileConsent/invoke"
                and isinstance(context.activity.value, dict)
                and context.activity.value.get("action") == "accept"
            )

        def __call__(
            func: Callable[[TurnContext, StateT, FileConsentCardResponse], Awaitable[None]],
        ) -> Callable[[TurnContext, StateT, FileConsentCardResponse], Awaitable[None]]:
            async def __handler__(context: TurnContext, state: StateT):
                if not context.activity.value:
                    return False
                await func(context, state, context.activity.value)
                await context.send_activity(
                    Activity(
                        type=ActivityTypes.invoke_response,
                        value=InvokeResponse(status=200, body={}),
                    )
                )
                return True

            self._routes.append(Route[StateT](__selector__, __handler__, True))
            return func

        return __call__

    def file_consent_decline(
        self,
    ) -> Callable[
        [Callable[[TurnContext, StateT, FileConsentCardResponse], Awaitable[None]]],
        Callable[[TurnContext, StateT, FileConsentCardResponse], Awaitable[None]],
    ]:
        """
        Registers a handler for when a file consent card is declined by the user.
         ```python
        # Use this method as a decorator
        @app.file_consent_decline()
        async def on_file_consent_decline(
            context: TurnContext, state: TurnState, file_consent_response: FileConsentCardResponse
        ):
            print(file_consent_response)
        # Pass a function to this method
        app.file_consent_decline()(on_file_consent_decline)
        ```
        """

        def __selector__(context: TurnContext) -> bool:
            return (
                context.activity.type == ActivityTypes.invoke
                and context.activity.name == "fileConsent/invoke"
                and isinstance(context.activity.value, dict)
                and context.activity.value.get("action") == "decline"
            )

        def __call__(
            func: Callable[[TurnContext, StateT, FileConsentCardResponse], Awaitable[None]],
        ) -> Callable[[TurnContext, StateT, FileConsentCardResponse], Awaitable[None]]:
            async def __handler__(context: TurnContext, state: StateT):
                if not context.activity.value:
                    return False
                await func(context, state, context.activity.value)
                await context.send_activity(
                    Activity(
                        type=ActivityTypes.invoke_response,
                        value=InvokeResponse(status=200, body={}),
                    )
                )
                return True

            self._routes.append(Route[StateT](__selector__, __handler__, True))
            return func

        return __call__

    def o365_connector_card_action(
        self,
    ) -> Callable[
        [Callable[[TurnContext, StateT, O365ConnectorCardActionQuery], Awaitable[None]]],
        Callable[[TurnContext, StateT, O365ConnectorCardActionQuery], Awaitable[None]],
    ]:
        """
        Registers a handler for when a O365 connector card action is received from the user.
         ```python
        # Use this method as a decorator
        @app.o365_connector_card_action()
        async def on_o365_connector_card_action(
            context: TurnContext, state: TurnState, query: O365ConnectorCardActionQuery
        ):
            print(query)
        # Pass a function to this method
        app.o365_connector_card_action()(on_o365_connector_card_action)
        ```
        """

        def __selector__(context: TurnContext) -> bool:
            return (
                context.activity.type == ActivityTypes.invoke
                and context.activity.name == "actionableMessage/executeAction"
            )

        def __call__(
            func: Callable[[TurnContext, StateT, O365ConnectorCardActionQuery], Awaitable[None]],
        ) -> Callable[[TurnContext, StateT, O365ConnectorCardActionQuery], Awaitable[None]]:
            async def __handler__(context: TurnContext, state: StateT):
                if not context.activity.value:
                    return False
                await func(context, state, context.activity.value)
                return True

            self._routes.append(Route[StateT](__selector__, __handler__, True))
            return func

        return __call__

    def handoff(
        self,
    ) -> Callable[
        [Callable[[TurnContext, StateT, str], Awaitable[None]]],
        Callable[[TurnContext, StateT, str], Awaitable[None]],
    ]:
        """
        Registers a handler to handoff conversations from one copilot to another.
         ```python
        # Use this method as a decorator
        @app.handoff
        async def on_handoff(
            context: TurnContext, state: TurnState, continuation: str
        ):
            print(query)
        # Pass a function to this method
        app.handoff()(on_handoff)
        ```
        """

        def __selector__(context: TurnContext) -> bool:
            return (
                context.activity.type == ActivityTypes.invoke
                and context.activity.name == "handoff/action"
            )

        def __call__(
            func: Callable[[TurnContext, StateT, str], Awaitable[None]],
        ) -> Callable[[TurnContext, StateT, str], Awaitable[None]]:
            async def __handler__(context: TurnContext, state: StateT):
                if not context.activity.value:
                    return False
                await func(context, state, context.activity.value["continuation"])
                await context.send_activity(
                    Activity(type=ActivityTypes.invoke_response, value=InvokeResponse(status=200))
                )
                return True

            self._routes.append(Route[StateT](__selector__, __handler__, True))
            return func

        return __call__

    def feedback_loop(
        self,
    ) -> Callable[
        [Callable[[TurnContext, StateT, FeedbackLoopData], Awaitable[None]]],
        Callable[[TurnContext, StateT, FeedbackLoopData], Awaitable[None]],
    ]:
        """
        Registers a handler for feedback loop events when a user clicks the thumbs
        up or down button on a response from AI.
        enable_feedback_loop must be set to true in the AI Module.
         ```python
        # Use this method as a decorator
        @app.feedback_loop
        async def feedback_loop(
            context: TurnContext, state: TurnState, feedback_data: FeedbackLoopData
        ):
            print(feedback_data)
        # Pass a function to this method
        app.feedback_loop()(feedback_loop)
        ```
        """

        def __selector__(context: TurnContext) -> bool:
            return (
                context.activity.type == ActivityTypes.invoke
                and context.activity.name == "message/submitAction"
                and isinstance(context.activity.value, dict)
                and context.activity.value.get("actionName") == "feedback"
            )

        def __call__(
            func: Callable[[TurnContext, StateT, FeedbackLoopData], Awaitable[None]],
        ) -> Callable[[TurnContext, StateT, FeedbackLoopData], Awaitable[None]]:
            async def __handler__(context: TurnContext, state: StateT):
                if not context.activity.value:
                    return False

                activity_value: dict = context.activity.value
                feedback = FeedbackLoopData.from_dict(
                    {
                        **activity_value,
                        "reply_to_id": context.activity.reply_to_id,
                    }
                )

                await func(context, state, feedback)
                await context.send_activity(
                    Activity(
                        type=ActivityTypes.invoke_response,
                        value=InvokeResponse(status=200, body={}),
                    )
                )
                return True

            self._routes.append(Route[StateT](__selector__, __handler__, True))
            return func

        return __call__

    def before_turn(self, func: RouteHandler[StateT]) -> RouteHandler[StateT]:
        """
        Registers a new event listener that will be executed before turns.
        This method can be used as either a decorator or a method and
        is called in the order they are registered.

        ```python
        # Use this method as a decorator
        @app.before_turn
        async def on_before_turn(context: TurnContext, state: TurnState):
            print("hello world!")
            return True

        # Pass a function to this method
        app.before_turn(on_before_turn)
        ```
        """

        self._before_turn.append(func)
        return func

    def after_turn(self, func: RouteHandler[StateT]) -> RouteHandler[StateT]:
        """
        Registers a new event listener that will be executed after turns.
        This method can be used as either a decorator or a method and
        is called in the order they are registered.

        ```python
        # Use this method as a decorator
        @app.after_turn
        async def on_after_turn(context: TurnContext, state: TurnState):
            print("hello world!")
            return True

        # Pass a function to this method
        app.after_turn(on_after_turn)
        ```
        """

        self._after_turn.append(func)
        return func

    def error(
        self, func: Callable[[TurnContext, Exception], Awaitable[None]]
    ) -> Callable[[TurnContext, Exception], Awaitable[None]]:
        """
        Registers an error handler that will be called anytime
        the app throws an Exception

        ```python
        # Use this method as a decorator
        @app.error
        async def on_error(context: TurnContext, err: Exception):
            print(err.message)

        # Pass a function to this method
        app.error(on_error)
        ```
        """

        self._error = func

        if self._adapter:
            self._adapter.on_turn_error = func

        return func

    def turn_state_factory(self, func: Callable[[TurnContext], Awaitable[StateT]]):
        """
        Custom Turn State Factory
        """

        self._turn_state_factory = func
        return func

    async def process(self, request: Request) -> Optional[Response]:
        """
        Creates a turn context and runs the middleware pipeline for an incoming activity.
        """

        if not self._adapter:
            raise ApplicationError(
                "cannot call `app.process_activity` when `ApplicationOptions.adapter` not provided"
            )

        return await self._adapter.process(request, self)

    async def on_turn(self, context: TurnContext):
        await self._start_long_running_call(context, self._on_turn)

    async def _on_turn(self, context: TurnContext):
        try:
            await self._start_typing(context)

            self._remove_mentions(context)

            state = await self._initialize_state(context)

            if not await self._authenticate_user(context, state):
                return

            if not await self._run_before_turn_middleware(context, state):
                return

            await self._handle_file_downloads(context, state)

            is_ok, matches = await self._on_activity(context, state)
            if not is_ok:
                await state.save(context, self._options.storage)
                return
            if matches == 0:
                if not await self._run_ai_chain(context, state):
                    return

            if not await self._run_after_turn_middleware(context, state):
                return

            await state.save(context, self._options.storage)
        except ApplicationError as err:
            await self._on_error(context, err)
        finally:
            self.typing.stop()

    async def _start_typing(self, context: TurnContext):
        if self._options.start_typing_timer:
            await self.typing.start(context)

    def _remove_mentions(self, context: TurnContext):
        if self.options.remove_recipient_mention and context.activity.type == ActivityTypes.message:
            context.activity.text = context.remove_recipient_mention(context.activity)

    async def _initialize_state(self, context: TurnContext):
        state = cast(StateT, await TurnState.load(context, self._options.storage))

        if self._turn_state_factory:
            state = await self._turn_state_factory(context)

        await state.load(context, self._options.storage)
        state.temp.input = context.activity.text
        return state

    async def _authenticate_user(self, context: TurnContext, state):
        if self.options.auth and self._auth:
            auth_condition = (
                isinstance(self.options.auth.auto, bool) and self.options.auth.auto
            ) or (callable(self.options.auth.auto) and self.options.auth.auto(context))
            user_in_sign_in = IN_SIGN_IN_KEY in state.user
            if auth_condition or user_in_sign_in:
                key: Optional[str] = state.user.get(IN_SIGN_IN_KEY, self.options.auth.default)

                if key is not None:
                    state.user[IN_SIGN_IN_KEY] = key
                    res = await self._auth.sign_in(context, state, key=key)
                    if res.status == "complete":
                        del state.user[IN_SIGN_IN_KEY]

                    if res.status == "pending":
                        await state.save(context, self._options.storage)
                        return False

                    if res.status == "error" and res.reason != "invalid-activity":
                        del state.user[IN_SIGN_IN_KEY]
                        raise ApplicationError(f"[{res.reason}] => {res.message}")

        return True

    async def _run_before_turn_middleware(self, context: TurnContext, state):
        for before_turn in self._before_turn:
            is_ok = await before_turn(context, state)
            if not is_ok:
                await state.save(context, self._options.storage)
                return False
        return True

    async def _handle_file_downloads(self, context: TurnContext, state):
        if self._options.file_downloaders and len(self._options.file_downloaders) > 0:
            input_files = state.temp.input_files if state.temp.input_files else []
            for file_downloader in self._options.file_downloaders:
                files = await file_downloader.download_files(context)
                input_files.extend(files)
            state.temp.input_files = input_files

    async def _run_ai_chain(self, context: TurnContext, state):
        if (
            self._ai
            and self._options.ai
            and context.activity.type == ActivityTypes.message
            and (context.activity.text or self._contains_non_text_attachments(context))
        ):
            is_ok = await self._ai.run(context, state)
            if not is_ok:
                await state.save(context, self._options.storage)
                return False
        return True

    def _contains_non_text_attachments(self, context):
        non_text_attachments = filter(
            lambda a: not a.content_type.startswith("text/html"), context.activity.attachments
        )
        return len(list(non_text_attachments)) > 0

    async def _run_after_turn_middleware(self, context: TurnContext, state):
        for after_turn in self._after_turn:
            is_ok = await after_turn(context, state)
            if not is_ok:
                await state.save(context, self._options.storage)
                return False
        return True

    async def _on_activity(self, context: TurnContext, state: StateT) -> Tuple[bool, int]:
        matches = 0

        # ensure we handle invokes first
        routes = filter(lambda r: not r.is_invoke and r.selector(context), self._routes)
        invoke_routes = filter(lambda r: r.is_invoke and r.selector(context), self._routes)

        for route in invoke_routes:
            if route.selector(context):
                matches = matches + 1

                if not await route.handler(context, state):
                    return False, matches

        for route in routes:
            if route.selector(context):
                matches = matches + 1

                if not await route.handler(context, state):
                    return False, matches

        return True, matches

    async def _start_long_running_call(
        self, context: TurnContext, func: Callable[[TurnContext], Awaitable]
    ):
        if (
            self._adapter
            and ActivityTypes.message == context.activity.type
            and self._options.long_running_messages
        ):
            return await self._adapter.continue_conversation(
                reference=context.get_conversation_reference(context.activity),
                callback=func,
                bot_app_id=self.options.bot_app_id,
            )

        return await func(context)

    async def _on_error(self, context: TurnContext, err: ApplicationError) -> None:
        if self._error:
            return await self._error(context, err)

        self._options.logger.error(err)
        raise err<|MERGE_RESOLUTION|>--- conflicted
+++ resolved
@@ -194,7 +194,13 @@
         """
         return self._meetings
 
-<<<<<<< HEAD
+    @property
+    def messages(self) -> Messages[StateT]:
+        """
+        Access the application's messages functionalities.
+        """
+        return self._messages
+
     async def get_token_or_sign_in_user(
         self, context: TurnContext, state: StateT, setting_name: str
     ) -> Optional[str]:
@@ -220,14 +226,6 @@
             return state.temp.auth_tokens.get(setting_name)
 
         return None
-=======
-    @property
-    def messages(self) -> Messages[StateT]:
-        """
-        Access the application's messages functionalities.
-        """
-        return self._messages
->>>>>>> aa933226
 
     def activity(
         self, type: ActivityType
