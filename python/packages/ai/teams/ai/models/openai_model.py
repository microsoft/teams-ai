--- conflicted
+++ resolved
@@ -9,11 +9,7 @@
 import json
 from dataclasses import dataclass
 from logging import Logger
-<<<<<<< HEAD
 from typing import Any, Awaitable, Callable, Dict, List, Optional, Union
-=======
-from typing import Callable, List, Optional, Union
->>>>>>> 2b787dbd
 
 import openai
 from botbuilder.core import TurnContext
@@ -248,13 +244,10 @@
                 top_p=template.config.completion.top_p,
                 temperature=template.config.completion.temperature,
                 max_tokens=max_tokens,
-<<<<<<< HEAD
                 tools=formatted_tools,
                 tool_choice=tool_choice or "auto",
                 parallel_tool_calls=parallel_tool_calls or True,
-=======
                 extra_body=extra_body,
->>>>>>> 2b787dbd
             )
 
             if self._options.logger is not None:
@@ -350,18 +343,13 @@
             return PromptResponse[str](
                 input=input,
                 message=Message(
-<<<<<<< HEAD
                     role=final_response.choices[0].message.role,
                     content=final_response.choices[0].message.content,
-=======
-                    role=completion.choices[0].message.role,
-                    content=completion.choices[0].message.content,
                     context=(
-                        MessageContext.from_dict(completion.choices[0].message.context)
-                        if hasattr(completion.choices[0].message, "context")
+                        MessageContext.from_dict(final_response.choices[0].message.context)
+                        if hasattr(final_response.choices[0].message, "context")
                         else None
                     ),
->>>>>>> 2b787dbd
                 ),
             )
         except openai.APIError as err:
