--- conflicted
+++ resolved
@@ -125,8 +125,7 @@
         tokenizer: Tokenizer,
         template: PromptTemplate,
     ) -> PromptResponse[str]:
-<<<<<<< HEAD
-        max_tokens = template.config.completion.max_input_tokens
+        max_input_tokens = template.config.completion.max_input_tokens
 
         # Setup actions if enabled
         is_tools_aug = (
@@ -158,9 +157,6 @@
                 )
                 tools.append(curr_tool)
 
-=======
-        max_input_tokens = template.config.completion.max_input_tokens
->>>>>>> 52236d81
         model = (
             template.config.completion.model
             if template.config.completion.model is not None
@@ -258,14 +254,10 @@
                 frequency_penalty=template.config.completion.frequency_penalty,
                 top_p=template.config.completion.top_p,
                 temperature=template.config.completion.temperature,
-<<<<<<< HEAD
-                max_tokens=max_tokens,
+                max_tokens=template.config.completion.max_tokens,
                 tools=tools if len(tools) > 0 else NOT_GIVEN,
                 tool_choice=tool_choice if len(tools) > 0 else NOT_GIVEN,
                 parallel_tool_calls=parallel_tool_calls if len(tools) > 0 else NOT_GIVEN,
-=======
-                max_tokens=template.config.completion.max_tokens,
->>>>>>> 52236d81
                 extra_body=extra_body,
             )
 
