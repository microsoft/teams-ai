"""
Copyright (c) Microsoft Corporation. All rights reserved.
Licensed under the MIT License.
"""

from __future__ import annotations

from dataclasses import dataclass, field
from logging import Logger
from typing import Awaitable, Callable, List, Optional, TypeVar, Union

from botbuilder.core import TurnContext

from ...app_error import ApplicationError
from ...state import MemoryBase, TurnState
from ..augmentations.default_augmentation import DefaultAugmentation
from ..clients import LLMClient, LLMClientOptions
from ..models.prompt_completion_model import PromptCompletionModel
from ..models.prompt_response import PromptResponse
from ..prompts.message import Message
from ..prompts.prompt_functions import PromptFunctions
from ..prompts.prompt_manager import PromptManager
from ..prompts.prompt_template import PromptTemplate
from ..tokenizers import GPTTokenizer, Tokenizer
from ..validators import DefaultResponseValidator, PromptResponseValidator
from .plan import Plan
from .planner import Planner

ActionPlannerPromptFactory = Callable[
    [TurnContext, TurnState, "ActionPlanner"], Awaitable[PromptTemplate]
]

StateT = TypeVar("StateT", bound=TurnState)


@dataclass
class ActionPlannerOptions:
    """
    Options used to configure an `ActionPlanner` instance.
    """

    model: PromptCompletionModel
    "Model instance to use."

    prompts: PromptManager
    "Prompt manager used to manage prompts."

    default_prompt: Union[str, ActionPlannerPromptFactory] = "default"
    "The default prompt to use. Defaults to `default`"

    max_repair_attempts: int = 3
    "Maximum number of repair attempts to make. Defaults to `3`"

    tokenizer: Tokenizer = field(default_factory=GPTTokenizer)
    "Optional tokenizer to use. Defaults to `GPTTokenizer`"

    logger: Optional[Logger] = None
    "Optional. When set the model will log requests"


class ActionPlanner(Planner[StateT]):
    """
    A planner that uses a Large Language Model (LLM) to generate plans.
    """

    _options: ActionPlannerOptions
    _prompt_factory: ActionPlannerPromptFactory

    @property
    def options(self) -> ActionPlannerOptions:
        return self._options

    def __init__(self, options: ActionPlannerOptions) -> None:
        """
        Creates a new `ActionPlanner` instance.

        Args:
            options (ActionPlannerOptions): Options used to configure the planner.
        """

        self._options = options

        if isinstance(self._options.default_prompt, str):
            self._prompt_factory = self._default_prompt_factory(self._options.default_prompt)
        else:
            self._prompt_factory = self._options.default_prompt

    async def begin_task(self, context: TurnContext, state: TurnState) -> Plan:
        return await self.continue_task(context, state)

    async def continue_task(self, context: TurnContext, state: TurnState) -> Plan:
        template = await self._prompt_factory(context, state, self)
        augmentation = template.augmentation or DefaultAugmentation()
        res = await self.complete_prompt(
            context=context, memory=state, prompt=template, validator=augmentation
        )

        if res.status != "success":
            raise ApplicationError(res.error or "[ActionPlanner]: failed task")

        return await augmentation.create_plan_from_response(context, state, res)

    async def complete_prompt(
        self,
        context: TurnContext,
        memory: MemoryBase,
        prompt: Union[str, PromptTemplate],
        validator: PromptResponseValidator = DefaultResponseValidator(),
    ) -> PromptResponse[str]:
        """
        Completes a prompt using an optional validator.

        Args:
            context (TurnContext): The current turn context.
            memory (MemoryBase): A memory interface used to access state variables
                (the turn state object implements this interface.)
            prompt (Union[str, PromptTemplate]): Name of the prompt to use or a prompt template.
            validator (Validator): Optional. A validator to use to validate
                the response returned by the model.
        """
        name = ""

        if isinstance(prompt, str):
            name = prompt
        else:
            name = prompt.name

            if not self._options.prompts.has_prompt(prompt.name):
                self._options.prompts.add_prompt(prompt)

        template = await self._options.prompts.get_prompt(name)
        include_history = template.config.completion.include_history
        history_var = f"conversation.{name}_history" if include_history else f"temp.{name}_history"
        memory = self._handle_action_calls(memory, history_var)

        client = LLMClient(
            LLMClientOptions(
                model=self._options.model,
                history_variable=history_var,
                input_variable="temp.input",
                validator=validator,
                logger=self._options.logger,
            )
        )

        return await client.complete_prompt(
            context=context,
            memory=memory,
            functions=self._options.prompts,
            tokenizer=self._options.tokenizer,
            template=template,
        )

    def _handle_action_calls(self, memory: MemoryBase, history_var: str) -> MemoryBase:
        history: List[Message] = memory.get(history_var) or []

        if history and len(history) > 1:
            # Submit tool outputs
            action_outputs = memory.get("temp.action_outputs") or {}
<<<<<<< HEAD
            action_calls = history[-1].action_calls
            prev_length = len(history)

            if action_calls:
                for action in action_outputs:
                    output = action_outputs[action] or ""
                    tool_call_id = None

                    for action_call in action_calls:
                        if action_call.function.name == action:
                            tool_call_id = action_call.id
                            break

                    if tool_call_id is not None:
                        history.append(
                            Message(action_call_id=tool_call_id, role="tool", content=output)
                        )
                if prev_length == len(history):
                    # No actions were properly called, remove actions request
                    history.pop()
                else:
                    memory.set(history_var, history)
=======
            # TODO: add tool_call_id to DO COMMAND
            action_calls = history[-1].action_calls or []

            for action_call in action_calls:
                output = action_outputs[action_call.function.name]

                if output:
                    history.append(
                        Message(action_call_id=action_call.id, role="tool", action_output=output)
                    )

        memory.set(history_var, history)
>>>>>>> 97708ed6
        return memory

    def add_semantic_function(
        self, prompt: Union[str, PromptTemplate], _validator: Optional[PromptResponseValidator]
    ) -> "ActionPlanner":
        name = ""

        if isinstance(prompt, PromptTemplate):
            name = prompt.name
            self._options.prompts.add_prompt(prompt)
        else:
            name = prompt

        async def __func__(
            _context: TurnContext,
            memory: MemoryBase,
            _functions: PromptFunctions,
            _tokenizer: Tokenizer,
            args: List[str],
        ):
            memory.set("temp.input", " ".join(args))

        self._options.prompts.add_function(name, __func__)
        return self

    def _default_prompt_factory(self, name: str) -> ActionPlannerPromptFactory:
        async def __factory__(
            _context: TurnContext, _state: TurnState, _planner: "ActionPlanner"
        ) -> PromptTemplate:
            return await self._options.prompts.get_prompt(name)

        return __factory__<|MERGE_RESOLUTION|>--- conflicted
+++ resolved
@@ -157,31 +157,6 @@
         if history and len(history) > 1:
             # Submit tool outputs
             action_outputs = memory.get("temp.action_outputs") or {}
-<<<<<<< HEAD
-            action_calls = history[-1].action_calls
-            prev_length = len(history)
-
-            if action_calls:
-                for action in action_outputs:
-                    output = action_outputs[action] or ""
-                    tool_call_id = None
-
-                    for action_call in action_calls:
-                        if action_call.function.name == action:
-                            tool_call_id = action_call.id
-                            break
-
-                    if tool_call_id is not None:
-                        history.append(
-                            Message(action_call_id=tool_call_id, role="tool", content=output)
-                        )
-                if prev_length == len(history):
-                    # No actions were properly called, remove actions request
-                    history.pop()
-                else:
-                    memory.set(history_var, history)
-=======
-            # TODO: add tool_call_id to DO COMMAND
             action_calls = history[-1].action_calls or []
 
             for action_call in action_calls:
@@ -193,7 +168,6 @@
                     )
 
         memory.set(history_var, history)
->>>>>>> 97708ed6
         return memory
 
     def add_semantic_function(
