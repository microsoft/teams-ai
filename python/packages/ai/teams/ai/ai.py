"""
Copyright (c) Microsoft Corporation. All rights reserved.
Licensed under the MIT License.
"""

from logging import Logger
from typing import Any, Awaitable, Callable, Dict, Generic, Optional, TypeVar, Union

from botbuilder.core import CardFactory, MessageFactory, TurnContext
from botframework.connector import Channels

from teams.ai.actions import ActionEntry, ActionTypes
from teams.ai.planner import Plan, PredictedDoCommand, PredictedSayCommand
from teams.ai.planner.response_parser import parse_adaptive_card
from teams.ai.prompts import PromptTemplate
from teams.ai.state import TurnState
from teams.app_error import ApplicationError

from .ai_options import AIOptions

StateT = TypeVar("StateT", bound=TurnState)


class AI(Generic[StateT]):
    """
    ### AI System

    The AI system is responsible for generating plans, moderating input and output, and
    generating prompts. It can be used free standing or routed to by the Application object.
    """

    _options: AIOptions
    _log: Logger
    _actions: Dict[str, ActionEntry[StateT]] = {}
    _review_prompt: Optional[
        Callable[[TurnContext, StateT, PromptTemplate], Awaitable[Optional[Plan]]]
    ] = None
    _review_plan: Optional[Callable[[TurnContext, StateT, Plan], Awaitable[Plan]]] = None

    def __init__(self, options: AIOptions, log=Logger("teams.ai")) -> None:
        self._options = options
        self._log = log
        self._actions = {
            ActionTypes.UNKNOWN_ACTION: ActionEntry(
                ActionTypes.UNKNOWN_ACTION, True, self._on_unknown_action
            ),
            ActionTypes.FLAGGED_INPUT: ActionEntry(
                ActionTypes.FLAGGED_INPUT, True, self._on_flagged_input
            ),
            ActionTypes.FLAGGED_OUTPUT: ActionEntry(
                ActionTypes.FLAGGED_OUTPUT, True, self._on_flagged_output
            ),
            ActionTypes.RATE_LIMITED: ActionEntry(
                ActionTypes.PLAN_READY, True, self._on_plan_ready
            ),
            ActionTypes.PLAN_READY: ActionEntry(ActionTypes.PLAN_READY, True, self._on_plan_ready),
            ActionTypes.DO_COMMAND: ActionEntry(ActionTypes.DO_COMMAND, True, self._on_do_command),
            ActionTypes.SAY_COMMAND: ActionEntry(
                ActionTypes.SAY_COMMAND, True, self._on_say_command
            ),
        }

    def action(self, name: Optional[str] = None, allow_overrides=False):
        """
        Registers a new action event listener. This method can be used as either
        a decorator or a method.

        ```python
        # Use this method as a decorator
        @app.ai.action()
        async def hello_world(context: TurnContext, state: TurnState, entities: Any, name: str):
            print("hello world!")
            return True

        # Pass a function to this method
        app.ai.action()(hello_world)
        ```

        #### Args:
        - `name`: The name of the action `Default: Function Name`
        - `allow_overrides`: If it should throw an error when duplicates
        are found `Default: False`
        """

        def __call__(func: Callable[[TurnContext, StateT, Any, str], Awaitable[bool]]):
            action_name = name

            if not action_name:
                action_name = func.__name__

            existing = self._actions.get(action_name)

            if existing and not existing.allow_overrides:
                raise ApplicationError(
                    f"""
                    The AI.action() method was called with a previously 
                    registered action named \"{action_name}\".
                    """
                )

            self._actions[action_name] = ActionEntry(action_name, allow_overrides, func)
            return func

        return __call__

    def review_prompt(
        self, func: Callable[[TurnContext, StateT, PromptTemplate], Awaitable[Optional[Plan]]]
    ):
        """
        Reviews user input before it's sent to the planner.

        ```python
        # Use this method as a decorator
        @app.ai.review_prompt
        async def on_review_prompt(context: TurnContext, state: TurnState, prompt: PromptTemplate):
            return None

        # Pass a function to this method
        app.ai.review_prompt(on_review_prompt)
        ```

        Args:
            context (TurnContext): The turn context.
            state (StateT): The turn state.
            prompt (PromptTemplate): The prompt.

        Returns:
            Optional[Plan]: Returns None if the moderator approves the input,
            otherwise returns a new plan to bypass the planner and redirects to
            a new set of actions. Typically the moderator will return a new plan
            with a single DO command that calls `AI.FlaggedInputActionName`
            to flag the input for review.
        """

        self._review_prompt = func
        return func

    def review_plan(self, func: Callable[[TurnContext, StateT, Plan], Awaitable[Plan]]):
        """
        Reviews a plan generated by the planner before its executed.

        ```python
        # Use this method as a decorator
        @app.ai.review_plan
        async def on_review_plan(context: TurnContext, state: TurnState, plan: Plan):
            return plan

        # Pass a function to this method
        app.ai.review_plan(on_review_plan)
        ```

        Args:
            context (TurnContext): The turn context
            state (StateT): The turn state
            plan (Plan): The plan to review.

        Returns:
            Plan: Returns the same plan if the moderator approves the plan,
            otherwise returns a new plan that redirects to a new set of actions.
            Typically the moderator will return a new plan with a single DO command
            that calls `AI.FlaggedOutputActionName` to flag the output for review.
        """

        self._review_plan = func
        return func

    def function(self, name: Optional[str] = None, allow_overrides=False):
        """
        Registers a new prompt function event listener. This method can be used as either
        a decorator or a method.

        ```python
        # Use this method as a decorator
        @app.ai.function()
        async def hello_world(context: TurnContext, state: TurnState, entities: Any, name: str):
            print("hello world!")
            return True

        # Pass a function to this method
        app.ai.function()(hello_world)
        ```

        #### Args:
        - `name`: The name of the action `Default: Function Name`
        - `allow_overrides`: If it should throw an error when duplicates
        are found `Default: False`
        """

        def __call__(func: Callable[[TurnContext, StateT], Awaitable[str]]):
            func_name = name

            if not func_name:
                func_name = func.__name__

            self._options.planner.add_function(func_name, func, allow_overrides=allow_overrides)
            return func

        return __call__

    async def chain(
        self, context: TurnContext, state: StateT, prompt: Union[str, PromptTemplate]
    ) -> bool:
        """
        Chains into another prompt and executes the plan that is returned.

        This method is used to chain into another prompt. It will call the prompt manager to
        get the plan for the prompt and then execute the plan. The return value indicates whether
        that plan was completely executed or not, and can be used to make decisions about whether
        the outer plan should continue executing.
        """

        # TODO: call review_plan

        if state.temp.input == "":
            state.temp.input = context.activity.text

        if state.temp.history == "":
            state.temp.history = state.conversation.history.to_str(
                self._options.history.max_tokens,
                "cl100k_base",
                self._options.history.line_separator,
            )

        plan = await self._options.planner.generate_plan(
            context, state, prompt, history_options=self._options.history
        )

        if self._review_plan:
            plan = await self._review_plan(context, state, plan)

        plan_ready = self._actions.get(ActionTypes.PLAN_READY)

        if not plan_ready:
            return False

        is_ok = await plan_ready.invoke(context, state, plan)

        if not is_ok:
            return False

        if self._options.history.track_history:
            state.conversation.history.add(
                "user", state.temp.input.strip(), self._options.history.max_turns * 2
            )

            if self._options.history.assistant_history_type == "text":
                text = "\n".join(
                    map(
                        lambda cmd: PredictedSayCommand.from_dict(cmd.__dict__).response,
                        filter(lambda cmd: cmd.type == "SAY", plan.commands),
                    )
                )

                state.conversation.history.add("assistant", text)
            else:
                state.conversation.history.add("assistant", plan.json())

        for cmd in plan.commands:
            if isinstance(cmd, PredictedDoCommand):
                action = self._actions.get(ActionTypes.DO_COMMAND)

                if action:
                    is_ok = await action.invoke(context, state, cmd)
            elif isinstance(cmd, PredictedSayCommand):
                action = self._actions.get(ActionTypes.SAY_COMMAND)

                if action:
                    is_ok = await action.invoke(context, state, cmd)
            else:
                raise ApplicationError(f'unknown command type "{cmd.type}"')

            if not is_ok:
                return False

        return True

    async def _on_unknown_action(
        self, _context: TurnContext, _state: StateT, _entities: Any, name: str
    ) -> bool:
        self._log.error('An AI action named "%s" was predicted but no handler was registered', name)
        return True

    async def _on_flagged_input(
        self, _context: TurnContext, _state: StateT, _entities: Any, name: str
    ) -> bool:
        self._log.error(
            "The users input has been moderated but no handler was registered for %s", name
        )
        return True

    async def _on_flagged_output(
        self, _context: TurnContext, _state: StateT, _entities: Any, name: str
    ) -> bool:
        self._log.error(
            "The apps output has been moderated but no handler was registered for %s", name
        )
        return True

    async def _on_rate_limited(
        self, _context: TurnContext, _state: StateT, _entities: Any, _name: str
    ) -> bool:
        raise ApplicationError("An AI request failed because it was rate limited")

    async def _on_plan_ready(
        self, _context: TurnContext, _state: StateT, plan: Plan, _name: str
    ) -> bool:
        return len(plan.commands) > 0

    async def _on_do_command(
        self, context: TurnContext, state: StateT, command: PredictedDoCommand, _name: str
    ) -> bool:
        action = self._actions.get(command.action)

        if not action:
            return await self._on_unknown_action(context, state, command, command.action)

        return await action.func(context, state, command.entities, command.action)

    async def _on_say_command(
        self, context: TurnContext, _state: StateT, command: PredictedSayCommand, _name: str
    ) -> bool:
<<<<<<< HEAD
        response = _command.response
        card = parse_adaptive_card(response)
        if card:  # Find adaptive card in response
            attachment = CardFactory.adaptive_card(card)
            activity = MessageFactory.attachment(attachment)
            await _context.send_activity(activity)
        elif _context.activity.channel_id == Channels.ms_teams:
            await _context.send_activity(response.replace("\n", "<br>"))
        else:
            await _context.send_activity(response)
=======
        await context.send_activity(command.response)
>>>>>>> 1ed3fe41
        return True<|MERGE_RESOLUTION|>--- conflicted
+++ resolved
@@ -319,18 +319,17 @@
     async def _on_say_command(
         self, context: TurnContext, _state: StateT, command: PredictedSayCommand, _name: str
     ) -> bool:
-<<<<<<< HEAD
-        response = _command.response
+        response = command.response
         card = parse_adaptive_card(response)
+
         if card:  # Find adaptive card in response
             attachment = CardFactory.adaptive_card(card)
             activity = MessageFactory.attachment(attachment)
-            await _context.send_activity(activity)
-        elif _context.activity.channel_id == Channels.ms_teams:
-            await _context.send_activity(response.replace("\n", "<br>"))
+            await context.send_activity(activity)
+        elif context.activity.channel_id == Channels.ms_teams:
+            await context.send_activity(response.replace("\n", "<br>"))
         else:
-            await _context.send_activity(response)
-=======
+            await context.send_activity(response)
+
         await context.send_activity(command.response)
->>>>>>> 1ed3fe41
         return True