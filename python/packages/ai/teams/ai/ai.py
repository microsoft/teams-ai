--- conflicted
+++ resolved
@@ -319,11 +319,6 @@
     async def _on_say_command(
         self, context: TurnContext, _state: StateT, command: PredictedSayCommand, _name: str
     ) -> bool:
-<<<<<<< HEAD
-        # TODO: Adaptive Card
-        response = _command.response
-        await _context.send_activity(response)
-=======
         response = command.response
         card = parse_adaptive_card(response)
 
@@ -336,6 +331,4 @@
         else:
             await context.send_activity(response)
 
-        await context.send_activity(command.response)
->>>>>>> 1b02dfe8
         return True