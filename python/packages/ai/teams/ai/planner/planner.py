--- conflicted
+++ resolved
@@ -8,11 +8,7 @@
 
 from botbuilder.core import TurnContext
 
-<<<<<<< HEAD
-from teams.ai import AIHistoryOptions
-=======
 from teams.ai.ai_history_options import AIHistoryOptions
->>>>>>> c6c75744
 from teams.ai.prompts import PromptTemplate
 from teams.ai.state import TurnState
 
