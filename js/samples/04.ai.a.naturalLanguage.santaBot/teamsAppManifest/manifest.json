{
    "$schema": "https://developer.microsoft.com/en-us/json-schemas/teams/v1.15/MicrosoftTeams.schema.json",
    "version": "1.0.0",
    "manifestVersion": "1.15",
<<<<<<< HEAD
    "id": "${{TEAMS_APP_ID}}",
    "packageName": "com.package.name",
    "name": {
        "short": "Santa-${{TEAMSFX_ENV}}",
        "full": "Santa Clause"
=======
    "id": "<<MICROSOFT_APP_OR_BOT_ID>>",
    "packageName": "com.package.name",
    "name": {
        "short": "Santa",
        "full": "Santa Claus"
>>>>>>> 5c8bc6e6
    },
    "developer": {
        "name": "Santa",
        "mpnId": "",
        "websiteUrl": "https://teams.microsoft.com",
        "privacyUrl": "https://teams.microsoft.com",
        "termsOfUseUrl": "https://teams.microsoft.com"
    },
    "description": {
        "short": "Sample bot that thinks it's Santa Claus",
        "full": "Sample bot that thinks it's Santa Claus"
    },
    "icons": {
        "outline": "outline.png",
        "color": "color.png"
    },
    "accentColor": "#FFFFFF",
    "staticTabs": [
        {
            "entityId": "conversations",
            "scopes": ["personal"]
        },
        {
            "entityId": "about",
            "scopes": ["personal"]
        }
    ],
    "bots": [
        {
<<<<<<< HEAD
            "botId": "${{BOT_ID}}",
=======
            "botId": "<<YOUR_BOT_ID>>",
>>>>>>> 5c8bc6e6
            "scopes": ["personal", "team", "groupChat"],
            "isNotificationOnly": false,
            "supportsCalling": false,
            "supportsVideo": false,
            "supportsFiles": false
        }
    ],
    "validDomains": []
}<|MERGE_RESOLUTION|>--- conflicted
+++ resolved
@@ -2,19 +2,11 @@
     "$schema": "https://developer.microsoft.com/en-us/json-schemas/teams/v1.15/MicrosoftTeams.schema.json",
     "version": "1.0.0",
     "manifestVersion": "1.15",
-<<<<<<< HEAD
     "id": "${{TEAMS_APP_ID}}",
     "packageName": "com.package.name",
     "name": {
         "short": "Santa-${{TEAMSFX_ENV}}",
         "full": "Santa Clause"
-=======
-    "id": "<<MICROSOFT_APP_OR_BOT_ID>>",
-    "packageName": "com.package.name",
-    "name": {
-        "short": "Santa",
-        "full": "Santa Claus"
->>>>>>> 5c8bc6e6
     },
     "developer": {
         "name": "Santa",
@@ -44,11 +36,7 @@
     ],
     "bots": [
         {
-<<<<<<< HEAD
             "botId": "${{BOT_ID}}",
-=======
-            "botId": "<<YOUR_BOT_ID>>",
->>>>>>> 5c8bc6e6
             "scopes": ["personal", "team", "groupChat"],
             "isNotificationOnly": false,
             "supportsCalling": false,
