// Copyright (c) Microsoft Corporation. All rights reserved.
// Licensed under the MIT License.

// Import required packages
import { config } from 'dotenv';
import * as path from 'path';
import * as restify from 'restify';

// Import required bot services.
// See https://aka.ms/bot-services to learn more about the different parts of a bot.
import {
    CloudAdapter,
    ConfigurationBotFrameworkAuthentication,
<<<<<<< HEAD
    ConfigurationServiceClientCredentialFactory,
    MemoryStorage
=======
    ConfigurationBotFrameworkAuthenticationOptions,
    MemoryStorage,
    TurnContext
>>>>>>> 5c8bc6e6
} from 'botbuilder';

const botFrameworkAuthentication = new ConfigurationBotFrameworkAuthentication(
    {},
    new ConfigurationServiceClientCredentialFactory({
        MicrosoftAppId: process.env.BOT_ID,
        MicrosoftAppPassword: process.env.BOT_PASSWORD,
        MicrosoftAppType: 'MultiTenant'
    })
);

// Create adapter.
// See https://aka.ms/about-bot-adapter to learn more about how bots work.
const adapter = new CloudAdapter(botFrameworkAuthentication);

// Catch-all for errors.
const onTurnErrorHandler = async (context: TurnContext, error: Error) => {
    // This check writes out errors to console log .vs. app insights.
    // NOTE: In production environment, you should consider logging this to Azure
    //       application insights.
    console.error(`\n [onTurnError] unhandled error: ${error.toString()}`);

    // Send a trace activity, which will be displayed in Bot Framework Emulator
    await context.sendTraceActivity(
        'OnTurnError Trace',
        `${error.toString()}`,
        'https://www.botframework.com/schemas/error',
        'TurnError'
    );

    // Send a message to the user
    await context.sendActivity('The bot encountered an error or bug.');
    await context.sendActivity('To continue to run this bot, please fix the bot source code.');
};

// Set the onTurnError for the singleton CloudAdapter.
adapter.onTurnError = onTurnErrorHandler;

// Create HTTP server.
const server = restify.createServer();
server.use(restify.plugins.bodyParser());

server.listen(process.env.port || process.env.PORT || 3978, () => {
    console.log(`\n${server.name} listening to ${server.url}`);
    console.log('\nGet Bot Framework Emulator: https://aka.ms/botframework-emulator');
    console.log('\nTo test your bot in Teams, sideload the app manifest.json within Teams Apps.');
});

import {
    AI,
    Application,
    ConversationHistory,
    DefaultPromptManager,
    DefaultTurnState,
    OpenAIModerator,
    OpenAIPlanner,
    TurnState
} from '@microsoft/botbuilder-m365';

// eslint-disable-next-line @typescript-eslint/no-empty-interface
interface ConversationState { }
type ApplicationTurnState = DefaultTurnState<ConversationState>;
type TData = Record<string, any>;

// Create Planner
const planner = new OpenAIPlanner({
<<<<<<< HEAD
    apiKey: process.env.OPENAI_API_KEY,
=======
    apiKey: process.env.OpenAIKey!,
>>>>>>> 5c8bc6e6
    defaultModel: 'text-davinci-003',
    logRequests: true
});

// Create Prompt Manager
const promptsFolder = path.join(__dirname, '../src/prompts');
const promptManager = new DefaultPromptManager(promptsFolder);

// Create optional Moderator
const moderator = new OpenAIModerator({
<<<<<<< HEAD
    apiKey: process.env.OPENAI_API_KEY,
=======
    apiKey: process.env.OpenAIKey!,
>>>>>>> 5c8bc6e6
    moderate: 'both'
});

// Create state storage provider
const storage = new MemoryStorage();

// Create Application
const app = new Application<ApplicationTurnState>({
    storage,
    ai: {
        planner,
        moderator,
        promptManager,
        prompt: 'chat',
        history: {
            assistantHistoryType: 'text',
            maxTokens: 500
        }
    }
});

// Listen for incoming server requests.
server.post('/api/messages', async (req, res) => {

    // Route received a request to adapter for processing
    await adapter.process(req, res as any, async (context) => {

        // Dispatch to application for routing
        await app.run(context);
    });
});

// Add action for handling a flagged input
app.ai.action(
    AI.FlaggedInputActionName,
    async (context: TurnContext, state: TurnState, data: TData) => {
        await context.sendActivity(`I'm sorry your message is inappropriate`);
        return false;
    }
);

// Add action for handling a flagged output
app.ai.action(
    AI.FlaggedOutputActionName,
    async (context: TurnContext, state: ApplicationTurnState, data: TData) => {
        await context.sendActivity(`I'm not allowed to talk about such things.`);
        return false;
    }
);

app.message('/history', async (context: TurnContext, state: ApplicationTurnState) => {
    const history = ConversationHistory.toString(state, 2000, '\n\n');
    await context.sendActivity(history);
});<|MERGE_RESOLUTION|>--- conflicted
+++ resolved
@@ -11,14 +11,9 @@
 import {
     CloudAdapter,
     ConfigurationBotFrameworkAuthentication,
-<<<<<<< HEAD
-    ConfigurationServiceClientCredentialFactory,
-    MemoryStorage
-=======
     ConfigurationBotFrameworkAuthenticationOptions,
     MemoryStorage,
     TurnContext
->>>>>>> 5c8bc6e6
 } from 'botbuilder';
 
 const botFrameworkAuthentication = new ConfigurationBotFrameworkAuthentication(
@@ -85,11 +80,7 @@
 
 // Create Planner
 const planner = new OpenAIPlanner({
-<<<<<<< HEAD
     apiKey: process.env.OPENAI_API_KEY,
-=======
-    apiKey: process.env.OpenAIKey!,
->>>>>>> 5c8bc6e6
     defaultModel: 'text-davinci-003',
     logRequests: true
 });
@@ -100,11 +91,7 @@
 
 // Create optional Moderator
 const moderator = new OpenAIModerator({
-<<<<<<< HEAD
     apiKey: process.env.OPENAI_API_KEY,
-=======
-    apiKey: process.env.OpenAIKey!,
->>>>>>> 5c8bc6e6
     moderate: 'both'
 });
 
