{
    "name": "teamschef-demo",
    "version": "1.0.0",
    "description": "Sample bot that thinks it's a Chef to help you cook Teams apps",
    "author": "Microsoft",
    "license": "MIT",
    "main": "./lib/index.js",
    "scripts": {
        "dev:teamsfx": "npm run dev",
        "dev": "nodemon --watch ./src --exec node --inspect=9239 --signal SIGINT -r ts-node/register ./src/index.ts",
        "build": "tsc --build",
        "clean": "rimraf node_modules lib",
        "lint": "eslint **/src/**/*.{j,t}s{,x} --fix --no-error-on-unmatched-pattern",
        "start": "tsc --build && node ./lib/index.js",
        "test": "echo \"Error: no test specified\" && exit 1",
        "watch": "nodemon --watch ./src -e ts --exec \"npm start\""
    },
    "repository": {
        "type": "git",
        "url": "https://github.com"
    },
    "dependencies": {
        "@microsoft/teams-ai": "~1.1.2",
        "@microsoft/teamsfx": "^2.3.1",
        "botbuilder": "^4.22.1",
        "dotenv": "^16.4.5",
        "replace": "~1.2.0",
        "restify": "~11.1.0",
<<<<<<< HEAD
        "vectra": "^0.5.5",
        "openai": "4.28.4"
=======
        "vectra": "^0.6.0"
>>>>>>> 07a869b9
    },
    "devDependencies": {
        "@types/dotenv": "6.1.1",
        "@types/restify": "8.5.12",
<<<<<<< HEAD
        "@types/node": "^20.11.30",
        "@types/jsonwebtoken": "^9.0.6",
=======
        "@types/node": "^20.12.2",
>>>>>>> 07a869b9
        "ts-node": "^10.9.2",
        "nodemon": "~1.19.4",
        "typescript": "^5.4.3"
    }
}<|MERGE_RESOLUTION|>--- conflicted
+++ resolved
@@ -26,22 +26,14 @@
         "dotenv": "^16.4.5",
         "replace": "~1.2.0",
         "restify": "~11.1.0",
-<<<<<<< HEAD
-        "vectra": "^0.5.5",
         "openai": "4.28.4"
-=======
         "vectra": "^0.6.0"
->>>>>>> 07a869b9
     },
     "devDependencies": {
         "@types/dotenv": "6.1.1",
         "@types/restify": "8.5.12",
-<<<<<<< HEAD
-        "@types/node": "^20.11.30",
         "@types/jsonwebtoken": "^9.0.6",
-=======
         "@types/node": "^20.12.2",
->>>>>>> 07a869b9
         "ts-node": "^10.9.2",
         "nodemon": "~1.19.4",
         "typescript": "^5.4.3"
