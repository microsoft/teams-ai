{
    "name": "teamschef-demo",
    "version": "1.0.0",
    "description": "Sample bot that thinks it's a Chef to help you cook Teams apps",
    "author": "Microsoft",
    "license": "MIT",
    "main": "./lib/index.js",
    "scripts": {
        "dev:teamsfx": "env-cmd --silent -f .localSettings yarn dev",
        "dev": "nodemon --watch ./src --exec node --inspect=9239 --signal SIGINT -r ts-node/register ./src/index.ts",
        "build": "tsc --build",
        "clean": "rimraf node_modules lib",
        "lint": "eslint **/src/**/*.{j,t}s{,x} --fix --no-error-on-unmatched-pattern",
        "start": "tsc --build && node ./lib/index.js",
        "test": "echo \"Error: no test specified\" && exit 1",
        "watch": "nodemon --watch ./src -e ts --exec \"yarn start\""
    },
    "repository": {
        "type": "git",
        "url": "https://github.com"
    },
    "dependencies": {
        "@microsoft/teamsfx": "^2.2.0",
        "botbuilder": "^4.19.0",
<<<<<<< HEAD
        "@microsoft/botbuilder-m365": "~0.1.0-preview.1",
=======
        "@microsoft/teams-ai": "~0.1.0-preview.2",
>>>>>>> 484a3fe0
        "dotenv": "^8.2.0",
        "replace": "~1.2.0",
        "restify": "~11.1.0"
    },
    "devDependencies": {
        "@types/dotenv": "6.1.1",
        "@types/restify": "8.5.7",
        "@types/node": "^14.0.0",
        "ts-node": "^10.4.0",
        "env-cmd": "^10.1.0",
        "nodemon": "~1.19.4",
        "tslint": "~5.20.0",
        "typescript": "^4.6.4"
    }
}<|MERGE_RESOLUTION|>--- conflicted
+++ resolved
@@ -22,11 +22,7 @@
     "dependencies": {
         "@microsoft/teamsfx": "^2.2.0",
         "botbuilder": "^4.19.0",
-<<<<<<< HEAD
-        "@microsoft/botbuilder-m365": "~0.1.0-preview.1",
-=======
         "@microsoft/teams-ai": "~0.1.0-preview.2",
->>>>>>> 484a3fe0
         "dotenv": "^8.2.0",
         "replace": "~1.2.0",
         "restify": "~11.1.0"
