--- conflicted
+++ resolved
@@ -63,21 +63,13 @@
 });
 
 import {
-<<<<<<< HEAD
-=======
     AI,
->>>>>>> 484a3fe0
     Application,
     ConversationHistory,
     DefaultPromptManager,
     DefaultTurnState,
     OpenAIModerator,
-<<<<<<< HEAD
-    OpenAIPlanner,
-    AI
-=======
     OpenAIPlanner
->>>>>>> 484a3fe0
 } from '@microsoft/teams-ai';
 
 // eslint-disable-next-line @typescript-eslint/no-empty-interface
