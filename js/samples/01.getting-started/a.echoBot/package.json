--- conflicted
+++ resolved
@@ -27,11 +27,7 @@
         "restify": "~11.1.0"
     },
     "devDependencies": {
-<<<<<<< HEAD
-        "@types/node": "^20.14.10",
-=======
         "@types/node": "^20.14.11",
->>>>>>> d8bac250
         "@types/restify": "^8.5.12",
         "@typescript-eslint/eslint-plugin": "^6.21.0",
         "@typescript-eslint/parser": "^6.21.0",
