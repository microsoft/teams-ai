--- conflicted
+++ resolved
@@ -23,13 +23,8 @@
     },
     "dependencies": {
         "botbuilder": "^4.22.2",
-<<<<<<< HEAD
-        "@microsoft/teams-ai": "~1.2.1",
+        "@microsoft/teams-ai": "~1.3.1",
         "openai": "^4.41.0",
-=======
-        "@microsoft/teams-ai": "~1.3.1",
-        "openai": "4.28.4",
->>>>>>> ab2130f7
         "dotenv": "^16.4.1",
         "replace": "~1.2.0",
         "restify": "~11.1.0"
