{
    "name": "devOps-demo",
    "version": "1.0.0",
    "description": "A bot that can manage lists of work items",
    "author": "Microsoft",
    "license": "MIT",
    "main": "./lib/index.js",
    "scripts": {
        "build": "tsc --build && shx cp -r ./src/prompts ./lib/",
        "clean": "rimraf node_modules lib tsconfig.tsbuildinfo",
        "lint": "eslint **/src/**/*.{j,t}s{,x} --fix --no-error-on-unmatched-pattern",
        "start": "tsc --build && node ./lib/index.js",
        "test": "echo \"Error: no test specified\" && exit 1",
        "watch": "nodemon --watch ./src -e ts --exec \"yarn start\"",
        "dev:teamsfx": "nodemon --exec node --inspect=9239 --signal SIGINT -r ts-node/register ./src/index.ts"
    },
    "repository": {
        "type": "git",
        "url": "https://github.com/microsoft/teams-ai"
    },
    "dependencies": {
        "botbuilder": "^4.22.3",
        "@microsoft/teams-ai": "~1.3.1",
        "dotenv": "^16.4.5",
        "replace": "~1.2.0",
        "restify": "~11.1.0",
        "openai": "4.28.4"
    },
    "devDependencies": {
        "@types/jsonwebtoken": "^9.0.6",
<<<<<<< HEAD
        "@types/node": "^20.14.10",
=======
        "@types/node": "^20.14.11",
>>>>>>> d8bac250
        "@types/restify": "^8.5.12",
        "@typescript-eslint/eslint-plugin": "^6.21.0",
        "@typescript-eslint/parser": "^6.21.0",
        "eslint": "^8.57.0",
        "nodemon": "~3.0.1",
        "prettier": "^3.3.3",
        "rimraf": "^5.0.9",
        "shx": "^0.3.4",
        "ts-node": "^10.9.2",
        "typescript": "^5.5.3"
    }
}<|MERGE_RESOLUTION|>--- conflicted
+++ resolved
@@ -28,11 +28,7 @@
     },
     "devDependencies": {
         "@types/jsonwebtoken": "^9.0.6",
-<<<<<<< HEAD
-        "@types/node": "^20.14.10",
-=======
         "@types/node": "^20.14.11",
->>>>>>> d8bac250
         "@types/restify": "^8.5.12",
         "@typescript-eslint/eslint-plugin": "^6.21.0",
         "@typescript-eslint/parser": "^6.21.0",
