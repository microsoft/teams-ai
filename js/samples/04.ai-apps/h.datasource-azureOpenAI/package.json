{
<<<<<<< HEAD
    "name": "teams-azureopenai-demo",
    "version": "1.0.0",
    "description": "Sample bot demonstrating using Azure AI Search for RAG.",
    "author": "Microsoft",
    "license": "MIT",
    "main": "./lib/index.js",
    "engines": {
        "node": ">=18.0.0"
    },
    "scripts": {
        "dev:teamsfx": "env-cmd --silent -f .env npm run dev",
        "dev:teamsfx:testtool": "env-cmd --silent -f .env npm run dev",
        "dev:teamsfx:launch-testtool": "env-cmd --silent -f env/.env.testtool teamsapptester start",
        "dev": "nodemon --watch ./src --exec node --inspect=9239 --signal SIGINT -r ts-node/register ./src/index.ts",
        "build": "tsc --build",
        "clean": "rimraf node_modules lib",
        "lint": "eslint **/src/**/*.{j,t}s{,x} --fix --no-error-on-unmatched-pattern",
        "start": "tsc --build && node ./lib/index.js",
        "test": "echo \"Error: no test specified\" && exit 1",
        "watch": "nodemon --watch ./src -e ts --exec \"yarn start\""
    },
    "repository": {
        "type": "git",
        "url": "https://github.com/microsoft/teams-ai"
    },
    "dependencies": {
        "@azure/search-documents": "12.0.0",
        "@microsoft/teams-ai": "~1.2.1",
        "@microsoft/teamsfx": "^2.3.2",
        "botbuilder": "^4.22.2",
        "dotenv": "^16.4.1",
        "openai": "^4.41.0",
        "replace": "~1.2.0",
        "restify": "~11.1.0",
        "vectra": "^0.7.6"
    },
    "devDependencies": {
        "@types/debug": "^4.1.12",
        "@types/jsonwebtoken": "^8.5.0",
        "@types/node": "^20.14.0",
        "@types/restify": "8.5.12",
        "@typescript-eslint/eslint-plugin": "^6.21.0",
        "@typescript-eslint/parser": "^6.21.0",
        "debug": "^4.3.5",
        "env-cmd": "^10.1.0",
        "eslint": "^8.57.0",
        "nodemon": "~3.0.1",
        "prettier": "^3.3.0",
        "rimraf": "^5.0.7",
        "ts-node": "^10.9.2",
        "typescript": "^5.4.5"
    }
=======
  "name": "teams-azureopenai-demo",
  "version": "1.0.0",
  "description": "Sample bot demonstrating using Azure AI Search for RAG.",
  "author": "Microsoft",
  "license": "MIT",
  "main": "./lib/index.js",
  "engines": {
    "node": ">=18.0.0"
  },
  "scripts": {
    "dev:teamsfx": "env-cmd --silent -f .env npm run dev",
    "dev:teamsfx:testtool": "env-cmd --silent -f .env npm run dev",
    "dev:teamsfx:launch-testtool": "env-cmd --silent -f env/.env.testtool teamsapptester start",
    "dev": "nodemon --watch ./src --exec node --inspect=9239 --signal SIGINT -r ts-node/register ./src/index.ts",
    "build": "tsc --build",
    "clean": "rimraf node_modules lib",
    "lint": "eslint **/src/**/*.{j,t}s{,x} --fix --no-error-on-unmatched-pattern",
    "start": "tsc --build && node ./lib/index.js",
    "test": "echo \"Error: no test specified\" && exit 1",
    "watch": "nodemon --watch ./src -e ts --exec \"yarn start\""
  },
  "repository": {
    "type": "git",
    "url": "https://github.com/microsoft/teams-ai"
  },
  "dependencies": {
    "@azure/identity": "^4.2.1",
    "@azure/search-documents": "12.0.0",
    "@microsoft/teams-ai": "~1.3.1",
    "@microsoft/teamsfx": "^2.3.2",
    "botbuilder": "^4.22.2",
    "dotenv": "^16.4.1",
    "openai": "4.28.4",
    "replace": "~1.2.0",
    "restify": "~11.1.0",
    "vectra": "^0.7.6"
  },
  "devDependencies": {
    "@types/debug": "^4.1.12",
    "@types/jsonwebtoken": "^8.5.0",
    "@types/node": "^20.14.2",
    "@types/restify": "8.5.12",
    "@typescript-eslint/eslint-plugin": "^6.21.0",
    "@typescript-eslint/parser": "^6.21.0",
    "debug": "^4.3.5",
    "env-cmd": "^10.1.0",
    "eslint": "^8.57.0",
    "nodemon": "~3.0.1",
    "prettier": "^3.3.2",
    "rimraf": "^5.0.7",
    "ts-node": "^10.9.2",
    "typescript": "^5.4.5"
  }
>>>>>>> ab2130f7
}<|MERGE_RESOLUTION|>--- conflicted
+++ resolved
@@ -1,58 +1,4 @@
 {
-<<<<<<< HEAD
-    "name": "teams-azureopenai-demo",
-    "version": "1.0.0",
-    "description": "Sample bot demonstrating using Azure AI Search for RAG.",
-    "author": "Microsoft",
-    "license": "MIT",
-    "main": "./lib/index.js",
-    "engines": {
-        "node": ">=18.0.0"
-    },
-    "scripts": {
-        "dev:teamsfx": "env-cmd --silent -f .env npm run dev",
-        "dev:teamsfx:testtool": "env-cmd --silent -f .env npm run dev",
-        "dev:teamsfx:launch-testtool": "env-cmd --silent -f env/.env.testtool teamsapptester start",
-        "dev": "nodemon --watch ./src --exec node --inspect=9239 --signal SIGINT -r ts-node/register ./src/index.ts",
-        "build": "tsc --build",
-        "clean": "rimraf node_modules lib",
-        "lint": "eslint **/src/**/*.{j,t}s{,x} --fix --no-error-on-unmatched-pattern",
-        "start": "tsc --build && node ./lib/index.js",
-        "test": "echo \"Error: no test specified\" && exit 1",
-        "watch": "nodemon --watch ./src -e ts --exec \"yarn start\""
-    },
-    "repository": {
-        "type": "git",
-        "url": "https://github.com/microsoft/teams-ai"
-    },
-    "dependencies": {
-        "@azure/search-documents": "12.0.0",
-        "@microsoft/teams-ai": "~1.2.1",
-        "@microsoft/teamsfx": "^2.3.2",
-        "botbuilder": "^4.22.2",
-        "dotenv": "^16.4.1",
-        "openai": "^4.41.0",
-        "replace": "~1.2.0",
-        "restify": "~11.1.0",
-        "vectra": "^0.7.6"
-    },
-    "devDependencies": {
-        "@types/debug": "^4.1.12",
-        "@types/jsonwebtoken": "^8.5.0",
-        "@types/node": "^20.14.0",
-        "@types/restify": "8.5.12",
-        "@typescript-eslint/eslint-plugin": "^6.21.0",
-        "@typescript-eslint/parser": "^6.21.0",
-        "debug": "^4.3.5",
-        "env-cmd": "^10.1.0",
-        "eslint": "^8.57.0",
-        "nodemon": "~3.0.1",
-        "prettier": "^3.3.0",
-        "rimraf": "^5.0.7",
-        "ts-node": "^10.9.2",
-        "typescript": "^5.4.5"
-    }
-=======
   "name": "teams-azureopenai-demo",
   "version": "1.0.0",
   "description": "Sample bot demonstrating using Azure AI Search for RAG.",
@@ -85,7 +31,7 @@
     "@microsoft/teamsfx": "^2.3.2",
     "botbuilder": "^4.22.2",
     "dotenv": "^16.4.1",
-    "openai": "4.28.4",
+    "openai": "^4.41.0",
     "replace": "~1.2.0",
     "restify": "~11.1.0",
     "vectra": "^0.7.6"
@@ -106,5 +52,4 @@
     "ts-node": "^10.9.2",
     "typescript": "^5.4.5"
   }
->>>>>>> ab2130f7
 }