--- conflicted
+++ resolved
@@ -39,11 +39,7 @@
   "devDependencies": {
     "@types/debug": "^4.1.12",
     "@types/jsonwebtoken": "^8.5.0",
-<<<<<<< HEAD
-    "@types/node": "^20.14.10",
-=======
     "@types/node": "^20.14.11",
->>>>>>> d8bac250
     "@types/restify": "8.5.12",
     "@typescript-eslint/eslint-plugin": "^6.21.0",
     "@typescript-eslint/parser": "^6.21.0",
