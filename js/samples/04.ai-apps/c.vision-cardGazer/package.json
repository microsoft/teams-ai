--- conflicted
+++ resolved
@@ -20,12 +20,7 @@
         "url": "https://github.com/microsoft/teams-ai"
     },
     "dependencies": {
-<<<<<<< HEAD
         "@microsoft/teams-ai": "~1.4.1",
-        "@microsoft/teamsfx": "^2.3.2",
-=======
-        "@microsoft/teams-ai": "~1.4.0",
->>>>>>> 1b6f1897
         "botbuilder": "^4.23.0",
         "dotenv": "^16.4.5",
         "openai": "4.61.0",
