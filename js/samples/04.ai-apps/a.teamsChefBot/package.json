{
    "name": "teamschef-demo",
    "version": "1.0.0",
    "description": "Sample bot that thinks it's a Chef to help you cook Teams apps",
    "author": "Microsoft",
    "license": "MIT",
    "main": "./lib/index.js",
    "scripts": {
        "build": "tsc --build",
        "clean": "rimraf node_modules lib",
        "lint": "eslint **/src/**/*.{j,t}s{,x} --fix --no-error-on-unmatched-pattern",
        "start": "tsc --build && node ./lib/index.js",
        "test": "echo \"Error: no test specified\" && exit 1",
        "watch": "nodemon --watch ./src -e ts --exec \"npm start\"",
        "dev:teamsfx": "env-cmd --silent -f .localConfigs npm run dev",
        "dev:teamsfx:testtool": "env-cmd --silent -f .localConfigs.testTool npm run dev",
        "dev:teamsfx:launch-testtool": "env-cmd --silent -f env/.env.testtool teamsapptester start",
        "dev": "nodemon --exec node --inspect=9239 --signal SIGINT -r ts-node/register ./src/index.ts"
    },
    "repository": {
        "type": "git",
        "url": "https://github.com/microsoft/teams-ai"
    },
    "dependencies": {
        "@microsoft/teams-ai": "~1.7.2",
        "@microsoft/teams-js": "^2.32.0",
        "botbuilder": "^4.23.1",
<<<<<<< HEAD
        "openai": "4.68.2",
=======
        "dotenv": "^16.4.5",
        "openai": "4.77.4",
>>>>>>> e61f9299
        "replace": "~1.2.0",
        "restify": "~11.1.0",
        "vectra": "^0.9.0"
    },
    "devDependencies": {
        "@types/jsonwebtoken": "^9.0.6",
        "@types/node": "^20.16.1",
        "@types/restify": "^8.5.12",
        "@typescript-eslint/eslint-plugin": "^6.21.0",
        "@typescript-eslint/parser": "^6.21.0",
        "env-cmd": "^10.1.0",
        "eslint": "^8.57.1",
        "nodemon": "~3.0.1",
        "prettier": "^3.3.3",
        "rimraf": "^5.0.10",
        "ts-node": "^10.9.2",
        "typescript": "~5.5.4"
    }
}<|MERGE_RESOLUTION|>--- conflicted
+++ resolved
@@ -25,12 +25,7 @@
         "@microsoft/teams-ai": "~1.7.2",
         "@microsoft/teams-js": "^2.32.0",
         "botbuilder": "^4.23.1",
-<<<<<<< HEAD
-        "openai": "4.68.2",
-=======
-        "dotenv": "^16.4.5",
         "openai": "4.77.4",
->>>>>>> e61f9299
         "replace": "~1.2.0",
         "restify": "~11.1.0",
         "vectra": "^0.9.0"
