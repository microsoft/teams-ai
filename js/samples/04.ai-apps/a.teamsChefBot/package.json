{
    "name": "teamschef-demo",
    "version": "1.0.0",
    "description": "Sample bot that thinks it's a Chef to help you cook Teams apps",
    "author": "Microsoft",
    "license": "MIT",
    "main": "./lib/index.js",
    "scripts": {
        "build": "tsc --build",
        "clean": "rimraf node_modules lib",
        "lint": "eslint **/src/**/*.{j,t}s{,x} --fix --no-error-on-unmatched-pattern",
        "start": "tsc --build && node ./lib/index.js",
        "test": "echo \"Error: no test specified\" && exit 1",
        "watch": "nodemon --watch ./src -e ts --exec \"npm start\"",
        "dev:teamsfx": "env-cmd --silent -f .localConfigs npm run dev",
        "dev:teamsfx:testtool": "env-cmd --silent -f .localConfigs.testTool npm run dev",
        "dev:teamsfx:launch-testtool": "env-cmd --silent -f env/.env.testtool teamsapptester start",
        "dev": "nodemon --exec node --inspect=9239 --signal SIGINT -r ts-node/register ./src/index.ts"
    },
    "repository": {
        "type": "git",
        "url": "https://github.com/microsoft/teams-ai"
    },
    "dependencies": {
<<<<<<< HEAD
        "@microsoft/teams-ai": "~1.6.1",
=======
        "@microsoft/teams-ai": "~1.7.0",
>>>>>>> d3356b6a
        "@microsoft/teams-js": "^2.31.0",
        "botbuilder": "^4.23.1",
        "dotenv": "^16.4.5",
        "openai": "4.68.2",
        "replace": "~1.2.0",
        "restify": "~11.1.0",
        "vectra": "^0.9.0"
    },
    "devDependencies": {
        "@types/jsonwebtoken": "^9.0.6",
        "@types/node": "^20.16.1",
        "@types/restify": "^8.5.12",
        "@typescript-eslint/eslint-plugin": "^6.21.0",
        "@typescript-eslint/parser": "^6.21.0",
        "env-cmd": "^10.1.0",
        "eslint": "^8.57.1",
        "nodemon": "~3.0.1",
        "prettier": "^3.3.3",
        "rimraf": "^5.0.10",
        "ts-node": "^10.9.2",
        "typescript": "~5.5.4"
    }
}<|MERGE_RESOLUTION|>--- conflicted
+++ resolved
@@ -22,11 +22,7 @@
         "url": "https://github.com/microsoft/teams-ai"
     },
     "dependencies": {
-<<<<<<< HEAD
-        "@microsoft/teams-ai": "~1.6.1",
-=======
         "@microsoft/teams-ai": "~1.7.0",
->>>>>>> d3356b6a
         "@microsoft/teams-js": "^2.31.0",
         "botbuilder": "^4.23.1",
         "dotenv": "^16.4.5",
