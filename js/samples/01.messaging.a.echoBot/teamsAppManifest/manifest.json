{
<<<<<<< HEAD
  "$schema": "https://developer.microsoft.com/en-us/json-schemas/teams/v1.15/MicrosoftTeams.schema.json",
  "version": "1.0.0",
  "manifestVersion": "1.15",
  "id": "${{TEAMS_APP_ID}}",
  "packageName": "com.package.name",
  "name": {
    "short": "EchoBot-${{TEAMSFX_ENV}}",
    "full": "Echo Bot"
  },
  "developer": {
    "name": "Microsoft",
    "mpnId": "",
    "websiteUrl": "https://microsoft.com",
    "privacyUrl": "https://privacy.microsoft.com/en-us/privacystatement",
    "termsOfUseUrl": "https://www.microsoft.com/en-us/legal/terms-of-use"
  },
  "description": {
    "short": "Sample bot that repeats back what you say",
    "full": "Sample bot that repeats back what you say"
  },
  "icons": {
    "outline": "outline.png",
    "color": "color.png"
  },
  "accentColor": "#FFFFFF",
  "staticTabs": [
    {
      "entityId": "conversations",
      "scopes": [
        "personal"
      ]
    },
    {
      "entityId": "about",
      "scopes": [
        "personal"
      ]
    }
  ],
  "bots": [
    {
      "botId": "${{BOT_ID}}",
      "scopes": [
        "personal",
        "team",
        "groupChat"
      ],
      "isNotificationOnly": false,
      "supportsCalling": false,
      "supportsVideo": false,
      "supportsFiles": false
    }
  ],
  "validDomains": []
=======
    "$schema": "https://developer.microsoft.com/en-us/json-schemas/teams/v1.15/MicrosoftTeams.schema.json",
    "version": "1.0.0",
    "manifestVersion": "1.15",
    "id": "<<Microsoft App Id>>",
    "packageName": "com.package.name",
    "name": {
        "short": "EchoBot",
        "full": "Echo Bot"
    },
    "developer": {
        "name": "Microsoft",
        "mpnId": "",
        "websiteUrl": "https://microsoft.com",
        "privacyUrl": "https://privacy.microsoft.com/en-us/privacystatement",
        "termsOfUseUrl": "https://www.microsoft.com/en-us/legal/terms-of-use"
    },
    "description": {
        "short": "Sample bot that repeats back what you say",
        "full": "Sample bot that repeats back what you say"
    },
    "icons": {
        "outline": "outline.png",
        "color": "color.png"
    },
    "accentColor": "#FFFFFF",
    "staticTabs": [
        {
            "entityId": "conversations",
            "scopes": ["personal"]
        },
        {
            "entityId": "about",
            "scopes": ["personal"]
        }
    ],
    "bots": [
        {
            "botId": "<<Bot or App Id>>",
            "scopes": ["personal", "team", "groupChat"],
            "isNotificationOnly": false,
            "supportsCalling": false,
            "supportsVideo": false,
            "supportsFiles": false
        }
    ],
    "validDomains": []
>>>>>>> 5c8bc6e6
}<|MERGE_RESOLUTION|>--- conflicted
+++ resolved
@@ -1,5 +1,4 @@
 {
-<<<<<<< HEAD
   "$schema": "https://developer.microsoft.com/en-us/json-schemas/teams/v1.15/MicrosoftTeams.schema.json",
   "version": "1.0.0",
   "manifestVersion": "1.15",
@@ -54,52 +53,4 @@
     }
   ],
   "validDomains": []
-=======
-    "$schema": "https://developer.microsoft.com/en-us/json-schemas/teams/v1.15/MicrosoftTeams.schema.json",
-    "version": "1.0.0",
-    "manifestVersion": "1.15",
-    "id": "<<Microsoft App Id>>",
-    "packageName": "com.package.name",
-    "name": {
-        "short": "EchoBot",
-        "full": "Echo Bot"
-    },
-    "developer": {
-        "name": "Microsoft",
-        "mpnId": "",
-        "websiteUrl": "https://microsoft.com",
-        "privacyUrl": "https://privacy.microsoft.com/en-us/privacystatement",
-        "termsOfUseUrl": "https://www.microsoft.com/en-us/legal/terms-of-use"
-    },
-    "description": {
-        "short": "Sample bot that repeats back what you say",
-        "full": "Sample bot that repeats back what you say"
-    },
-    "icons": {
-        "outline": "outline.png",
-        "color": "color.png"
-    },
-    "accentColor": "#FFFFFF",
-    "staticTabs": [
-        {
-            "entityId": "conversations",
-            "scopes": ["personal"]
-        },
-        {
-            "entityId": "about",
-            "scopes": ["personal"]
-        }
-    ],
-    "bots": [
-        {
-            "botId": "<<Bot or App Id>>",
-            "scopes": ["personal", "team", "groupChat"],
-            "isNotificationOnly": false,
-            "supportsCalling": false,
-            "supportsVideo": false,
-            "supportsFiles": false
-        }
-    ],
-    "validDomains": []
->>>>>>> 5c8bc6e6
 }