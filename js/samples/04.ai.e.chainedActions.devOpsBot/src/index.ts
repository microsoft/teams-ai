--- conflicted
+++ resolved
@@ -65,16 +65,6 @@
 });
 
 import {
-<<<<<<< HEAD
-    Application,
-    DefaultTurnState,
-    OpenAIPlanner,
-    AI,
-    DefaultConversationState,
-    DefaultUserState,
-    DefaultTempState,
-    DefaultPromptManager
-=======
     AI,
     Application,
     DefaultConversationState,
@@ -83,7 +73,6 @@
     DefaultTurnState,
     DefaultUserState,
     OpenAIPlanner
->>>>>>> 484a3fe0
 } from '@microsoft/teams-ai';
 import * as responses from './responses';
 
@@ -143,11 +132,7 @@
 });
 
 // Register action handlers
-<<<<<<< HEAD
-app.ai.action('createWI', async (context, state, data: EntityData) => {
-=======
 app.ai.action('createWI', async (context: TurnContext, state: ApplicationTurnState, data: EntityData) => {
->>>>>>> 484a3fe0
     const id = createNewWorkItem(state, data);
     await context.sendActivity(`New work item created with ID: ${id} and assigned to: ${data.assignedTo}`);
     return false;
@@ -168,11 +153,7 @@
     return true;
 });
 
-<<<<<<< HEAD
-app.ai.action('summarize', async (context, state, data: EntityData) => {
-=======
 app.ai.action('summarize', async (context: TurnContext, state: ApplicationTurnState, data: EntityData) => {
->>>>>>> 484a3fe0
     const workItems = ensureWorkItemsInitialized(state).workItems;
     if (workItems.length != 0) {
         // Chain into a new summarization prompt
@@ -208,14 +189,9 @@
 /**
  * This method is used to create new work item.
  *
-<<<<<<< HEAD
- * @param state
- * @param workItemInfo
-=======
  * @param {ApplicationTurnState} state The application turn state.
  * @param {EntityData} workItemInfo Data containing the work item information.
  * @returns {number} The ID of the newly created work item.
->>>>>>> 484a3fe0
  */
 function createNewWorkItem(state: ApplicationTurnState, workItemInfo: EntityData): number {
     const conversation = ensureWorkItemsInitialized(state);
@@ -231,13 +207,8 @@
 /**
  * This method is used to assign a work item to a person.
  *
-<<<<<<< HEAD
- * @param state
- * @param workItemInfo
-=======
- * @param {ApplicationTurnState} state The application turn state.
- * @param {EntityData} workItemInfo Data containing the work item information.
->>>>>>> 484a3fe0
+ * @param {ApplicationTurnState} state The application turn state.
+ * @param {EntityData} workItemInfo Data containing the work item information.
  */
 function assignWorkItem(state: ApplicationTurnState, workItemInfo: EntityData): void {
     const conversation = ensureWorkItemsInitialized(state);
@@ -253,13 +224,8 @@
 /**
  * This method is used to triage work item.
  *
-<<<<<<< HEAD
- * @param state
- * @param workItemInfo
-=======
- * @param {ApplicationTurnState} state The application turn state.
- * @param {EntityData} workItemInfo Data containing the work item information.
->>>>>>> 484a3fe0
+ * @param {ApplicationTurnState} state The application turn state.
+ * @param {EntityData} workItemInfo Data containing the work item information.
  */
 function triageWorkItem(state: ApplicationTurnState, workItemInfo: EntityData): void {
     const conversation = ensureWorkItemsInitialized(state);
@@ -275,12 +241,8 @@
 /**
  * This method is used to make sure that work items are initialized properly.
  *
-<<<<<<< HEAD
- * @param state
-=======
  * @param {ApplicationTurnState} state The application turn state.
  * @returns {ConversationState} The conversation state
->>>>>>> 484a3fe0
  */
 function ensureWorkItemsInitialized(state: ApplicationTurnState): ConversationState {
     const conversation = state.conversation.value;
@@ -293,13 +255,8 @@
 /**
  * This method is used to update the existing work item.
  *
-<<<<<<< HEAD
- * @param state
- * @param workItemInfo
-=======
- * @param {ApplicationTurnState} state The application turn state.
- * @param {EntityData} workItemInfo Data containing the work item information.
->>>>>>> 484a3fe0
+ * @param {ApplicationTurnState} state The application turn state.
+ * @param {EntityData} workItemInfo Data containing the work item information.
  */
 function updateWorkItem(state: ApplicationTurnState, workItemInfo: EntityData): void {
     const conversation = ensureWorkItemsInitialized(state);
