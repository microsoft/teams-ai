// Copyright (c) Microsoft Corporation. All rights reserved.
// Licensed under the MIT License.

import {
    AI,
    Application,
    ConversationHistory,
    DefaultConversationState,
    DefaultPromptManager,
    DefaultTempState,
    DefaultTurnState,
    DefaultUserState,
    OpenAIPlanner,
    ResponseParser
} from '@microsoft/teams-ai';
import { ActivityTypes, TurnContext } from 'botbuilder';
import * as path from 'path';
import * as responses from './responses';
import { IItemList } from './interfaces';
import { map } from './ShadowFalls';
import { addActions } from './actions';
import { LastWriterWinsMemoryStore } from './LastWriterWinsStore';
import { describeConditions, describeSeason, generateTemperature, generateWeather } from './conditions';

// Strongly type the applications turn state
export interface ConversationState extends DefaultConversationState {
    version: number;
    greeted: boolean;
    turn: number;
    location: ILocation;
    locationTurn: number;
    campaign: ICampaign;
    quests: { [title: string]: IQuest };
    players: string[];
    time: number;
    day: number;
    temperature: string;
    weather: string;
    story: string;
    nextEncounterTurn: number;
}

export interface UserState extends DefaultUserState {
    name: string;
    backstory: string;
    equipped: string;
    inventory: IItemList;
}

export interface TempState extends DefaultTempState {
    playerAnswered: boolean;
    prompt: string;
    promptInstructions: string;
    listItems: IItemList;
    listType: string;
    backstoryChange: string;
    equippedChange: string;
    originalText: string;
    newText: string;
    objectiveTitle: string;
}

export interface IDataEntities {
    operation: string;
    description: string;
    items: string;
    title: string;
    name: string;
    backstory: string;
    equipped: string;
    until: string;
    days: string;
}

export interface ICampaign {
    title: string;
    playerIntro: string;
    objectives: ICampaignObjective[];
}

export interface ICampaignObjective {
    title: string;
    description: string;
    completed: boolean;
}

export interface IQuest {
    title: string;
    description: string;
}

export interface ILocation {
    title: string;
    description: string;
    encounterChance: number;
}

export type ApplicationTurnState = DefaultTurnState<ConversationState, UserState, TempState>;

if (!process.env.OpenAIKey) {
    throw new Error('Missing environment variables - please check that OpenAIKey is set.');
}

// Create AI components
const planner = new OpenAIPlanner<ApplicationTurnState>({
    apiKey: process.env.OpenAIKey,
    defaultModel: 'gpt-3.5-turbo',
    logRequests: true
});
const promptManager = new DefaultPromptManager<ApplicationTurnState>(path.join(__dirname, '../src/prompts'));

// Define storage and application
// - Note that we're not passing a prompt in our AI options as we manually ask for hints.
const storage = new LastWriterWinsMemoryStore();
const app = new Application<ApplicationTurnState>({
    storage,
    ai: {
        planner,
        promptManager,
        prompt: async (_context: TurnContext, state: ApplicationTurnState) => state.temp.value.prompt,
        history: {
            userPrefix: 'Player:',
            assistantPrefix: 'DM:',
            maxTurns: 3,
            maxTokens: 600
        }
    }
});

// Export bots run() function
export const run = (context: TurnContext) => app.run(context);

export const DEFAULT_BACKSTORY = `Lives in Shadow Falls.`;
export const DEFAULT_EQUIPPED = `Wearing clothes.`;
export const CONVERSATION_STATE_VERSION = 1;

app.turn('beforeTurn', async (context: TurnContext, state: ApplicationTurnState) => {
    if (context.activity.type == ActivityTypes.Message) {
        let conversation = state.conversation.value;
        const player = state.user.value;
        const temp = state.temp.value;

        // Clear conversation state on version change
        if (conversation.version !== CONVERSATION_STATE_VERSION) {
            state.conversation.delete();
            conversation = state.conversation.value;
            conversation.version = CONVERSATION_STATE_VERSION;
        }

        // Initialize player state
        if (!player.name) {
            player.name = (context.activity.from?.name ?? '').split(' ')[0];
            if (player.name.length == 0) {
                player.name = 'Adventurer';
            }
        }

        if (!player.backstory) {
            player.backstory = DEFAULT_BACKSTORY;
        }

        if (!player.equipped) {
            player.equipped = DEFAULT_EQUIPPED;
        }

        if (player.inventory == undefined) {
            player.inventory = { map: 1, sword: 1, hatchet: 1, gold: 50 };
        }

        // Add player to session
        if (Array.isArray(conversation.players)) {
            if (conversation.players.indexOf(player.name) < 0) {
                conversation.players.push(player.name);
            }
        } else {
            conversation.players = [player.name];
        }

        // Update message text to include players name
        // - This ensures their name is in the chat history
        const useHelpPrompt = context.activity.text.trim().toLowerCase() == 'help';
        context.activity.text = `[${player.name}] ${context.activity.text}`;

        // Are we just starting?
        let newDay = false;
        let campaign: ICampaign;
        let location: ILocation;
        if (!conversation.greeted) {
            newDay = true;
            conversation.greeted = true;
            temp.prompt = 'intro';

            // Create starting location
            const village = map.locations['village'];
            location = {
                title: village.name,
                description: village.details,
                encounterChance: village.encounterChance
            };

            // Initialize conversation state
            conversation.turn = 1;
            conversation.location = location;
            conversation.locationTurn = 1;
            conversation.quests = {};
            conversation.story = `The story begins.`;
            conversation.day = Math.floor(Math.random() * 365) + 1;
            conversation.time = Math.floor(Math.random() * 14) + 6; // Between 6am and 8pm
            conversation.nextEncounterTurn = 5 + Math.floor(Math.random() * 15);

            // Create campaign
            const response = await app.ai.completePrompt(context, state, 'createCampaign');
            if (!response) {
                throw new Error('Failed to create campaign');
            }
            campaign = ResponseParser.parseJSON(response || '') as ICampaign;
            if (campaign && campaign.title && Array.isArray(campaign.objectives)) {
                // Send campaign title as a message
                conversation.campaign = campaign;
                await context.sendActivity(`🧙 <strong>${campaign.title}</b>`);
                app.startTypingTimer(context);
            } else {
                state.conversation.delete();
                await context.sendActivity(responses.dataError());
                return false;
            }
        } else {
            campaign = conversation.campaign;
            location = conversation.location;
            temp.prompt = 'prompt';

            // Increment game turn
            conversation.turn++;
            conversation.locationTurn++;

            // Pass time
            conversation.time += 0.25;
            if (conversation.time >= 24) {
                newDay = true;
                conversation.time -= 24;
                conversation.day += 1;
                if (conversation.day > 365) {
                    conversation.day = 1;
                }
            }
        }

        // Find next campaign objective
        let campaignFinished = false;
        let nextObjective: ICampaignObjective = {} as ICampaignObjective;
        if (Object.entries(campaign).length > 0) {
            campaignFinished = true;
            for (let i = 0; i < campaign.objectives.length; i++) {
                const objective = campaign.objectives[i];
                if (!objective.completed) {
                    // Ignore if the objective is already a quest
                    if (!Object.prototype.hasOwnProperty.call(conversation.quests, objective.title.toLowerCase())) {
                        nextObjective = objective;
                    }

                    campaignFinished = false;
                    break;
                }
            }
        }

        // Is user asking for help
        let objectiveAdded = false;
        if (useHelpPrompt && !campaignFinished) {
            temp.prompt = 'help';
        } else if (nextObjective && Math.random() < 0.2) {
            // Add campaign objective as a quest
            conversation.quests[nextObjective.title.toLowerCase()] = {
                title: nextObjective.title,
                description: nextObjective.description
            };

            // Notify user of new quest
            objectiveAdded = true;
            await context.sendActivity(
                `✨ <strong>${nextObjective.title}</strong><br>${nextObjective.description
                    .trim()
                    .split('\n')
                    .join('<br>')}`
            );
            app.startTypingTimer(context);
        }

        // Has a new day passed?
        if (newDay) {
            const season = describeSeason(conversation.day);
            conversation.temperature = generateTemperature(season);
            conversation.weather = generateWeather(season);
        }

        // Load temp variables for prompt use
        temp.playerAnswered = false;
        temp.promptInstructions = 'Answer the players query.';

        if (campaignFinished) {
            temp.promptInstructions =
                'The players have completed the campaign. Congratulate them and tell them they can continue adventuring or use "/reset" to start over with a new campaign.';
            conversation.campaign = {} as ICampaign;
        } else if (objectiveAdded) {
            temp.prompt = 'newObjective';
            temp.objectiveTitle = nextObjective.title;
        } else if (conversation.turn >= conversation.nextEncounterTurn && Math.random() <= location.encounterChance) {
            // Generate a random encounter
            temp.promptInstructions = 'An encounter occurred! Describe to the player the encounter.';
            conversation.nextEncounterTurn = conversation.turn + (5 + Math.floor(Math.random() * 15));
        }
    }

    return true;
});

app.turn('afterTurn', async (context: TurnContext, state) => {
    const lastSay = ConversationHistory.getLastSay(state);
    if (!lastSay) {
        // We have a dangling `DM: ` so remove it
        ConversationHistory.removeLastLine(state);

        // Reply with the current story if we haven't answered player
        if (!state.temp.value.playerAnswered) {
            const story = state.conversation.value.story;
            if (story) {
                await context.sendActivity(story);
            }
        }
    }

    return true;
});

app.message('/state', async (context: TurnContext, state) => {
    await context.sendActivity(JSON.stringify(state));
});

app.message(['/reset-profile', '/reset-user'], async (context: TurnContext, state) => {
    state.user.delete();
    state.conversation.value.players = [];
    await context.sendActivity(`I've reset your profile.`);
});

app.message('/reset', async (context: TurnContext, state: ApplicationTurnState) => {
    state.conversation.delete();
    await context.sendActivity(`Ok lets start this over.`);
});

app.message('/forget', async (context: TurnContext, state: ApplicationTurnState) => {
    ConversationHistory.clear(state);
    await context.sendActivity(`Ok forgot all conversation history.`);
});

app.message('/history', async (context: TurnContext, state: ApplicationTurnState) => {
    const history = ConversationHistory.toString(state, 4000, `\n\n`);
    await context.sendActivity(`<strong>Chat history:</strong><br>${history}`);
});

app.message('/story', async (context: TurnContext, state: ApplicationTurnState) => {
    await context.sendActivity(`<strong>The story so far:</strong><br>${state.conversation.value.story ?? ''}`);
});

app.message('/profile', async (context: TurnContext, state: ApplicationTurnState) => {
    const player = state.user.value;
    const backstory = player.backstory.split('\n').join('<br>');
    const equipped = player.equipped.split('\n').join('<br>');
    await context.sendActivity(
        `🤴 <strong>${player.name}</strong><br><strong>Backstory:</strong> ${backstory}<br><strong>Equipped:</strong> ${equipped}`
    );
});

app.ai.action(
    AI.UnknownActionName,
<<<<<<< HEAD
    async (context: TurnContext, state: ApplicationTurnState, data: Record<string, any>, action = ' ') => {
=======
    async (context: TurnContext, _state: ApplicationTurnState, _data: Record<string, any>, action = ' ') => {
>>>>>>> 484a3fe0
        await context.sendActivity(`<strong>${action}</strong> action missing`);
        return true;
    }
);

addActions(app);

// Register prompt functions
app.ai.prompts.addFunction('describeGameState', async (_context: TurnContext, state: ApplicationTurnState) => {
    const conversation = state.conversation.value;
    return `\tTotalTurns: ${conversation.turn - 1}\n\tLocationTurns: ${conversation.locationTurn - 1}`;
});

app.ai.prompts.addFunction('describeCampaign', async (_context: TurnContext, state: ApplicationTurnState) => {
    const conversation = state.conversation.value;
    if (conversation.campaign) {
        return `"${conversation.campaign.title}" - ${conversation.campaign.playerIntro}`;
    } else {
        return '';
    }
});

app.ai.prompts.addFunction('describeQuests', async (_context: TurnContext, state: ApplicationTurnState) => {
    const conversation = state.conversation.value;
    let text = '';
    let connector = '';
    for (const key in conversation.quests) {
        const quest = conversation.quests[key];
        text += `${connector}"${quest.title}" - ${quest.description}`;
        connector = '\n\n';
    }

    return text.length > 0 ? text : 'none';
});

app.ai.prompts.addFunction('describePlayerInfo', async (_context: TurnContext, state: ApplicationTurnState) => {
    const player = state.user.value;
    let text = `\tName: ${player.name}\n\tBackstory: ${player.backstory}\n\tEquipped: ${player.equipped}\n\tInventory:\n`;
    text += describeItemList(player.inventory, `\t\t`);
    return text;
});

app.ai.prompts.addFunction('describeLocation', async (_context: TurnContext, state: ApplicationTurnState) => {
    const conversation = state.conversation.value;
    if (conversation.location) {
        return `"${conversation.location.title}" - ${conversation.location.description}`;
    } else {
        return '';
    }
});

app.ai.prompts.addFunction('describeConditions', async (_context: TurnContext, state: ApplicationTurnState) => {
    const conversation = state.conversation.value;
    return describeConditions(conversation.time, conversation.day, conversation.temperature, conversation.weather);
});

/**
 * Returns a string representation of the given item list.
 *
 * @param {IItemList} items - The item list to describe.
 * @param {string} [indent='\t'] - The indentation string to use.
 * @returns {string} The string representation of the item list.
 */
export function describeItemList(items: IItemList, indent = '\t'): string {
    let text = '';
    let delim = '';
    for (const key in items) {
        text += `${delim}\t\t${key}: ${items[key]}`;
        delim = '\n';
    }

    return text;
}

/**
 * @param context
 * @param state
 * @param newResponse
 */
export async function updateDMResponse(
    context: TurnContext,
    state: ApplicationTurnState,
    newResponse: string
): Promise<void> {
    if (ConversationHistory.getLastLine(state).startsWith('DM:')) {
        ConversationHistory.replaceLastLine(state, `DM: ${newResponse}`);
    } else {
        ConversationHistory.addLine(state, `DM: ${newResponse}`);
    }

    await context.sendActivity(newResponse);
}

/**
 * Parses a string to a number.
 *
 * @param {string | undefined} text - The string to parse.
 * @param {number} [minValue=0] - The minimum value to return.
 * @returns {number} The parsed number.
 */
export function parseNumber(text: string | undefined, minValue?: number): number {
    try {
        const count = parseInt(text ?? `${minValue ?? 0}`);
        if (typeof minValue == 'number') {
            return count >= minValue ? count : minValue;
        } else {
            return count;
        }
    } catch (err) {
        return minValue ?? 0;
    }
}

/**
 * Trims the prompt response by removing common junk that gets returned by the model.
 *
 * @param {string} response - The response to trim.
 * @returns {string} The trimmed response.
 */
export function trimPromptResponse(response: string): string {
    // Remove common junk that gets returned by the model.
    return response.replace('DM: ', '').replace('```', '');
}

/**
 * Converts a string to title case.
 *
 * @param {string} text - The string to convert to title case.
 * @returns {string} The title case version of the input string.
 */
export function titleCase(text: string): string {
    return text
        .toLowerCase()
        .split(' ')
        .map(function (word) {
            return word.charAt(0).toUpperCase() + word.slice(1);
        })
        .join(' ');
}<|MERGE_RESOLUTION|>--- conflicted
+++ resolved
@@ -372,11 +372,7 @@
 
 app.ai.action(
     AI.UnknownActionName,
-<<<<<<< HEAD
     async (context: TurnContext, state: ApplicationTurnState, data: Record<string, any>, action = ' ') => {
-=======
-    async (context: TurnContext, _state: ApplicationTurnState, _data: Record<string, any>, action = ' ') => {
->>>>>>> 484a3fe0
         await context.sendActivity(`<strong>${action}</strong> action missing`);
         return true;
     }
