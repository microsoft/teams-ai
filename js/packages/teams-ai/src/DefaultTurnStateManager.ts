--- conflicted
+++ resolved
@@ -14,11 +14,7 @@
 /**
  * Default conversation state
  *
-<<<<<<< HEAD
- * @remarks
-=======
  * @summary
->>>>>>> 484a3fe0
  * Inherit a new interface from this base interface to strongly type the applications conversation
  * state.
  */
@@ -28,11 +24,7 @@
 /**
  * Default user state
  *
-<<<<<<< HEAD
- * @remarks
-=======
  * @summary
->>>>>>> 484a3fe0
  * Inherit a new interface from this base interface to strongly type the applications user
  * state.
  */
@@ -42,11 +34,7 @@
 /**
  * Default temp state
  *
-<<<<<<< HEAD
- * @remarks
-=======
  * @summary
->>>>>>> 484a3fe0
  * Inherit a new interface from this base interface to strongly type the applications temp
  * state.
  */
@@ -99,15 +87,9 @@
     /**
      * Loads all of the state scopes for the current turn.
      *
-<<<<<<< HEAD
-     * @param storage Storage provider to load state scopes from.
-     * @param context Context for the current turn of conversation with the user.
-     * @returns The loaded state scopes.
-=======
      * @param {Storage} storage - Storage provider to load state scopes from.
      * @param {TurnContext} context - Context for the current turn of conversation with the user.
      * @returns {Promise<DefaultTurnState<TConversationState, TUserState, TTempState>>} The loaded state scopes.
->>>>>>> 484a3fe0
      */
     public async loadState(
         storage: Storage,
@@ -155,15 +137,9 @@
     /**
      * Saves all of the state scopes for the current turn.
      *
-<<<<<<< HEAD
-     * @param storage Storage provider to save state scopes to.
-     * @param context Context for the current turn of conversation with the user.
-     * @param state State scopes to save.
-=======
      * @param {Storage} storage - Storage provider to save state scopes to.
      * @param {TurnContext} context - Context for the current turn of conversation with the user.
      * @param {DefaultTurnState<TConversationState, TUserState, TTempState>} state - State scopes to save.
->>>>>>> 484a3fe0
      */
     public async saveState(
         storage: Storage,
