--- conflicted
+++ resolved
@@ -58,11 +58,7 @@
     /**
      * Optional. Bot adapter being used.
      *
-<<<<<<< HEAD
-     * @remarks
-=======
-     * @summary
->>>>>>> 484a3fe0
+     * @summary
      * If using the `longRunningMessages` option or calling the continueConversationAsync() method,
      * this property is required.
      */
@@ -71,11 +67,7 @@
     /**
      * Optional. Application ID of the bot.
      *
-<<<<<<< HEAD
-     * @remarks
-=======
-     * @summary
->>>>>>> 484a3fe0
+     * @summary
      * If using the `longRunningMessages` option or calling the continueConversationAsync() method,
      * this property is required.
      */
@@ -124,11 +116,7 @@
      * Optional. If true, the bot supports long running messages that can take longer then the 10 - 15
      * second timeout imposed by most channels. Defaults to false.
      *
-<<<<<<< HEAD
-     * @remarks
-=======
-     * @summary
->>>>>>> 484a3fe0
+     * @summary
      * This works by immediately converting the incoming request to a proactive conversation. Care should
      * be used for bots that operate in a shared hosting environment. The incoming request is immediately
      * completed and many shared hosting environments will mark the bot's process as idle and shut it down.
@@ -178,11 +166,7 @@
 /**
  * Turn event types.
  *
-<<<<<<< HEAD
- * @remarks
-=======
  * @summary
->>>>>>> 484a3fe0
  * The `beforeTurn` event is triggered before the turn is processed. This allows for the turn state to be
  * modified before the turn is processed. Returning false from the event handler will prevent the turn from
  * being processed.
@@ -196,11 +180,7 @@
 /**
  * Application class for routing and processing incoming requests.
  *
-<<<<<<< HEAD
- * @remarks
-=======
  * @summary
->>>>>>> 484a3fe0
  * The Application object replaces the traditional ActivityHandler that a bot would use. It supports
  * a simpler fluent style of authoring bots versus the inheritance based approach used by the
  * ActivityHandler class.
@@ -224,11 +204,7 @@
     /**
      * Creates a new Application instance.
      *
-<<<<<<< HEAD
-     * @param options Optional. Options used to configure the application.
-=======
      * @param {ApplicationOptions<TState>} options Optional. Options used to configure the application.
->>>>>>> 484a3fe0
      */
     public constructor(options?: ApplicationOptions<TState>) {
         this._options = Object.assign(
@@ -273,11 +249,7 @@
     /**
      * Fluent interface for accessing AI specific features.
      *
-<<<<<<< HEAD
-     * @remarks
-=======
-     * @summary
->>>>>>> 484a3fe0
+     * @summary
      * This property is only available if the Application was configured with `ai` options. An
      * exception will be thrown if you attempt to access it otherwise.
      *
@@ -321,11 +293,7 @@
     /**
      * Adds a new route to the application.
      *
-<<<<<<< HEAD
-     * @remarks
-=======
-     * @summary
->>>>>>> 484a3fe0
+     * @summary
      * Developers won't typically need to call this method directly as it's used internally by all
      * of the fluent interfaces to register routes for their specific activity types.
      *
@@ -352,19 +320,11 @@
     /**
      * Handles incoming activities of a given type.
      *
-<<<<<<< HEAD
-     * @param type Name of the activity type to match or a regular expression to match against the incoming activity type. An array of type names or expression can also be passed in.
-     * @param handler Function to call when the route is triggered.
-     * @param handler.context The context object for the turn.
-     * @param handler.state The state object for the turn.
-     * @returns The application instance for chaining purposes.
-=======
      * @param {string | RegExp | RouteSelector | string[] | RegExp[] | RouteSelector[]} type Name of the activity type to match or a regular expression to match against the incoming activity type. An array of type names or expression can also be passed in.
      * @param {(context: TurnContext, state: TState) => Promise<void>} handler Function to call when the route is triggered.
      * @param {TurnContext} handler.context The context object for the turn.
      * @param {TState} handler.state The state object for the turn.
      * @returns {this} The application instance for chaining purposes.
->>>>>>> 484a3fe0
      */
     public activity(
         type: string | RegExp | RouteSelector | (string | RegExp | RouteSelector)[],
@@ -380,19 +340,11 @@
     /**
      * Handles conversation update events.
      *
-<<<<<<< HEAD
-     * @param event Name of the conversation update event(s) to handle.
-     * @param handler Function to call when the route is triggered.
-     * @param handler.context The context object for the turn.
-     * @param handler.state The state object for the turn.
-     * @returns The application instance for chaining purposes.
-=======
      * @param {ConversationUpdateEvents | ConversationUpdateEvents[]} event Name of the conversation update event(s) to handle.
      * @param {(context: TurnContext, state: TState) => Promise<void>} handler Function to call when the route is triggered.
      * @param {TurnContext} handler.context The context object for the turn.
      * @param {TState} handler.state The state object for the turn.
      * @returns {this} The application instance for chaining purposes.
->>>>>>> 484a3fe0
      */
     public conversationUpdate(
         event: ConversationUpdateEvents | ConversationUpdateEvents[],
@@ -408,11 +360,7 @@
     /**
      * Starts a new "proactive" session with a conversation the bot is already a member of.
      *
-<<<<<<< HEAD
-     * @remarks
-=======
-     * @summary
->>>>>>> 484a3fe0
+     * @summary
      * Use of the method requires configuration of the Application with the `adapter` and `botAppId`
      * options. An exception will be thrown if either is missing.
      * @param context Context of the conversation to proactively message. This can be derived from either a TurnContext, ConversationReference, or Activity.
@@ -462,11 +410,7 @@
     /**
      * Handles incoming messages with a given keyword.
      *
-<<<<<<< HEAD
-     * @remarks
-=======
-     * @summary
->>>>>>> 484a3fe0
+     * @summary
      * This method provides a simple way to have a bot respond anytime a user sends your bot a
      * message with a specific word or phrase.
      *
@@ -496,15 +440,9 @@
     /**
      * Handles message reaction events.
      *
-<<<<<<< HEAD
-     * @param event Name of the message reaction event to handle.
-     * @param handler Function to call when the route is triggered.
-     * @returns The application instance for chaining purposes.
-=======
      * @param {MessageReactionEvents | MessageReactionEvents[]} event Name of the message reaction event(s) to handle.
      * @param {(context: TurnContext, state: TState) => Promise<void>} handler Function to call when the route is triggered.
      * @returns {this} The application instance for chaining purposes.
->>>>>>> 484a3fe0
      */
     public messageReactions(
         event: MessageReactionEvents | MessageReactionEvents[],
@@ -520,11 +458,7 @@
     /**
      * Dispatches an incoming activity to a handler registered with the application.
      *
-<<<<<<< HEAD
-     * @remarks
-=======
-     * @summary
->>>>>>> 484a3fe0
+     * @summary
      * This method should be called from your bot's "turn handler" (its primary message handler)
      *
      * ```JavaScript
@@ -630,11 +564,7 @@
     /**
      * Sends a proactive activity to an existing conversation the bot is a member of.
      *
-<<<<<<< HEAD
-     * @remarks
-=======
-     * @summary
->>>>>>> 484a3fe0
+     * @summary
      * This method provides a simple way to send a proactive message to a conversation the bot is a member of.
      *
      * Use of the method requires you configure the Application with the `adapter` and `botAppId`
@@ -680,11 +610,7 @@
     /**
      * Manually start a timer to periodically send "typing" activities.
      *
-<<<<<<< HEAD
-     * @remarks
-=======
-     * @summary
->>>>>>> 484a3fe0
+     * @summary
      * The timer waits 1000ms to send its initial "typing" activity and then send an additional
      * "typing" activity every 1000ms. The timer will automatically end once an outgoing activity
      * has been sent. If the timer is already running or the current activity, is not a "message"
@@ -738,11 +664,7 @@
     /**
      * Manually stop the typing timer.
      *
-<<<<<<< HEAD
-     * @remarks
-=======
-     * @summary
->>>>>>> 484a3fe0
+     * @summary
      * If the timer isn't running nothing happens.
      */
     public stopTypingTimer(): void {
@@ -755,11 +677,7 @@
     /**
      * Registers a turn event handler.
      *
-<<<<<<< HEAD
-     * @remarks
-=======
-     * @summary
->>>>>>> 484a3fe0
+     * @summary
      * Turn events let you do something before or after a turn is run. Returning false from
      * `beforeTurn` lets you prevent the turn from running and returning false from `afterTurn`
      * lets you prevent the bots state from being saved.
@@ -791,18 +709,12 @@
     }
 
     /**
-<<<<<<< HEAD
-     * @param context
-     * @param state
-     * @param handlers
-=======
      * Calls the given event handlers with the given context and state.
      *
      * @param {TurnContext} context - The context for the current turn with the user.
      * @param {TState} state - The current state of the conversation.
      * @param {ApplicationEventHandler<TState>[]} handlers - The event handlers to call.
      * @returns {Promise<boolean>} A Promise that resolves to a boolean indicating whether the event handlers completed successfully.
->>>>>>> 484a3fe0
      * @private
      */
     private async callEventHandlers(
@@ -824,30 +736,22 @@
     }
 
     /**
-<<<<<<< HEAD
-     * @param context
-     * @param handler
-=======
      * Calls the given handler with the given context, either directly or by continuing the conversation
      * if the message is a long-running message.
      *
      * @param {TurnContext} context - The context for the current turn with the user.
      * @param {(context: TurnContext) => Promise<boolean>} handler - The handler function to call.
      * @returns {Promise<boolean>} A Promise that resolves to a boolean indicating whether the handler completed successfully.
->>>>>>> 484a3fe0
      * @private
      */
     private startLongRunningCall(
         context: TurnContext,
         handler: (context: TurnContext) => Promise<boolean>
     ): Promise<boolean> {
-<<<<<<< HEAD
-=======
         /**
          * If the message is a long-running message, continue the conversation
          * and call the handler with the new context.
          */
->>>>>>> 484a3fe0
         if (context.activity.type == ActivityTypes.Message && this._options.longRunningMessages) {
             return new Promise<boolean>((resolve, reject) => {
                 this.continueConversationAsync(context, async (ctx) => {
@@ -881,12 +785,8 @@
 }
 
 /**
-<<<<<<< HEAD
- * @param type
-=======
  * @param {string | RegExp | RouteSelector} type The type of activity to match. Can be a string, RegExp, or RouteSelector function.
  * @returns {RouteSelector} A RouteSelector function that matches the given activity type.
->>>>>>> 484a3fe0
  * @private
  */
 function createActivitySelector(type: string | RegExp | RouteSelector): RouteSelector {
@@ -910,14 +810,10 @@
 }
 
 /**
-<<<<<<< HEAD
- * @param event
-=======
  * Creates a route selector function that matches a conversation update event.
  *
  * @param {ConversationUpdateEvents} event The conversation update event to match against.
  * @returns {RouteSelector} A route selector function that returns true if the activity is a conversation update event and matches the specified event type.
->>>>>>> 484a3fe0
  * @private
  */
 function createConversationUpdateSelector(event: ConversationUpdateEvents): RouteSelector {
@@ -961,14 +857,10 @@
 }
 
 /**
-<<<<<<< HEAD
- * @param keyword
-=======
  * Creates a route selector function that matches a message based on a keyword.
  *
  * @param {string | RegExp | RouteSelector} keyword The keyword to match against the message text. Can be a string, regular expression, or a custom selector function.
  * @returns {RouteSelector} A route selector function that returns true if the message text matches the keyword.
->>>>>>> 484a3fe0
  * @private
  */
 function createMessageSelector(keyword: string | RegExp | RouteSelector): RouteSelector {
@@ -998,12 +890,8 @@
 }
 
 /**
-<<<<<<< HEAD
- * @param event
-=======
  * @param {MessageReactionEvents} event The type of message reaction event to create a selector for.
  * @returns {RouteSelector} A selector function that matches the specified message reaction event.
->>>>>>> 484a3fe0
  * @private
  */
 function createMessageReactionSelector(event: MessageReactionEvents): RouteSelector {
