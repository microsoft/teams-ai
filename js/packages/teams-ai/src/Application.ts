/* eslint-disable security/detect-object-injection */
/**
 * @module teams-ai
 */
/**
 * Copyright (c) Microsoft Corporation. All rights reserved.
 * Licensed under the MIT License.
 */

import {
    Activity,
    ActivityTypes,
    BotAdapter,
    ConversationReference,
    ResourceResponse,
    Storage,
    TurnContext
} from 'botbuilder';
import { AdaptiveCards, AdaptiveCardsOptions } from './AdaptiveCards';
import { AI, AIOptions } from './AI';
import { MessageExtensions } from './MessageExtensions';
import { TaskModules, TaskModulesOptions } from './TaskModules';
<<<<<<< HEAD
import { AuthenticationManager, AuthenticationOptions } from './authentication/Authentication';
import { TurnState, TurnStateManager } from './TurnState';
=======
import { TurnState } from './TurnState';
>>>>>>> d192866c

/**
 * @private
 */
const TYPING_TIMER_DELAY = 1000;

/**
 * Query arguments for a search-based message extension.
 * @template TParams Type of the query parameters.
 */
export interface Query<TParams extends Record<string, any>> {
    /**
     * Number of items to return in the result set.
     */
    count: number;

    /**
     * Number of items to skip in the result set.
     */
    skip: number;

    /**
     * Query parameters.
     */
    parameters: TParams;
}

/**
 * Options for the Application class.
 * @template TState Type of the turn state.
 */
export interface ApplicationOptions<TState extends TurnState> {
    /**
     * Optional. Bot adapter being used.
     * @summary
     * If using the `longRunningMessages` option or calling the continueConversationAsync() method,
     * this property is required.
     */
    adapter?: BotAdapter;

    /**
     * Optional. OAuth prompt settings to use for authentication.
     */
    authentication?: AuthenticationOptions;

    /**
     * Optional. Application ID of the bot.
     * @summary
     * If using the `longRunningMessages` option or calling the continueConversationAsync() method,
     * this property is required.
     */
    botAppId?: string;

    /**
     * Optional. Storage provider to use for the application.
     */
    storage?: Storage;

    /**
     * Optional. AI options to use. When provided, a new instance of the AI system will be created.
     */
    ai?: AIOptions<TState>;

    /**
     * Optional. Options used to customize the processing of Adaptive Card requests.
     */
    adaptiveCards?: AdaptiveCardsOptions;

    /**
     * Optional. Options used to customize the processing of task module requests.
     */
    taskModules?: TaskModulesOptions;

    /**
     * Optional. If true, the bot will automatically remove mentions of the bot's name from incoming
     * messages. Defaults to true.
     */
    removeRecipientMention: boolean;

    /**
     * Optional. If true, the bot will automatically start a typing timer when messages are received.
     * This allows the bot to automatically indicate that it's received the message and is processing
     * the request. Defaults to true.
     */
    startTypingTimer: boolean;

    /**
     * Optional. If true, the bot supports long running messages that can take longer then the 10 - 15
     * second timeout imposed by most channels. Defaults to false.
     * @summary
     * This works by immediately converting the incoming request to a proactive conversation. Care should
     * be used for bots that operate in a shared hosting environment. The incoming request is immediately
     * completed and many shared hosting environments will mark the bot's process as idle and shut it down.
     */
    longRunningMessages: boolean;

    /**
     * Optional. Factory used to create a custom turn state instance.
     */
    turnStateFactory: () => TState;
}

/**
 * Conversation update events.
 */
export type ConversationUpdateEvents =
    | 'channelCreated'
    | 'channelRenamed'
    | 'channelDeleted'
    | 'channelRestored'
    | 'membersAdded'
    | 'membersRemoved'
    | 'teamRenamed'
    | 'teamDeleted'
    | 'teamHardDeleted'
    | 'teamArchived'
    | 'teamUnarchived'
    | 'teamRestored'
    | 'topicName'
    | 'historyDisclosed';

export type TeamsMessageEvents = 'undeleteMessage' | 'softDeleteMessage' | 'editMessage';

/**
 * Function for handling an incoming request.
 * @template TState Type of the turn state.
 * @param context Context for the current turn of conversation with the user.
 * @param state Current turn state.
 * @returns A promise that resolves when the handler completes its processing.
 */
export type RouteHandler<TState extends TurnState> = (context: TurnContext, state: TState) => Promise<void>;

/**
 * A selector function for matching incoming activities.
 */
export type Selector = (context: TurnContext) => Promise<boolean>;

/**
 * Function for selecting whether a route handler should be triggered.
 * @param context Context for the current turn of conversation with the user.
 * @returns A promise that resolves with a boolean indicating whether the route handler should be triggered.
 */
export type RouteSelector = Selector;

/**
 * Message reaction event types.
 */
export type MessageReactionEvents = 'reactionsAdded' | 'reactionsRemoved';

/**
 * Turn event types.
 * @summary
 * The `beforeTurn` event is triggered before the turn is processed. This allows for the turn state to be
 * modified before the turn is processed. Returning false from the event handler will prevent the turn from
 * being processed.
 *
 * The `afterTurn` event is triggered after the turn is processed. This allows for the turn state to be
 * modified or inspected after the turn is processed. Returning false from the event handler will prevent
 * the turn state from being saved.
 */
export type TurnEvents = 'beforeTurn' | 'afterTurn';

/**
 * Application class for routing and processing incoming requests.
 * @summary
 * The Application object replaces the traditional ActivityHandler that a bot would use. It supports
 * a simpler fluent style of authoring bots versus the inheritance based approach used by the
 * ActivityHandler class.
 *
 * Additionally, it has built-in support for calling into the SDK's AI system and can be used to create
 * bots that leverage Large Language Models (LLM) and other AI capabilities.
 * @template TState Optional. Type of the turn state. This allows for strongly typed access to the turn state.
 */
export class Application<TState extends TurnState = TurnState> {
    private readonly _options: ApplicationOptions<TState>;
    private readonly _routes: AppRoute<TState>[] = [];
    private readonly _invokeRoutes: AppRoute<TState>[] = [];
    private readonly _adaptiveCards: AdaptiveCards<TState>;
    private readonly _messageExtensions: MessageExtensions<TState>;
    private readonly _taskModules: TaskModules<TState>;
    private readonly _ai?: AI<TState>;
    private readonly _beforeTurn: ApplicationEventHandler<TState>[] = [];
    private readonly _afterTurn: ApplicationEventHandler<TState>[] = [];
    private readonly _authentication?: AuthenticationManager<TState>;
    private readonly _adapter?: BotAdapter;
    private _typingTimer: any;
    private readonly _startSignIn?: Selector;

    /**
     * Creates a new Application instance.
     * @param {ApplicationOptions<TState>} options Optional. Options used to configure the application.
     */
    public constructor(options?: Partial<ApplicationOptions<TState>>) {
        this._options = Object.assign(
            {
                removeRecipientMention: true,
                startTypingTimer: true,
                longRunningMessages: false
            } as ApplicationOptions<TState>,
            options
        ) as ApplicationOptions<TState>;

<<<<<<< HEAD
        this._adapter = this._options.adapter;

        // Create default turn state manager if needed
        if (!this._options.turnStateManager) {
            this._options.turnStateManager = new DefaultTurnStateManager() as any;
=======
        // Create turn state factory
        if (!this._options.turnStateFactory) {
            this._options.turnStateFactory = () => new TurnState() as TState;
>>>>>>> d192866c
        }

        // Create AI component if configured with a planner
        if (this._options.ai) {
            this._ai = new AI(this._options.ai);
        }

        // Create OAuthPrompt if configured
        if (this._options.authentication) {
            this._startSignIn = createSignInSelector(this._options.authentication.autoSignIn);

            this._authentication = new AuthenticationManager(this, this._options.authentication, this._options.storage);
        }

        this._adaptiveCards = new AdaptiveCards<TState>(this);
        this._messageExtensions = new MessageExtensions<TState>(this);
        this._taskModules = new TaskModules<TState>(this);

        // Validate long running messages configuration
        if (this._options.longRunningMessages && (!this._options.adapter || !this._options.botAppId)) {
            throw new Error(
                `The Application.longRunningMessages property is unavailable because no adapter or botAppId was configured.`
            );
        }
    }

    /**
     * Fluent interface for accessing Adaptive Card specific features.
     * @returns {AdaptiveCards<TState>} The AdaptiveCards instance.
     */
    public get adaptiveCards(): AdaptiveCards<TState> {
        return this._adaptiveCards;
    }

    /**
     * The bot's adapter.
     * @returns {BotAdapter} The bot's adapter that is configured for the application.
     */
    public get adapter(): BotAdapter {
        if (!this._adapter) {
            throw new Error(
                `The Application.adapter property is unavailable because it was not configured when creating the Application.`
            );
        }

        return this._adapter;
    }

    /**
     * Fluent interface for accessing AI specific features.
     * @summary
     * This property is only available if the Application was configured with `ai` options. An
     * exception will be thrown if you attempt to access it otherwise.
     * @returns {AI<TState>} The AI instance.
     */
    public get ai(): AI<TState> {
        if (!this._ai) {
            throw new Error(`The Application.ai property is unavailable because no AI options were configured.`);
        }

        return this._ai;
    }

    /**
     * @template TState
     * Fluent interface for accessing Authentication specific features.
     * @description
     * This property is only available if the Application was configured with `authentication` options. An
     * exception will be thrown if you attempt to access it otherwise.
     * @returns {Authentication<TState>} The Authentication instance.
     */
    public get authentication(): AuthenticationManager<TState> {
        if (!this._authentication) {
            throw new Error(
                `The Application.authentication property is unavailable because no authentication options were configured.`
            );
        }

        return this._authentication;
    }

    /**
     * Fluent interface for accessing Message Extensions' specific features.
     * @returns {MessageExtensions<TState>} The MessageExtensions instance.
     */
    public get messageExtensions(): MessageExtensions<TState> {
        return this._messageExtensions;
    }

    /**
     * The application's configured options.
     * @returns {ApplicationOptions<TState>} The application's configured options.
     */
    public get options(): ApplicationOptions<TState> {
        return this._options;
    }

    /**
     * Fluent interface for accessing Task Module specific features.
     * @returns {TaskModules<TState>} The TaskModules instance.
     */
    public get taskModules(): TaskModules<TState> {
        return this._taskModules;
    }

    /**
     * Adds a new route to the application.
     * @summary
     * Developers won't typically need to call this method directly as it's used internally by all
     * of the fluent interfaces to register routes for their specific activity types.
     *
     * Routes will be matched in the order they're added to the application. The first selector to
     * return `true` when an activity is received will have its handler called.
     *
     * Invoke-based activities receive special treatment and are matched separately as they typically
     * have shorter execution timeouts.
     * @param {RouteSelector} selector Function thats used to select a route. The function should return true to trigger the route.
     * @param {RouteHandler<TState>} handler Function to call when the route is triggered.
     * @param {boolean} isInvokeRoute Optional. Boolean indicating if the RouteSelector is for an activity that uses "invoke" which require special handling. Defaults to `false`.
     * @returns {this} The application instance for chaining purposes.
     */
    public addRoute(selector: RouteSelector, handler: RouteHandler<TState>, isInvokeRoute = false): this {
        if (isInvokeRoute) {
            this._invokeRoutes.push({ selector, handler });
        } else {
            this._routes.push({ selector, handler });
        }
        return this;
    }

    /**
     * Handles incoming activities of a given type.
     * @param {string | RegExp | RouteSelector | string[] | RegExp[] | RouteSelector[]} type Name of the activity type to match or a regular expression to match against the incoming activity type. An array of type names or expression can also be passed in.
     * @param {(context: TurnContext, state: TState) => Promise<void>} handler Function to call when the route is triggered.
     * @param {TurnContext} handler.context The context object for the turn.
     * @param {TState} handler.state The state object for the turn.
     * @returns {this} The application instance for chaining purposes.
     */
    public activity(
        type: string | RegExp | RouteSelector | (string | RegExp | RouteSelector)[],
        handler: (context: TurnContext, state: TState) => Promise<void>
    ): this {
        (Array.isArray(type) ? type : [type]).forEach((t) => {
            const selector = createActivitySelector(t);
            this.addRoute(selector, handler);
        });
        return this;
    }

    /**
     * Handles conversation update events.
     * @param {ConversationUpdateEvents} event Name of the conversation update event to handle.
     * @param {(context: TurnContext, state: TState) => Promise<void>} handler Function to call when the route is triggered.
     * @param {TurnContext} handler.context The context object for the turn.
     * @param {TState} handler.state The state object for the turn.
     * @returns {this} The application instance for chaining purposes.
     */
    public conversationUpdate(
        event: ConversationUpdateEvents,
        handler: (context: TurnContext, state: TState) => Promise<void>
    ): this {
        if (typeof handler !== 'function') {
            throw new Error(
                `ConversationUpdate 'handler' for ${event} is ${typeof handler}. Type of 'handler' must be a function.`
            );
        }

        const selector = createConversationUpdateSelector(event);
        this.addRoute(selector, handler);
        return this;
    }

    public messageEventUpdate(
        event: TeamsMessageEvents,
        handler: (context: TurnContext, state: TState) => Promise<void>
    ): this {
        if (typeof handler !== 'function') {
            throw new Error(
                `MessageUpdate 'handler' for ${event} is ${typeof handler}. Type of 'handler' must be a function.`
            );
        }

        const selector = createMessageEventUpdateSelector(event);
        this.addRoute(selector, handler);
        return this;
    }
    /**
     * @private
     * Starts a new "proactive" session with a conversation the bot is already a member of.
     * @summary
     * Use of the method requires configuration of the Application with the `adapter` and `botAppId`
     * options. An exception will be thrown if either is missing.
     * @param context Context of the conversation to proactively message. This can be derived from either a TurnContext, ConversationReference, or Activity.
     * @param logic The bot's logic that should be run using the new proactive turn context.
     */
    private continueConversationAsync(
        context: TurnContext,
        logic: (context: TurnContext) => Promise<void>
    ): Promise<void>;
    private continueConversationAsync(
        conversationReference: Partial<ConversationReference>,
        logic: (context: TurnContext) => Promise<void>
    ): Promise<void>;
    private continueConversationAsync(
        activity: Partial<Activity>,
        logic: (context: TurnContext) => Promise<void>
    ): Promise<void>;
    private async continueConversationAsync(
        context: TurnContext | Partial<ConversationReference> | Partial<Activity>,
        logic: (context: TurnContext) => Promise<void>
    ): Promise<void> {
        if (!this._options.adapter) {
            throw new Error(
                `You must configure the Application with an 'adapter' before calling Application.continueConversationAsync()`
            );
        }

        if (!this._options.botAppId) {
            console.warn(
                `Calling Application.continueConversationAsync() without a configured 'botAppId'. In production environments a 'botAppId' is required.`
            );
        }

        // Identify conversation reference
        let reference: Partial<ConversationReference>;
        if (typeof (context as TurnContext).activity == 'object') {
            reference = TurnContext.getConversationReference((context as TurnContext).activity);
        } else if (typeof (context as Partial<Activity>).type == 'string') {
            reference = TurnContext.getConversationReference(context as Partial<Activity>);
        } else {
            reference = context as Partial<ConversationReference>;
        }

        await this._options.adapter.continueConversationAsync(this._options.botAppId ?? '', reference, logic);
    }

    /**
     * Handles incoming messages with a given keyword.
     * @summary
     * This method provides a simple way to have a bot respond anytime a user sends your bot a
     * message with a specific word or phrase.
     *
     * For example, you can easily clear the current conversation anytime a user sends "/reset":
     *
     * ```JavaScript
     * bot.message('/reset', async (context, state) => {
     *     await state.conversation.delete();
     *     await context.sendActivity(`I have reset your state.`);
     * });
     * ```
     * @param {string | RegExp | RouteSelector | string[] | RegExp[] | RouteSelector[]} keyword Substring of text or a regular expression to match against the text of an incoming message. An array of keywords or expression can also be passed in.
     * @param {(context: TurnContext, state: TState) => Promise<void>} handler Function to call when the route is triggered.
     * @returns {this} The application instance for chaining purposes.
     */
    public message(
        keyword: string | RegExp | RouteSelector | (string | RegExp | RouteSelector)[],
        handler: (context: TurnContext, state: TState) => Promise<void>
    ): this {
        (Array.isArray(keyword) ? keyword : [keyword]).forEach((k) => {
            const selector = createMessageSelector(k);
            this.addRoute(selector, handler);
        });
        return this;
    }

    /**
     * Handles message reaction events.
     * @param {MessageReactionEvents | MessageReactionEvents[]} event Name of the message reaction event(s) to handle.
     * @param {(context: TurnContext, state: TState) => Promise<void>} handler Function to call when the route is triggered.
     * @returns {this} The application instance for chaining purposes.
     */
    public messageReactions(
        event: MessageReactionEvents,
        handler: (context: TurnContext, state: TState) => Promise<void>
    ): this {
        const selector = createMessageReactionSelector(event);
        this.addRoute(selector, handler);
        return this;
    }

    /**
     * Dispatches an incoming activity to a handler registered with the application.
     * @summary
     * This method should be called from your bot's "turn handler" (its primary message handler)
     *
     * ```JavaScript
     * server.post('/api/messages', async (req, res) => {
     *    await adapter.processActivity(req, res, async (context) => {
     *      await bot.run(context);
     *   });
     * });
     * ```
     * @param {TurnContext} turnContext Context class for the current turn of conversation with the user.
     * @returns {Promise<boolean>} True if the activity was successfully dispatched to a handler. False if no matching handlers could be found.
     */
    public async run(turnContext: TurnContext): Promise<boolean> {
        return await this.startLongRunningCall(turnContext, async (context) => {
            // Start typing indicator timer
            this.startTypingTimer(context);
            try {
                // Remove @mentions
                if (this._options.removeRecipientMention && context.activity.type == ActivityTypes.Message) {
                    context.activity.text = TurnContext.removeRecipientMention(context.activity);
                }

                // Load turn state
                const { storage, turnStateFactory } = this._options;
                const state = turnStateFactory();
                await state.load(context, storage);

                // Sign the user in
                if (this._authentication && (await this._startSignIn?.(context))) {
                    const response = await this._authentication.signUserIn(context, state);

                    if (response.status == 'pending') {
                        // Save turn state
                        // - Save authentication status in turn state 
                        await turnStateManager!.saveState(storage, context, state);
                        return false;
                    }

                    // Invalid activities should be ignored for auth
                    if (response.status == 'error' && response.cause != 'invalidActivity') {
                        throw response.error;
                    }
                }

                // Call beforeTurn event handlers
                if (!(await this.callEventHandlers(context, state, this._beforeTurn))) {
                    // Save turn state
                    // - This lets the bot keep track of why it ended the previous turn. It also
                    //   allows the dialog system to be used before the AI system is called.
                    await state.save(context, storage);
                    return false;
                }

                // Run any RouteSelectors in this._invokeRoutes first if the incoming Teams activity.type is "Invoke".
                // Invoke Activities from Teams need to be responded to in less than 5 seconds.
                if (context.activity.type === ActivityTypes.Invoke) {
                    for (let i = 0; i < this._invokeRoutes.length; i++) {
                        // TODO: fix security/detect-object-injection
                        // eslint-disable-next-line security/detect-object-injection
                        const route = this._invokeRoutes[i];
                        if (await route.selector(context)) {
                            // Execute route handler
                            await route.handler(context, state);

                            // Call afterTurn event handlers
                            if (await this.callEventHandlers(context, state, this._afterTurn)) {
                                // Save turn state
                                await state.save(context, storage);
                            }

                            // End dispatch
                            return true;
                        }
                    }
                }

                // All other ActivityTypes and any unhandled Invokes are run through the remaining routes.
                for (let i = 0; i < this._routes.length; i++) {
                    // TODO:
                    // eslint-disable-next-line security/detect-object-injection
                    const route = this._routes[i];
                    if (await route.selector(context)) {
                        // Execute route handler
                        await route.handler(context, state);

                        // Call afterTurn event handlers
                        if (await this.callEventHandlers(context, state, this._afterTurn)) {
                            // Save turn state
                            await state.save(context, storage);
                        }

                        // End dispatch
                        return true;
                    }
                }

                // Call AI module if configured
                if (this._ai && context.activity.type == ActivityTypes.Message && context.activity.text) {
                    await this._ai.run(context, state);

                    // Call afterTurn event handlers
                    if (await this.callEventHandlers(context, state, this._afterTurn)) {
                        // Save turn state
                        await state.save(context, storage);
                    }

                    // End dispatch
                    return true;
                }

                // Call afterTurn event handlers
                if (await this.callEventHandlers(context, state, this._afterTurn)) {
                    // Save turn state
                    await state.save(context, storage);
                }

                // activity wasn't handled
                return false;
            } finally {
                this.stopTypingTimer();
            }
        });
    }

    /**
     * Sends a proactive activity to an existing conversation the bot is a member of.
     * @summary
     * This method provides a simple way to send a proactive message to a conversation the bot is a member of.
     *
     * Use of the method requires you configure the Application with the `adapter` and `botAppId`
     * options. An exception will be thrown if either is missing.
     * @param context Context of the conversation to proactively message. This can be derived from either a TurnContext, ConversationReference, or Activity.
     * @param activityOrText Activity or message to send to the conversation.
     * @param speak Optional. Text to speak for channels that support voice.
     * @param inputHint Optional. Input hint for channels that support voice.
     * @returns A Resource response containing the ID of the activity that was sent.
     */
    public sendProactiveActivity(
        context: TurnContext,
        activityOrText: string | Partial<Activity>,
        speak?: string,
        inputHint?: string
    ): Promise<ResourceResponse | undefined>;
    public sendProactiveActivity(
        conversationReference: Partial<ConversationReference>,
        activityOrText: string | Partial<Activity>,
        speak?: string,
        inputHint?: string
    ): Promise<ResourceResponse | undefined>;
    public sendProactiveActivity(
        activity: Partial<Activity>,
        activityOrText: string | Partial<Activity>,
        speak?: string,
        inputHint?: string
    ): Promise<ResourceResponse | undefined>;
    public async sendProactiveActivity(
        context: TurnContext | Partial<ConversationReference> | Partial<Activity>,
        activityOrText: string | Partial<Activity>,
        speak?: string,
        inputHint?: string
    ): Promise<ResourceResponse | undefined> {
        let response: ResourceResponse | undefined;
        await this.continueConversationAsync(context, async (ctx) => {
            response = await ctx.sendActivity(activityOrText, speak, inputHint);
        });

        return response;
    }

    /**
     * Manually start a timer to periodically send "typing" activities.
     * @summary
     * The timer waits 1000ms to send its initial "typing" activity and then send an additional
     * "typing" activity every 1000ms. The timer will automatically end once an outgoing activity
     * has been sent. If the timer is already running or the current activity, is not a "message"
     * the call is ignored.
     * @param {TurnContext} context The context for the current turn with the user.
     */
    public startTypingTimer(context: TurnContext): void {
        if (context.activity.type == ActivityTypes.Message && !this._typingTimer) {
            // Listen for outgoing activities
            context.onSendActivities((context, activities, next) => {
                // Listen for any messages to be sent from the bot
                if (timerRunning) {
                    for (let i = 0; i < activities.length; i++) {
                        // TODO:
                        // eslint-disable-next-line security/detect-object-injection
                        if (activities[i].type == ActivityTypes.Message) {
                            // Stop the timer
                            this.stopTypingTimer();
                            timerRunning = false;
                            break;
                        }
                    }
                }

                return next();
            });

            let timerRunning = true;
            const onTimeout = async () => {
                try {
                    // Send typing activity
                    await context.sendActivity({ type: ActivityTypes.Typing });
                } catch (err) {
                    // Seeing a random proxy violation error from the context object. This is because
                    // we're in the middle of sending an activity on a background thread when the turn ends.
                    // The context object throws when we try to update "this.responded = true". We can just
                    // eat the error but lets make sure our states cleaned up a bit.
                    this._typingTimer = undefined;
                    timerRunning = false;
                }

                // Restart timer
                if (timerRunning) {
                    this._typingTimer = setTimeout(onTimeout, TYPING_TIMER_DELAY);
                }
            };
            this._typingTimer = setTimeout(onTimeout, TYPING_TIMER_DELAY);
        }
    }

    /**
     * Manually stop the typing timer.
     * @summary
     * If the timer isn't running nothing happens.
     */
    public stopTypingTimer(): void {
        if (this._typingTimer) {
            clearTimeout(this._typingTimer);
            this._typingTimer = undefined;
        }
    }

    /**
     * Registers a turn event handler.
     * @summary
     * Turn events let you do something before or after a turn is run. Returning false from
     * `beforeTurn` lets you prevent the turn from running and returning false from `afterTurn`
     * lets you prevent the bots state from being saved.
     *
     * Returning false from `beforeTurn` does result in the bots state being saved which lets you
     * track the reason why the turn was not processed. It also means you can use `beforeTurn` as
     * a way to call into the dialog system. For example, you could use the OAuthPrompt to sign the
     * user in before allowing the AI system to run.
     * @param {TurnEvents | TurnEvents[]} event - Name of the turn event to handle.
     * @param {(context: TurnContext, state: TState) => Promise<boolean>} handler - Function to call when the event is triggered.
     * @returns {this} The application instance for chaining purposes.
     */
    public turn(
        event: TurnEvents | TurnEvents[],
        handler: (context: TurnContext, state: TState) => Promise<boolean>
    ): this {
        (Array.isArray(event) ? event : [event]).forEach((e) => {
            switch (event) {
                case 'beforeTurn':
                default:
                    this._beforeTurn.push(handler);
                    break;
                case 'afterTurn':
                    this._afterTurn.push(handler);
                    break;
            }
        });
        return this;
    }

    /**
     * Calls the given event handlers with the given context and state.
     * @param {TurnContext} context - The context for the current turn with the user.
     * @param {TState} state - The current state of the conversation.
     * @param {ApplicationEventHandler<TState>[]} handlers - The event handlers to call.
     * @returns {Promise<boolean>} A Promise that resolves to a boolean indicating whether the event handlers completed successfully.
     * @private
     */
    private async callEventHandlers(
        context: TurnContext,
        state: TState,
        handlers: ApplicationEventHandler<TState>[]
    ): Promise<boolean> {
        for (let i = 0; i < handlers.length; i++) {
            // TODO:
            // eslint-disable-next-line security/detect-object-injection
            const continueExecution = await handlers[i](context, state);
            if (!continueExecution) {
                return false;
            }
        }

        // Continue execution
        return true;
    }

    /**
     * Calls the given handler with the given context, either directly or by continuing the conversation
     * if the message is a long-running message.
     * @param {TurnContext} context - The context for the current turn with the user.
     * @param {(context: TurnContext) => Promise<boolean>} handler - The handler function to call.
     * @returns {Promise<boolean>} A Promise that resolves to a boolean indicating whether the handler completed successfully.
     * @private
     */
    private startLongRunningCall(
        context: TurnContext,
        handler: (context: TurnContext) => Promise<boolean>
    ): Promise<boolean> {
        /**
         * If the message is a long-running message, continue the conversation
         * and call the handler with the new context.
         */
        if (context.activity.type == ActivityTypes.Message && this._options.longRunningMessages) {
            return new Promise<boolean>((resolve, reject) => {
                this.continueConversationAsync(context, async (ctx) => {
                    try {
                        // Copy original activity to new context
                        for (const key in context.activity) {
                            // eslint-disable-next-line security/detect-object-injection
                            (ctx.activity as any)[key] = (context.activity as any)[key];
                        }

                        // Call handler
                        const result = await handler(ctx);
                        resolve(result);
                    } catch (err) {
                        reject(err);
                    }
                });
            });
        } else {
            // Call handler directly
            return handler(context);
        }
    }
}

/**
 * A builder class for simplifying the creation of an Application instance.
 * @template TState Optional. Type of the turn state. This allows for strongly typed access to the turn state.
 */
export class ApplicationBuilder<TState extends TurnState = TurnState> {
    private _options: Partial<ApplicationOptions<TState>> = {};

    /**
     * Configures the application to use long running messages.
     * Default state for longRunningMessages is false
     * @param {BotAdapter} adapter The adapter to use for routing incoming requests.
     * @param {string} botAppId The Microsoft App ID for the bot.
     * @returns {this} The ApplicationBuilder instance.
     */
    public withLongRunningMessages(adapter: BotAdapter, botAppId: string): this {
        if (!botAppId) {
            throw new Error(
                `The Application.longRunningMessages property is unavailable because botAppId cannot be null or undefined.`
            );
        }

        this._options.longRunningMessages = true;
        this._options.adapter = adapter;
        this._options.botAppId = botAppId;
        return this;
    }

    /**
     * Configures the storage system to use for storing the bot's state.
     * @param {Storage} storage The storage system to use.
     * @returns {this} The ApplicationBuilder instance.
     */
    public withStorage(storage: Storage): this {
        this._options.storage = storage;
        return this;
    }

    /**
     * Configures the AI system to use for processing incoming messages.
     * @param {AIOptions<TState>} aiOptions The options for the AI system.
     * @returns {this} The ApplicationBuilder instance.
     */
    public withAIOptions(aiOptions: AIOptions<TState>): this {
        this._options.ai = aiOptions;
        return this;
    }

    /**
     * Configures the processing of Adaptive Card requests.
     * @param {AdaptiveCardsOptions} adaptiveCardOptions The options for the Adaptive Cards.
     * @returns {this} The ApplicationBuilder instance.
     */
    public withAdaptiveCardOptions(adaptiveCardOptions: AdaptiveCardsOptions): this {
        this._options.adaptiveCards = adaptiveCardOptions;
        return this;
    }

    /**
     * Configures the processing of Task Module requests.
     * @param {TaskModulesOptions} taskModuleOptions The options for the Task Modules.
     * @returns {this} The ApplicationBuilder instance.
     */
    public withTaskModuleOptions(taskModuleOptions: TaskModulesOptions): this {
        this._options.taskModules = taskModuleOptions;
        return this;
    }

    /**
     * Configures user authentication settings.
     * @param {BotAdapter} adapter The adapter to use for user authentication.
     * @param {AuthenticationOptions} authenticationOptions The options to configure the authentication manager.
     * @returns {this} The ApplicationBuilder instance.
     */
    public withAuthentication(adapter: BotAdapter, authenticationOptions: AuthenticationOptions): this {
        this._options.adapter = adapter;
        this._options.authentication = authenticationOptions;
        return this;
    }

    /**
     * Configures the removing of mentions of the bot's name from incoming messages.
     * Default state for removeRecipientMention is true
     * @param {boolean} removeRecipientMention The boolean for removing reciepient mentions.
     * @returns {this} The ApplicationBuilder instance.
     */
    public setRemoveRecipientMention(removeRecipientMention: boolean): this {
        this._options.removeRecipientMention = removeRecipientMention;
        return this;
    }

    /**
     * Configures the typing timer when messages are received.
     * Default state for startTypingTimer is true
     * @param {boolean} startTypingTimer The boolean for starting the typing timer.
     * @returns {this} The ApplicationBuilder instance.
     */
    public setStartTypingTimer(startTypingTimer: boolean): this {
        this._options.startTypingTimer = startTypingTimer;
        return this;
    }

    /**
     * Builds and returns a new Application instance.
     * @returns {Application<TState>} The Application instance.
     */
    public build(): Application<TState> {
        return new Application(this._options);
    }
}

/**
 * @private
 */
interface AppRoute<TState extends TurnState> {
    selector: RouteSelector;
    handler: RouteHandler<TState>;
}

/**
 * @param {string | RegExp | RouteSelector} type The type of activity to match. Can be a string, RegExp, or RouteSelector function.
 * @returns {RouteSelector} A RouteSelector function that matches the given activity type.
 * @private
 */
function createActivitySelector(type: string | RegExp | RouteSelector): RouteSelector {
    if (typeof type == 'function') {
        // Return the passed in selector function
        return type;
    } else if (type instanceof RegExp) {
        // Return a function that matches the activities type using a RegExp
        return (context: TurnContext) => {
            return Promise.resolve(context?.activity?.type ? type.test(context.activity.type) : false);
        };
    } else {
        // Return a function that attempts to match type name
        const typeName = type.toString().toLocaleLowerCase();
        return (context: TurnContext) => {
            return Promise.resolve(
                context?.activity?.type ? context.activity.type.toLocaleLowerCase() === typeName : false
            );
        };
    }
}

/**
 * Creates a route selector function that matches a conversation update event.
 * @param {ConversationUpdateEvents} event The conversation update event to match against.
 * @returns {RouteSelector} A route selector function that returns true if the activity is a conversation update event and matches the specified event type.
 * @private
 */
function createConversationUpdateSelector(event: ConversationUpdateEvents): RouteSelector {
    switch (event) {
        case 'channelCreated':
        case 'channelDeleted':
        case 'channelRenamed':
        case 'channelRestored':
            /**
             * @param {TurnContext} context The context object for the current turn of conversation.
             * @returns {Promise<boolean>} A Promise that resolves to a boolean indicating whether the activity is a conversation update event related to channels.
             */
            return (context: TurnContext) => {
                return Promise.resolve(
                    context?.activity?.type == ActivityTypes.ConversationUpdate &&
                        context?.activity?.channelData?.eventType == event &&
                        context?.activity?.channelData?.channel &&
                        context.activity.channelData?.team
                );
            };
        case 'membersAdded':
            /**
             * @param {TurnContext} context The context object for the current turn of conversation.
             * @returns {Promise<boolean>} A Promise that resolves to a boolean indicating whether the activity is a conversation update event with members added.
             */
            return (context: TurnContext) => {
                return Promise.resolve(
                    context?.activity?.type == ActivityTypes.ConversationUpdate &&
                        Array.isArray(context?.activity?.membersAdded) &&
                        context.activity.membersAdded.length > 0
                );
            };
        case 'membersRemoved':
            /**
             * @param {TurnContext} context The context object for the current turn of conversation.
             * @returns {Promise<boolean>} A Promise that resolves to a boolean indicating whether the activity is a conversation update event with members removed.
             */
            return (context: TurnContext) => {
                return Promise.resolve(
                    context?.activity?.type == ActivityTypes.ConversationUpdate &&
                        Array.isArray(context?.activity?.membersRemoved) &&
                        context.activity.membersRemoved.length > 0
                );
            };
        case 'teamRenamed':
        case 'teamDeleted':
        case 'teamHardDeleted':
        case 'teamArchived':
        case 'teamUnarchived':
        case 'teamRestored':
            /**
             * @param {TurnContext} context The context object for the current turn of conversation.
             * @returns {Promise<boolean>} A Promise that resolves to a boolean indicating whether the activity is a conversation update event related to teams.
             */
            return (context: TurnContext) => {
                return Promise.resolve(
                    context?.activity?.type == ActivityTypes.ConversationUpdate &&
                        context?.activity?.channelData?.eventType == event &&
                        context?.activity?.channelData?.team
                );
            };
        default:
            /**
             * @param {TurnContext} context The context object for the current turn of conversation.
             * @returns {Promise<boolean>} A Promise that resolves to a boolean indicating whether the activity is a conversation update event with the specified event type.
             */
            return (context: TurnContext) => {
                return Promise.resolve(
                    context?.activity?.type == ActivityTypes.ConversationUpdate &&
                        context?.activity?.channelData?.eventType == event
                );
            };
    }
}

/**
 * Creates a route selector function that matches a message based on a keyword.
 * @param {string | RegExp | RouteSelector} keyword The keyword to match against the message text. Can be a string, regular expression, or a custom selector function.
 * @returns {RouteSelector} A route selector function that returns true if the message text matches the keyword.
 * @private
 */
function createMessageSelector(keyword: string | RegExp | RouteSelector): RouteSelector {
    if (typeof keyword == 'function') {
        // Return the passed in selector function
        return keyword;
    } else if (keyword instanceof RegExp) {
        // Return a function that matches a messages text using a RegExp
        return (context: TurnContext) => {
            if (context?.activity?.type === ActivityTypes.Message && context.activity.text) {
                return Promise.resolve(keyword.test(context.activity.text));
            } else {
                return Promise.resolve(false);
            }
        };
    } else {
        // Return a function that attempts to match a messages text using a substring
        const k = keyword.toString().toLocaleLowerCase();
        return (context: TurnContext) => {
            if (context?.activity?.type === ActivityTypes.Message && context.activity.text) {
                return Promise.resolve(context.activity.text.toLocaleLowerCase().indexOf(k) >= 0);
            } else {
                return Promise.resolve(false);
            }
        };
    }
}

/**
 * @private
 * @param {TeamsMessageEvents} event The type of message event to create a selector for.
 * @returns {RouteSelector} A selector function that matches the specified message event.
 */
function createMessageEventUpdateSelector(event: TeamsMessageEvents): RouteSelector {
    switch (event) {
        case 'editMessage':
            return (context: TurnContext) => {
                return Promise.resolve(
                    context?.activity?.type == ActivityTypes.MessageUpdate &&
                        context?.activity?.channelData?.eventType == event
                );
            };
        case 'softDeleteMessage':
            return (context: TurnContext) => {
                return Promise.resolve(
                    context?.activity?.type == ActivityTypes.MessageDelete &&
                        context?.activity?.channelData?.eventType == event
                );
            };
        case 'undeleteMessage':
            return (context: TurnContext) => {
                return Promise.resolve(
                    context?.activity?.type == ActivityTypes.MessageUpdate &&
                        context?.activity?.channelData?.eventType == event
                );
            };
        default:
            throw new Error(`Invalid TeamsMessageEvent type: ${event}`);
    }
}

/**
 * @param {MessageReactionEvents} event The type of message reaction event to create a selector for.
 * @returns {RouteSelector} A selector function that matches the specified message reaction event.
 * @private
 */
function createMessageReactionSelector(event: MessageReactionEvents): RouteSelector {
    switch (event) {
        case 'reactionsAdded':
        default:
            /**
             * @param {TurnContext} context The context object for the current turn of the conversation.
             * @returns {Promise<boolean>} A promise that resolves to true if the context object represents a message reaction event with reactions added, or false otherwise.
             */
            return (context: TurnContext) => {
                return Promise.resolve(
                    context?.activity?.type == ActivityTypes.MessageReaction &&
                        Array.isArray(context?.activity?.reactionsAdded) &&
                        context.activity.reactionsAdded.length > 0
                );
            };
        case 'reactionsRemoved':
            /**
             * @param {TurnContext} context The context object for the current turn of the conversation.
             * @returns {Promise<boolean>} A promise that resolves to true if the context object represents a message reaction event with reactions removed, or false otherwise.
             */
            return (context: TurnContext) => {
                return Promise.resolve(
                    context?.activity?.type == ActivityTypes.MessageReaction &&
                        Array.isArray(context?.activity?.reactionsRemoved) &&
                        context.activity.reactionsRemoved.length > 0
                );
            };
    }
}

/**
 * Returns a selector function that indicates whether the bot should initiate a sign in.
 * @param {boolean | Selector} startSignIn A boolean or function that indicates whether the bot should initiate a sign in.
 * @returns {Selector} A selector function that returns true if the bot should initiate a sign in.
 */
function createSignInSelector(startSignIn?: boolean | Selector): Selector {
    return (context) => {
        if (typeof startSignIn === 'function') {
            return startSignIn(context);
        } else if (typeof startSignIn === 'boolean') {
            return Promise.resolve(startSignIn);
        } else {
            return Promise.resolve(true);
        }
    };
}

/**
 * @private
 */
type ApplicationEventHandler<TState extends TurnState> = (context: TurnContext, state: TState) => Promise<boolean>;<|MERGE_RESOLUTION|>--- conflicted
+++ resolved
@@ -20,12 +20,8 @@
 import { AI, AIOptions } from './AI';
 import { MessageExtensions } from './MessageExtensions';
 import { TaskModules, TaskModulesOptions } from './TaskModules';
-<<<<<<< HEAD
 import { AuthenticationManager, AuthenticationOptions } from './authentication/Authentication';
-import { TurnState, TurnStateManager } from './TurnState';
-=======
 import { TurnState } from './TurnState';
->>>>>>> d192866c
 
 /**
  * @private
@@ -228,17 +224,13 @@
             options
         ) as ApplicationOptions<TState>;
 
-<<<<<<< HEAD
         this._adapter = this._options.adapter;
 
-        // Create default turn state manager if needed
-        if (!this._options.turnStateManager) {
-            this._options.turnStateManager = new DefaultTurnStateManager() as any;
-=======
+        this._adapter = this._options.adapter;
+
         // Create turn state factory
         if (!this._options.turnStateFactory) {
             this._options.turnStateFactory = () => new TurnState() as TState;
->>>>>>> d192866c
         }
 
         // Create AI component if configured with a planner
@@ -555,8 +547,8 @@
 
                     if (response.status == 'pending') {
                         // Save turn state
-                        // - Save authentication status in turn state 
-                        await turnStateManager!.saveState(storage, context, state);
+                        // - Save authentication status in turn state
+                        await state.save(context, storage);
                         return false;
                     }
 
