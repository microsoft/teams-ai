/**
 * @module teams-ai
 */
/**
 * Copyright (c) Microsoft Corporation. All rights reserved.
 * Licensed under the MIT License.
 */

import { TurnContext } from 'botbuilder-core';
import { ConfiguredAIOptions } from './AI';
import { DefaultTurnState } from './DefaultTurnStateManager';
import { Moderator } from './Moderator';
import { Plan } from './Planner';
import { PromptTemplate } from './Prompts';
import { TurnState } from './TurnState';

/**
 * Default moderator created by the AI system if one isn't configured.
 *
<<<<<<< HEAD
 * @remarks
=======
 * @summary
>>>>>>> 484a3fe0
 * The default moderator is a pass-through and always approves all inputs and outputs.
 * @template TState Optional. The Application's turn state.
 */
export class DefaultModerator<TState extends TurnState = DefaultTurnState> implements Moderator<TState> {
    /**
     * Allows all prompts by returning undefined.
     *
<<<<<<< HEAD
     * @param context
     * @param state
     * @param prompt
     * @param options
=======
     * @param {TurnContext} context - The context object for the turn.
     * @param {TState} state - The current turn state.
     * @param {PromptTemplate} prompt - The prompt to review.
     * @param {ConfiguredAIOptions<TState>} options - The AI options for the current turn.
     * @returns {Promise<Plan | undefined>} - A promise that resolves to undefined.
>>>>>>> 484a3fe0
     */
    public reviewPrompt(
        context: TurnContext,
        state: TState,
        prompt: PromptTemplate,
        options: ConfiguredAIOptions<TState>
    ): Promise<Plan | undefined> {
        // Just allow prompt
        return Promise.resolve(undefined);
    }

    /**
     * Allows all plans by returning the plan as-is.
     *
<<<<<<< HEAD
     * @param context
     * @param state
     * @param plan
=======
     * @param {TurnContext} context - The context object for the turn.
     * @param {TState} state - The current turn state.
     * @param {Plan} plan - The plan to review.
     * @returns {Promise<Plan>} - A promise that resolves to the plan.
>>>>>>> 484a3fe0
     */
    public reviewPlan(context: TurnContext, state: TState, plan: Plan): Promise<Plan> {
        // Just approve generated plan
        return Promise.resolve(plan);
    }
}<|MERGE_RESOLUTION|>--- conflicted
+++ resolved
@@ -17,11 +17,7 @@
 /**
  * Default moderator created by the AI system if one isn't configured.
  *
-<<<<<<< HEAD
- * @remarks
-=======
  * @summary
->>>>>>> 484a3fe0
  * The default moderator is a pass-through and always approves all inputs and outputs.
  * @template TState Optional. The Application's turn state.
  */
@@ -29,18 +25,11 @@
     /**
      * Allows all prompts by returning undefined.
      *
-<<<<<<< HEAD
-     * @param context
-     * @param state
-     * @param prompt
-     * @param options
-=======
      * @param {TurnContext} context - The context object for the turn.
      * @param {TState} state - The current turn state.
      * @param {PromptTemplate} prompt - The prompt to review.
      * @param {ConfiguredAIOptions<TState>} options - The AI options for the current turn.
      * @returns {Promise<Plan | undefined>} - A promise that resolves to undefined.
->>>>>>> 484a3fe0
      */
     public reviewPrompt(
         context: TurnContext,
@@ -55,16 +44,10 @@
     /**
      * Allows all plans by returning the plan as-is.
      *
-<<<<<<< HEAD
-     * @param context
-     * @param state
-     * @param plan
-=======
      * @param {TurnContext} context - The context object for the turn.
      * @param {TState} state - The current turn state.
      * @param {Plan} plan - The plan to review.
      * @returns {Promise<Plan>} - A promise that resolves to the plan.
->>>>>>> 484a3fe0
      */
     public reviewPlan(context: TurnContext, state: TState, plan: Plan): Promise<Plan> {
         // Just approve generated plan
