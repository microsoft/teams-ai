--- conflicted
+++ resolved
@@ -63,11 +63,7 @@
     /**
      * Creates a new instance of the MessageExtensions class.
      *
-<<<<<<< HEAD
-     * @param app Top level application class to register handlers with.
-=======
      * @param {Application} app Top level application class to register handlers with.
->>>>>>> 484a3fe0
      */
     public constructor(app: Application<TState>) {
         this._app = app;
@@ -76,21 +72,12 @@
     /**
      * Registers a handler for a command that performs anonymous link unfurling.
      *
-<<<<<<< HEAD
-     * @param commandId ID of the command(s) to register the handler for.
-     * @param handler Function to call when the command is received. The handler should return a `MessagingExtensionResult`.
-     * @param handler.context Context for the current turn of conversation with the user.
-     * @param handler.state Current state of the turn.
-     * @param handler.url URL to unfurl.
-     * @returns The application for chaining purposes.
-=======
      * @param {string | RegExp | RouteSelector | string[] | RegExp[] | RouteSelector[]} commandId - ID of the command(s) to register the handler for.
      * @param {(context: TurnContext, state: TState, url: string) => Promise<MessagingExtensionResult>} handler - Function to call when the command is received. The handler should return a `MessagingExtensionResult`.
      * @param {TurnContext} handler.context - Context for the current turn of conversation with the user.
      * @param {TState} handler.state - Current state of the turn.
      * @param {string} handler.url - URL to unfurl.
      * @returns {Application<TState>} The application for chaining purposes.
->>>>>>> 484a3fe0
      */
     public anonymousQueryLink(
         commandId: string | RegExp | RouteSelector | (string | RegExp | RouteSelector)[],
@@ -136,11 +123,7 @@
      * Registers a handler to process the 'edit' action of a message that's being previewed by the
      * user prior to sending.
      *
-<<<<<<< HEAD
-     * @remarks
-=======
      * @summary
->>>>>>> 484a3fe0
      * This handler is called when the user clicks the 'Edit' button on a message that's being
      * previewed prior to insertion into the current chat. The handler should return a new
      * view that allows the user to edit the message.
@@ -189,11 +172,7 @@
      * Registers a handler to process the 'send' action of a message that's being previewed by the
      * user prior to sending.
      *
-<<<<<<< HEAD
-     * @remarks
-=======
      * @summary
->>>>>>> 484a3fe0
      * This handler is called when the user clicks the 'Send' button on a message that's being
      * previewed prior to insertion into the current chat. The handler should complete the flow
      * by sending the message to the current chat.
@@ -244,11 +223,7 @@
     /**
      * Registers a handler to process the initial fetch task for an Action based message extension.
      *
-<<<<<<< HEAD
-     * @remarks
-=======
      * @summary
->>>>>>> 484a3fe0
      * Handlers should response with either an initial TaskInfo object or a string containing
      * a message to display to the user.
      * @param {string | RegExp | RouteSelector | string[] | RegExp[] | RouteSelector[]} commandId - ID of the command(s) to register the handler for.
@@ -315,11 +290,7 @@
     /**
      * Registers a handler that implements a Search based Message Extension.
      *
-<<<<<<< HEAD
-     * @remarks
-=======
      * @summary
->>>>>>> 484a3fe0
      * This handler is called when the user submits a query to a Search based Message Extension.
      * The handler should return a MessagingExtensionResult containing the results of the query.
      *
@@ -385,25 +356,15 @@
         return this._app;
     }
 
-
     /**
      * Registers a handler that implements a Link Unfurling based Message Extension.
      *
-<<<<<<< HEAD
-     * @param commandId ID of the command(s) to register the handler for.
-     * @param handler Function to call when the command is received.
-     * @param handler.context Context for the current turn of conversation with the user.
-     * @param handler.state Current state of the turn.
-     * @param handler.url The URL that should be unfurled.
-     * @returns The application for chaining purposes.
-=======
      * @param {(string | RegExp | RouteSelector | string[] | RegExp[] | RouteSelector[])} commandId - ID of the command(s) to register the handler for.
      * @param {(context: TurnContext, state: TState, url: string) => Promise<MessagingExtensionResult>} handler - Function to call when the command is received.
      * @param {TurnContext} handler.context - Context for the current turn of conversation with the user.
      * @param {TState} handler.state - Current state of the turn.
      * @param {string} handler.url - The URL that should be unfurled.
      * @returns {Application<TState>} The application for chaining purposes.
->>>>>>> 484a3fe0
      */
     public queryLink(
         commandId: string | RegExp | RouteSelector | (string | RegExp | RouteSelector)[],
@@ -449,11 +410,7 @@
      * Registers a handler that implements the logic to handle the tap actions for items returned
      * by a Search based message extension.
      *
-<<<<<<< HEAD
-     * @remarks
-=======
      * @summary
->>>>>>> 484a3fe0
      * The `composeExtension/selectItem` INVOKE activity does not contain any sort of command ID,
      * so only a single select item handler can be registered. Developers will need to include a
      * type name of some sort in the preview item they return if they need to support multiple
@@ -544,15 +501,10 @@
     }
 
     /**
-<<<<<<< HEAD
-     * @param context
-     * @param result
-=======
      * Sends the response for a submit action.
      *
      * @param {TurnContext} context The context object for the current turn of conversation with the user.
      * @param {MessagingExtensionResult | TaskModuleTaskInfo | string | null | undefined} result The result of the submit action.
->>>>>>> 484a3fe0
      * @private
      */
     private async returnSubmitActionResponse(
@@ -602,19 +554,12 @@
 }
 
 /**
-<<<<<<< HEAD
- * @param commandId
- * @param invokeName
- * @param botMessagePreviewAction
- * @private
-=======
  * Creates a route selector function for a task module command.
  *
  * @param {string | RegExp | RouteSelector} commandId The ID of the command to register the handler for.
  * @param {string} invokeName The name of the invoke activity.
  * @param {'edit' | 'send'} botMessagePreviewAction The bot message preview action to match.
  * @returns {RouteSelector} The route selector function.
->>>>>>> 484a3fe0
  */
 function createTaskSelector(
     commandId: string | RegExp | RouteSelector,
@@ -652,17 +597,11 @@
 }
 
 /**
-<<<<<<< HEAD
- * @param activity
- * @param botMessagePreviewAction
- * @private
-=======
  * Checks if the bot message preview action matches the specified action.
  *
  * @param {Activity} activity The activity to check.
  * @param {'edit' | 'send'} botMessagePreviewAction The bot message preview action to match.
  * @returns {boolean} True if the bot message preview action matches, false otherwise.
->>>>>>> 484a3fe0
  */
 function matchesPreviewAction(activity: Activity, botMessagePreviewAction?: 'edit' | 'send'): boolean {
     if (typeof activity?.value?.botMessagePreviewAction == 'string') {
