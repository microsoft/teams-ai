/**
 * @module teams-ai
 */
/**
 * Copyright (c) Microsoft Corporation. All rights reserved.
 * Licensed under the MIT License.
 */

import {
    Activity,
    ActivityTypes,
    INVOKE_RESPONSE_KEY,
    InvokeResponse,
    MessagingExtensionActionResponse,
    MessagingExtensionParameter,
    MessagingExtensionQuery,
    MessagingExtensionResult,
    TaskModuleResponse,
    TaskModuleTaskInfo,
    TurnContext
} from 'botbuilder';
import { Application, RouteSelector, Query } from './Application';
import { TurnState } from './TurnState';

<<<<<<< HEAD
export enum MessageExtensionInvokeNames {
=======
/**
 * Names of the invoke activities for Message Extensions.
 */
export enum MessageExtensionsInvokeNames {
>>>>>>> 6a60d0d0
    /**
     * Name of the invoke activity for anonymous link unfurling.
     */
    ANONYMOUS_QUERY_LINK_INVOKE = `composeExtension/anonymousQueryLink`,

    /**
     * Name of the invoke activity for fetching task module.
     */
    FETCH_TASK_INVOKE = `composeExtension/fetchTask`,

    /**
     * Name of the invoke activity for query.
     */
    QUERY_INVOKE = `composeExtension/query`,

    /**
     * Name of the invoke activity for query link.
     */
    QUERY_LINK_INVOKE = `composeExtension/queryLink`,

    /**
     * Name of the invoke activity for selecting an item.
     */
    SELECT_ITEM_INVOKE = `composeExtension/selectItem`,

    /**
     * Name of the invoke activity for submit action.
     */
    SUBMIT_ACTION_INVOKE = `composeExtension/submitAction`,

    /**
     * Name of the invoke activity for querying configuration settings.
     */
    QUERY_SETTING_URL = `composeExtension/querySettingUrl`,

    /**
     * Name of the invoke activity for configuring settings.
     */
    CONFIGURE_SETTINGS = `composeExtension/setting`,

    /**
     * Name of the invoke activity for handling on card button clicked.
     */
    QUERY_CARD_BUTTON_CLICKED = `composeExtension/onCardButtonClicked`
}

/**
 * MessageExtensions class to enable fluent style registration of handlers related to Message Extensions.
 * @template TState Type of the turn state object being persisted.
 */
export class MessageExtensions<TState extends TurnState> {
    private readonly _app: Application<TState>;

    /**
     * Creates a new instance of the MessageExtensions class.
     * @param {Application} app Top level application class to register handlers with.
     */
    public constructor(app: Application<TState>) {
        this._app = app;
    }

    /**
     * Registers a handler for a command that performs anonymous link unfurling.
     * @remarks
     * The `composeExtension/anonymousQueryLink` INVOKE activity does not contain any sort of command ID,
     * so only a single select item handler can be registered.
     * For more information visit https://learn.microsoft.com/microsoftteams/platform/messaging-extensions/how-to/link-unfurling?#enable-zero-install-link-unfurling
     * @param {(context: TurnContext, state: TState, url: string) => Promise<MessagingExtensionResult>} handler - Function to call when the command is received. The handler should return a `MessagingExtensionResult`.
     * @param {TurnContext} handler.context - Context for the current turn of conversation with the user.
     * @param {TState} handler.state - Current state of the turn.
     * @param {string} handler.url - URL to unfurl.
     * @returns {Application<TState>} The application for chaining purposes.
     */
    public anonymousQueryLink(
        handler: (context: TurnContext, state: TState, url: string) => Promise<MessagingExtensionResult>
    ): Application<TState> {
        const selector = (context: TurnContext) =>
            Promise.resolve(
                context?.activity?.type == ActivityTypes.Invoke &&
<<<<<<< HEAD
                    context?.activity.name === MessageExtensionInvokeNames.ANONYMOUS_QUERY_LINK_INVOKE
=======
                    context?.activity.name === MessageExtensionsInvokeNames.ANONYMOUS_QUERY_LINK_INVOKE
>>>>>>> 6a60d0d0
            );
        this._app.addRoute(
            selector,
            async (context, state) => {
                // Call handler and then check to see if an invoke response has already been added
                const result = await handler(context, state, context.activity.value?.url ?? '');
                if (!context.turnState.get(INVOKE_RESPONSE_KEY)) {
                    // Format invoke response
                    const response = {
                        composeExtension: result
                    };
                    // Queue up invoke response
                    await context.sendActivity({
                        value: { body: response, status: 200 } as InvokeResponse,
                        type: ActivityTypes.InvokeResponse
                    });
                }
            },
            true
        );

        return this._app;
    }

    /**
     * Registers a handler to process the 'edit' action of a message that's being previewed by the
     * user prior to sending.
     * @remarks
     * This handler is called when the user clicks the 'Edit' button on a message that's being
     * previewed prior to insertion into the current chat. The handler should return a new
     * view that allows the user to edit the message.
     * @param {string | RegExp | RouteSelector | string[] | RegExp[] | RouteSelector[]} commandId - ID of the command(s) to register the handler for.
     * @param {(context: TurnContext, state: TState, previewActivity: Partial<Activity>) => Promise<MessagingExtensionResult | TaskModuleTaskInfo | string | null | undefined>} handler - Function to call when the command is received.
     * @param {TurnContext} handler.context - Context for the current turn of conversation with the user.
     * @param {TState} handler.state - Current state of the turn.
     * @param {Partial<Activity>} handler.previewActivity - The activity that's being previewed by the user.
     * @returns {Application<TState>} The application for chaining purposes.
     */
    public botMessagePreviewEdit(
        commandId: string | RegExp | RouteSelector | (string | RegExp | RouteSelector)[],
        handler: (
            context: TurnContext,
            state: TState,
            previewActivity: Partial<Activity>
        ) => Promise<MessagingExtensionResult | TaskModuleTaskInfo | string | null | undefined>
    ): Application<TState> {
        (Array.isArray(commandId) ? commandId : [commandId]).forEach((cid) => {
<<<<<<< HEAD
            const selector = createTaskSelector(cid, MessageExtensionInvokeNames.SUBMIT_ACTION_INVOKE, 'edit');
=======
            const selector = createTaskSelector(cid, MessageExtensionsInvokeNames.SUBMIT_ACTION_INVOKE, 'edit');
>>>>>>> 6a60d0d0
            this._app.addRoute(
                selector,
                async (context, state) => {
                    // Insure that we're in an invoke as expected
                    if (
                        context?.activity?.type !== ActivityTypes.Invoke ||
<<<<<<< HEAD
                        context?.activity?.name !== MessageExtensionInvokeNames.SUBMIT_ACTION_INVOKE ||
=======
                        context?.activity?.name !== MessageExtensionsInvokeNames.SUBMIT_ACTION_INVOKE ||
>>>>>>> 6a60d0d0
                        context?.activity?.value?.botMessagePreviewAction !== 'edit'
                    ) {
                        throw new Error(
                            `Unexpected MessageExtensions.botMessagePreviewEdit() triggered for activity type: ${context?.activity?.type}`
                        );
                    }

                    // Call handler and then check to see if an invoke response has already been added
                    const result = await handler(context, state, context.activity.value?.botActivityPreview[0] ?? {});
                    await this.returnSubmitActionResponse(context, result);
                },
                true
            );
        });
        return this._app;
    }

    /**
     * Registers a handler to process the 'send' action of a message that's being previewed by the
     * user prior to sending.
     * @remarks
     * This handler is called when the user clicks the 'Send' button on a message that's being
     * previewed prior to insertion into the current chat. The handler should complete the flow
     * by sending the message to the current chat.
     * @param {string | RegExp | RouteSelector | string[] | RegExp[] | RouteSelector[]} commandId - ID of the command(s) to register the handler for.
     * @param {(context: TurnContext, state: TState, previewActivity: Partial<Activity>) => Promise<void>} handler - Function to call when the command is received.
     * @param {TurnContext} handler.context - Context for the current turn of conversation with the user.
     * @param {TState} handler.state - Current state of the turn.
     * @param {Partial<Activity>} handler.previewActivity - The activity that's being previewed by the user.
     * @returns {Application<TState>} The application for chaining purposes.
     */
    public botMessagePreviewSend(
        commandId: string | RegExp | RouteSelector | (string | RegExp | RouteSelector)[],
        handler: (context: TurnContext, state: TState, previewActivity: Partial<Activity>) => Promise<void>
    ): Application<TState> {
        (Array.isArray(commandId) ? commandId : [commandId]).forEach((cid) => {
<<<<<<< HEAD
            const selector = createTaskSelector(cid, MessageExtensionInvokeNames.SUBMIT_ACTION_INVOKE, 'send');
=======
            const selector = createTaskSelector(cid, MessageExtensionsInvokeNames.SUBMIT_ACTION_INVOKE, 'send');
>>>>>>> 6a60d0d0
            this._app.addRoute(
                selector,
                async (context, state) => {
                    // Insure that we're in an invoke as expected
                    if (
                        context?.activity?.type !== ActivityTypes.Invoke ||
<<<<<<< HEAD
                        context?.activity?.name !== MessageExtensionInvokeNames.SUBMIT_ACTION_INVOKE ||
=======
                        context?.activity?.name !== MessageExtensionsInvokeNames.SUBMIT_ACTION_INVOKE ||
>>>>>>> 6a60d0d0
                        context?.activity?.value?.botMessagePreviewAction !== 'send'
                    ) {
                        throw new Error(
                            `Unexpected MessageExtensions.botMessagePreviewSend() triggered for activity type: ${context?.activity?.type}`
                        );
                    }

                    // Call handler and then check to see if an invoke response has already been added
                    await handler(context, state, context.activity.value?.botActivityPreview[0] ?? {});

                    // Queue up invoke response
                    if (!context.turnState.get(INVOKE_RESPONSE_KEY)) {
                        await context.sendActivity({
                            value: { body: {}, status: 200 } as InvokeResponse,
                            type: ActivityTypes.InvokeResponse
                        });
                    }
                },
                true
            );
        });
        return this._app;
    }

    /**
     * Registers a handler to process the initial fetch task for an Action based message extension.
     * @remarks
     * Handlers should response with either an initial TaskInfo object or a string containing
     * a message to display to the user.
     * @param {string | RegExp | RouteSelector | string[] | RegExp[] | RouteSelector[]} commandId - ID of the command(s) to register the handler for.
     * @param {(context: TurnContext, state: TState) => Promise<TaskModuleTaskInfo | string>} handler - Function to call when the command is received.
     * @param {TurnContext} handler.context - Context for the current turn of conversation with the user.
     * @param {TState} handler.state - Current state of the turn.
     * @returns {Application<TState>} The application for chaining purposes.
     */
    public fetchTask(
        commandId: string | RegExp | RouteSelector | (string | RegExp | RouteSelector)[],
        handler: (context: TurnContext, state: TState) => Promise<TaskModuleTaskInfo | string>
    ): Application<TState> {
        (Array.isArray(commandId) ? commandId : [commandId]).forEach((cid) => {
<<<<<<< HEAD
            const selector = createTaskSelector(cid, MessageExtensionInvokeNames.FETCH_TASK_INVOKE);
=======
            const selector = createTaskSelector(cid, MessageExtensionsInvokeNames.FETCH_TASK_INVOKE);
>>>>>>> 6a60d0d0
            this._app.addRoute(
                selector,
                async (context, state) => {
                    // Insure that we're in an invoke as expected
                    if (
                        context?.activity?.type !== ActivityTypes.Invoke ||
<<<<<<< HEAD
                        context?.activity?.name !== MessageExtensionInvokeNames.FETCH_TASK_INVOKE
=======
                        context?.activity?.name !== MessageExtensionsInvokeNames.FETCH_TASK_INVOKE
>>>>>>> 6a60d0d0
                    ) {
                        throw new Error(
                            `Unexpected MessageExtensions.fetchTask() triggered for activity type: ${context?.activity?.type}`
                        );
                    }

                    // Call handler and then check to see if an invoke response has already been added
                    const result = await handler(context, state);
                    if (!context.turnState.get(INVOKE_RESPONSE_KEY)) {
                        // Format invoke response
                        let response: TaskModuleResponse;
                        if (typeof result == 'string') {
                            // Return message
                            response = {
                                task: {
                                    type: 'message',
                                    value: result
                                }
                            };
                        } else {
                            // Return card
                            response = {
                                task: {
                                    type: 'continue',
                                    value: result
                                }
                            };
                        }

                        // Queue up invoke response
                        await context.sendActivity({
                            value: { body: response, status: 200 } as InvokeResponse,
                            type: ActivityTypes.InvokeResponse
                        });
                    }
                },
                true
            );
        });
        return this._app;
    }

    /**
     * Registers a handler that implements a Search based Message Extension.
     * @remarks
     * This handler is called when the user submits a query to a Search based Message Extension.
     * The handler should return a MessagingExtensionResult containing the results of the query.
     * @param {string | RegExp | RouteSelector | string[] | RegExp[] | RouteSelector[]} commandId - ID of the command(s) to register the handler for.
     * @template TParams
     * @param {(context: TurnContext, state: TState, query: Query<TParams>) => Promise<MessagingExtensionResult>} handler - Function to call when the command is received.
     * @param {TurnContext} handler.context - Context for the current turn of conversation with the user.
     * @param {TState} handler.state - Current state of the turn.
     * @param {Query<TParams>} handler.query - The query parameters that were sent by the client.
     * @returns {Application<TState>} The application for chaining purposes.
     */
    public query<TParams extends Record<string, any> = Record<string, any>>(
        commandId: string | RegExp | RouteSelector | (string | RegExp | RouteSelector)[],
        handler: (context: TurnContext, state: TState, query: Query<TParams>) => Promise<MessagingExtensionResult>
    ): Application<TState> {
        (Array.isArray(commandId) ? commandId : [commandId]).forEach((cid) => {
<<<<<<< HEAD
            const selector = createTaskSelector(cid, MessageExtensionInvokeNames.QUERY_INVOKE);
=======
            const selector = createTaskSelector(cid, MessageExtensionsInvokeNames.QUERY_INVOKE);
>>>>>>> 6a60d0d0
            this._app.addRoute(
                selector,
                async (context, state) => {
                    // Insure that we're in an invoke as expected
                    if (
                        context?.activity?.type !== ActivityTypes.Invoke ||
<<<<<<< HEAD
                        context?.activity?.name !== MessageExtensionInvokeNames.QUERY_INVOKE
=======
                        context?.activity?.name !== MessageExtensionsInvokeNames.QUERY_INVOKE
>>>>>>> 6a60d0d0
                    ) {
                        throw new Error(
                            `Unexpected MessageExtensions.query() triggered for activity type: ${context?.activity?.type}`
                        );
                    }

                    // Flatten query options
                    const meQuery: MessagingExtensionQuery = context?.activity?.value ?? {};
                    const query: Query<TParams> = {
                        count: meQuery?.queryOptions?.count ?? 25,
                        skip: meQuery?.queryOptions?.skip ?? 0,
                        parameters: {} as TParams
                    };

                    // Flatten query parameters
                    (meQuery.parameters ?? []).forEach((param: MessagingExtensionParameter) => {
                        if (param.name) {
                            (query.parameters as any)[param.name] = param.value;
                        }
                    });

                    // Call handler and then check to see if an invoke response has already been added
                    const result = await handler(context, state, query);
                    if (!context.turnState.get(INVOKE_RESPONSE_KEY)) {
                        // Format invoke response
                        const response: MessagingExtensionActionResponse = {
                            composeExtension: result
                        };

                        // Queue up invoke response
                        await context.sendActivity({
                            value: { body: response, status: 200 } as InvokeResponse,
                            type: ActivityTypes.InvokeResponse
                        });
                    }
                },
                true
            );
        });
        return this._app;
    }

    /**
     * Registers a handler that implements a Link Unfurling based Message Extension.
     * @param {(context: TurnContext, state: TState, url: string) => Promise<MessagingExtensionResult>} handler - Function to call when the command is received.
     * @param {TurnContext} handler.context - Context for the current turn of conversation with the user.
     * @param {TState} handler.state - Current state of the turn.
     * @param {string} handler.url - The URL that should be unfurled.
     * @returns {Application<TState>} The application for chaining purposes.
     */
    public queryLink(
        handler: (context: TurnContext, state: TState, url: string) => Promise<MessagingExtensionResult>
    ): Application<TState> {
        const selector = (context: TurnContext) =>
            Promise.resolve(
<<<<<<< HEAD
                context?.activity?.type == ActivityTypes.Invoke && context?.activity.name === MessageExtensionInvokeNames.QUERY_LINK_INVOKE
=======
                context?.activity?.type == ActivityTypes.Invoke && context?.activity.name === MessageExtensionsInvokeNames.QUERY_LINK_INVOKE
>>>>>>> 6a60d0d0
            );

        this._app.addRoute(
            selector,
            async (context, state) => {
                // Call handler and then check to see if an invoke response has already been added
                const result = await handler(context, state, context.activity.value?.url);
                if (!context.turnState.get(INVOKE_RESPONSE_KEY)) {
                    // Format invoke response
                    const response: MessagingExtensionActionResponse = {
                        composeExtension: result
                    };

                    // Queue up invoke response
                    await context.sendActivity({
                        value: { body: response, status: 200 } as InvokeResponse,
                        type: ActivityTypes.InvokeResponse
                    });
                }
            },
            true
        );

        return this._app;
    }

    /**
     * Registers a handler that implements the logic to handle the tap actions for items returned
     * by a Search based message extension.
     * @remarks
     * The `composeExtension/selectItem` INVOKE activity does not contain any sort of command ID,
     * so only a single select item handler can be registered. Developers will need to include a
     * type name of some sort in the preview item they return if they need to support multiple
     * select item handlers.
     * @template TItem Optional. Type of the item being selected.
     * @param {(context: TurnContext, state: TState, item: TItem) => Promise<MessagingExtensionResult>} handler Function to call when the command is received.
     * @param {TurnContext} handler.context Context for the current turn of conversation with the user.
     * @param {TState} handler.state Current state of the turn.
     * @param {TItem} handler.item The item that was selected.
     * @returns {Application<TState>} The application for chaining purposes.
     */
    public selectItem<TItem extends Record<string, any> = Record<string, any>>(
        handler: (context: TurnContext, state: TState, item: TItem) => Promise<MessagingExtensionResult>
    ): Application<TState> {
        // Define static route selector
        const selector = (context: TurnContext) =>
            Promise.resolve(
<<<<<<< HEAD
                context?.activity?.type == ActivityTypes.Invoke && context?.activity.name === MessageExtensionInvokeNames.SELECT_ITEM_INVOKE
=======
                context?.activity?.type == ActivityTypes.Invoke && context?.activity.name === MessageExtensionsInvokeNames.SELECT_ITEM_INVOKE
>>>>>>> 6a60d0d0
            );

        // Add route
        this._app.addRoute(
            selector,
            async (context, state) => {
                // Call handler and then check to see if an invoke response has already been added
                const result = await handler(context, state, context?.activity?.value ?? {});
                if (!context.turnState.get(INVOKE_RESPONSE_KEY)) {
                    // Format invoke response
                    const response: MessagingExtensionActionResponse = {
                        composeExtension: result
                    };

                    // Queue up invoke response
                    await context.sendActivity({
                        value: { body: response, status: 200 } as InvokeResponse,
                        type: ActivityTypes.InvokeResponse
                    });
                }
            },
            true
        );

        return this._app;
    }

    /**
     * Registers a handler that implements the submit action for an Action based Message Extension.
     * @template TData Optional. Type of data being submitted.
     * @param {string | RegExp | RouteSelector | string[] | RegExp[] | RouteSelector[]} commandId ID of the command(s) to register the handler for.
     * @param {(context: TurnContext, state: TState, data: TData) => Promise<MessagingExtensionResult | TaskModuleTaskInfo | string | null | undefined>} handler Function to call when the command is received.
     * @param {TurnContext} handler.context Context for the current turn of conversation with the user.
     * @param {TState} handler.state Current state of the turn.
     * @param {TData} handler.data The data that was submitted.
     * @returns {Application<TState>} The application for chaining purposes.
     */
    public submitAction<TData extends Record<string, any>>(
        commandId: string | RegExp | RouteSelector | (string | RegExp | RouteSelector)[],
        handler: (
            context: TurnContext,
            state: TState,
            data: TData
        ) => Promise<MessagingExtensionResult | TaskModuleTaskInfo | string | null | undefined>
    ): Application<TState> {
        (Array.isArray(commandId) ? commandId : [commandId]).forEach((cid) => {
<<<<<<< HEAD
            const selector = createTaskSelector(cid, MessageExtensionInvokeNames.SUBMIT_ACTION_INVOKE);
=======
            const selector = createTaskSelector(cid, MessageExtensionsInvokeNames.SUBMIT_ACTION_INVOKE);
>>>>>>> 6a60d0d0
            this._app.addRoute(
                selector,
                async (context, state) => {
                    // Insure that we're in an invoke as expected
                    if (
                        context?.activity?.type !== ActivityTypes.Invoke ||
<<<<<<< HEAD
                        context?.activity?.name !== MessageExtensionInvokeNames.SUBMIT_ACTION_INVOKE
=======
                        context?.activity?.name !== MessageExtensionsInvokeNames.SUBMIT_ACTION_INVOKE
>>>>>>> 6a60d0d0
                    ) {
                        throw new Error(
                            `Unexpected MessageExtensions.submitAction() triggered for activity type: ${context?.activity?.type}`
                        );
                    }

                    // Call handler and then check to see if an invoke response has already been added
                    const result = await handler(context, state, context.activity.value?.data ?? {});
                    await this.returnSubmitActionResponse(context, result);
                },
                true
            );
        });
        return this._app;
    }

    /**
     * Sends the response for a submit action.
     * @param {TurnContext} context The context object for the current turn of conversation with the user.
     * @param {MessagingExtensionResult | TaskModuleTaskInfo | string | null | undefined} result The result of the submit action.
     * @private
     */
    private async returnSubmitActionResponse(
        context: TurnContext,
        result: MessagingExtensionResult | TaskModuleTaskInfo | string | null | undefined
    ): Promise<void> {
        if (!context.turnState.get(INVOKE_RESPONSE_KEY)) {
            // Format invoke response
            let response: MessagingExtensionActionResponse;
            if (typeof result == 'string') {
                // Return message
                response = {
                    task: {
                        type: 'message',
                        value: result
                    }
                };
            } else if (typeof result == 'object' && result != null) {
                if ((result as TaskModuleTaskInfo).card) {
                    // Return another task module
                    response = {
                        task: {
                            type: 'continue',
                            value: result as TaskModuleTaskInfo
                        }
                    };
                } else {
                    // Return card to user
                    response = {
                        composeExtension: result as MessagingExtensionResult
                    };
                }
            } else {
                // No action taken
                response = {
                    composeExtension: undefined
                };
            }

            // Queue up invoke response
            await context.sendActivity({
                value: { body: response, status: 200 } as InvokeResponse,
                type: ActivityTypes.InvokeResponse
            });
        }
    }

    /**
     * Registers a handler that invokes the fetch of the configuration settings for a Message Extension.
     @remarks
     * The `composeExtension/querySettingUrl` INVOKE activity does not contain a command ID, so only a single select item handler can be registered.
     * @param {(context: TurnContext, state: TState) => Promise<MessagingExtensionResult>} handler Function defined by the developer to call when the command is received.
     * @param {TurnContext} handler.context Context for the current turn of conversation with the user.
     * @param {TState} handler.state Current state of the turn.
     * @returns {Application<TState>} The application for chaining purposes.
     */
    public queryUrlSetting(
        handler: (context: TurnContext, state: TState) => Promise<MessagingExtensionResult>
    ): Application<TState> {
        // Define static route selector
        const selector = (context: TurnContext) =>
            Promise.resolve(
<<<<<<< HEAD
                context?.activity?.type == ActivityTypes.Invoke &&
                    context?.activity.name === MessageExtensionInvokeNames.QUERY_SETTING_URL
=======
                context?.activity?.type == ActivityTypes.Invoke && context?.activity.name === MessageExtensionsInvokeNames.QUERY_SETTING_URL
>>>>>>> 6a60d0d0
            );

        // Add route
        this._app.addRoute(
            selector,
            async (context, state) => {
                // Call handler and then check to see if an invoke response has already been added
                const result = await handler(context, state);
                if (!context.turnState.get(INVOKE_RESPONSE_KEY)) {
                    const response: MessagingExtensionActionResponse = {
                        composeExtension: result
                    };
                    await context.sendActivity({
                        value: { status: 200, body: response } as InvokeResponse,
                        type: ActivityTypes.InvokeResponse
                    });
                }
            },
            true
        );

        return this._app;
    }

    /**
     * Registers a handler that implements the logic to invoke configuring Message Extension settings
     * @remarks
     * The `composeExtension/setting` INVOKE activity does not contain a command ID, so only a single select item handler can be registered.
     * @template TData Message Extension settings to be configured.
     * @param {(context: TurnContext, state: TState, settings: TData) => Promise<void>} handler Function defined by the developer to call when the command is received.
     * @param {TurnContext} handler.context Context for the current turn of conversation with the user.
     * @param {TState} handler.state Current state of the turn.
     * @param {TData} handler.settings The configuration settings that was submitted.
     * @returns {Application<TState>} The application for chaining purposes.
     */
    public configureSettings<TData extends Record<string, any>>(
        handler: (context: TurnContext, state: TState, settings: TData) => Promise<void>
    ): Application<TState> {
        // Define static route selector
        const selector = (context: TurnContext) =>
            Promise.resolve(
<<<<<<< HEAD
                context?.activity?.type == ActivityTypes.Invoke &&
                    context?.activity.name === MessageExtensionInvokeNames.CONFIGURE_SETTINGS
=======
                context?.activity?.type == ActivityTypes.Invoke && context?.activity.name === MessageExtensionsInvokeNames.CONFIGURE_SETTINGS
>>>>>>> 6a60d0d0
            );

        // Add route
        this._app.addRoute(
            selector,
            async (context, state) => {
                // Call handler and then check to see if an invoke response has already been added
                await handler(context, state, context.activity.value ?? {});
                if (!context.turnState.get(INVOKE_RESPONSE_KEY)) {
                    // Queue up 'empty' invoke response with no body, as only a 200 status code is expected
                    await context.sendActivity({
                        value: { status: 200 } as InvokeResponse,
                        type: ActivityTypes.InvokeResponse
                    });
                }
            },
            true
        );

        return this._app;
    }

    /**
     * Registers a handler that implements the logic when a user has clicked on a button in a Message Extension card.
     * @remarks
     * The `composeExtension/onCardButtonClicked` INVOKE activity does not contain any sort of command ID,
     * so only a single select item handler can be registered. Developers will need to include a
     * type name of some sort in the preview item they return if they need to support multiple select item handlers.
     * @template TData Message Extension data passed on invoke.
     * @param {(context: TurnContext, state: TState, data: TData) => Promise<void>} handler Function defined by the developer to call when the command is received.
     * @param {TurnContext} handler.context Context for the current turn of conversation with the user.
     * @param {TState} handler.state Current state of the turn.
     * @param {TData} handler.data The data that was submitted.
     * @returns {Application<TState>} The application for chaining purposes.
     */
    public handleOnButtonClicked<TData extends Record<string, any>>(
        handler: (context: TurnContext, state: TState, data: TData) => Promise<void>
    ): Application<TState> {
        // Define static route selector
        const selector = (context: TurnContext) =>
            Promise.resolve(
<<<<<<< HEAD
                context?.activity?.type == ActivityTypes.Invoke && context?.activity.name === MessageExtensionInvokeNames.QUERY_CARD_BUTTON_CLICKED
=======
                context?.activity?.type == ActivityTypes.Invoke && context?.activity.name === MessageExtensionsInvokeNames.QUERY_CARD_BUTTON_CLICKED
>>>>>>> 6a60d0d0
            );

        // Add route
        this._app.addRoute(
            selector,
            async (context, state) => {
                // Call handler and then check to see if an invoke response has already been added
                await handler(context, state, context.activity.value ?? {});
                if (!context.turnState.get(INVOKE_RESPONSE_KEY)) {
                    // Queue up 'empty' invoke response with no body, as only a 200 status code is expected
                    await context.sendActivity({
                        value: { status: 200 } as InvokeResponse,
                        type: ActivityTypes.InvokeResponse
                    });
                }
            },
            true
        );

        return this._app;
    }
}

/**
 * @private
 * Creates a route selector function for a task module command.
 * @param {string | RegExp | RouteSelector} commandId The ID of the command to register the handler for.
 * @param {string} invokeName The name of the invoke activity.
 * @param {'edit' | 'send'} botMessagePreviewAction The bot message preview action to match.
 * @returns {RouteSelector} The route selector function.
 */
function createTaskSelector(
    commandId: string | RegExp | RouteSelector,
    invokeName: string,
    botMessagePreviewAction?: 'edit' | 'send'
): RouteSelector {
    if (typeof commandId == 'function') {
        // Return the passed in selector function
        return commandId;
    } else if (commandId instanceof RegExp) {
        // Return a function that matches the commandId using a RegExp
        return (context: TurnContext) => {
            const isInvoke = context?.activity?.type == ActivityTypes.Invoke && context?.activity?.name == invokeName;
            if (
                isInvoke &&
                typeof context?.activity?.value?.commandId == 'string' &&
                matchesPreviewAction(context.activity, botMessagePreviewAction)
            ) {
                return Promise.resolve(commandId.test(context.activity.value.commandId));
            } else {
                return Promise.resolve(false);
            }
        };
    } else {
        // Return a function that attempts to match commandId
        return (context: TurnContext) => {
            const isInvoke = context?.activity?.type == ActivityTypes.Invoke && context?.activity?.name == invokeName;
            return Promise.resolve(
                isInvoke &&
                    context?.activity?.value?.commandId === commandId &&
                    matchesPreviewAction(context.activity, botMessagePreviewAction)
            );
        };
    }
}

/**
 * @private
 * Checks if the bot message preview action matches the specified action.
 * @param {Activity} activity The activity to check.
 * @param {'edit' | 'send'} botMessagePreviewAction The bot message preview action to match.
 * @returns {boolean} True if the bot message preview action matches, false otherwise.
 */
function matchesPreviewAction(activity: Activity, botMessagePreviewAction?: 'edit' | 'send'): boolean {
    if (typeof activity?.value?.botMessagePreviewAction == 'string') {
        return activity.value.botMessagePreviewAction == botMessagePreviewAction;
    } else {
        return botMessagePreviewAction == undefined;
    }
}<|MERGE_RESOLUTION|>--- conflicted
+++ resolved
@@ -22,14 +22,10 @@
 import { Application, RouteSelector, Query } from './Application';
 import { TurnState } from './TurnState';
 
-<<<<<<< HEAD
-export enum MessageExtensionInvokeNames {
-=======
 /**
  * Names of the invoke activities for Message Extensions.
  */
 export enum MessageExtensionsInvokeNames {
->>>>>>> 6a60d0d0
     /**
      * Name of the invoke activity for anonymous link unfurling.
      */
@@ -106,14 +102,11 @@
     public anonymousQueryLink(
         handler: (context: TurnContext, state: TState, url: string) => Promise<MessagingExtensionResult>
     ): Application<TState> {
+        const { ANONYMOUS_QUERY_LINK_INVOKE } = MessageExtensionsInvokeNames;
         const selector = (context: TurnContext) =>
             Promise.resolve(
                 context?.activity?.type == ActivityTypes.Invoke &&
-<<<<<<< HEAD
-                    context?.activity.name === MessageExtensionInvokeNames.ANONYMOUS_QUERY_LINK_INVOKE
-=======
-                    context?.activity.name === MessageExtensionsInvokeNames.ANONYMOUS_QUERY_LINK_INVOKE
->>>>>>> 6a60d0d0
+                    context?.activity.name === ANONYMOUS_QUERY_LINK_INVOKE
             );
         this._app.addRoute(
             selector,
@@ -160,23 +153,16 @@
             previewActivity: Partial<Activity>
         ) => Promise<MessagingExtensionResult | TaskModuleTaskInfo | string | null | undefined>
     ): Application<TState> {
+        const { SUBMIT_ACTION_INVOKE } = MessageExtensionsInvokeNames;
         (Array.isArray(commandId) ? commandId : [commandId]).forEach((cid) => {
-<<<<<<< HEAD
-            const selector = createTaskSelector(cid, MessageExtensionInvokeNames.SUBMIT_ACTION_INVOKE, 'edit');
-=======
-            const selector = createTaskSelector(cid, MessageExtensionsInvokeNames.SUBMIT_ACTION_INVOKE, 'edit');
->>>>>>> 6a60d0d0
+            const selector = createTaskSelector(cid, SUBMIT_ACTION_INVOKE, 'edit');
             this._app.addRoute(
                 selector,
                 async (context, state) => {
                     // Insure that we're in an invoke as expected
                     if (
                         context?.activity?.type !== ActivityTypes.Invoke ||
-<<<<<<< HEAD
-                        context?.activity?.name !== MessageExtensionInvokeNames.SUBMIT_ACTION_INVOKE ||
-=======
-                        context?.activity?.name !== MessageExtensionsInvokeNames.SUBMIT_ACTION_INVOKE ||
->>>>>>> 6a60d0d0
+                        context?.activity?.name !== SUBMIT_ACTION_INVOKE ||
                         context?.activity?.value?.botMessagePreviewAction !== 'edit'
                     ) {
                         throw new Error(
@@ -212,23 +198,15 @@
         commandId: string | RegExp | RouteSelector | (string | RegExp | RouteSelector)[],
         handler: (context: TurnContext, state: TState, previewActivity: Partial<Activity>) => Promise<void>
     ): Application<TState> {
+        const { SUBMIT_ACTION_INVOKE } = MessageExtensionsInvokeNames;
         (Array.isArray(commandId) ? commandId : [commandId]).forEach((cid) => {
-<<<<<<< HEAD
-            const selector = createTaskSelector(cid, MessageExtensionInvokeNames.SUBMIT_ACTION_INVOKE, 'send');
-=======
-            const selector = createTaskSelector(cid, MessageExtensionsInvokeNames.SUBMIT_ACTION_INVOKE, 'send');
->>>>>>> 6a60d0d0
+            const selector = createTaskSelector(cid, SUBMIT_ACTION_INVOKE, 'send');
             this._app.addRoute(
                 selector,
                 async (context, state) => {
                     // Insure that we're in an invoke as expected
                     if (
-                        context?.activity?.type !== ActivityTypes.Invoke ||
-<<<<<<< HEAD
-                        context?.activity?.name !== MessageExtensionInvokeNames.SUBMIT_ACTION_INVOKE ||
-=======
-                        context?.activity?.name !== MessageExtensionsInvokeNames.SUBMIT_ACTION_INVOKE ||
->>>>>>> 6a60d0d0
+                        context?.activity?.type !== ActivityTypes.Invoke || SUBMIT_ACTION_INVOKE ||
                         context?.activity?.value?.botMessagePreviewAction !== 'send'
                     ) {
                         throw new Error(
@@ -268,23 +246,16 @@
         commandId: string | RegExp | RouteSelector | (string | RegExp | RouteSelector)[],
         handler: (context: TurnContext, state: TState) => Promise<TaskModuleTaskInfo | string>
     ): Application<TState> {
+        const { FETCH_TASK_INVOKE } = MessageExtensionsInvokeNames;
         (Array.isArray(commandId) ? commandId : [commandId]).forEach((cid) => {
-<<<<<<< HEAD
-            const selector = createTaskSelector(cid, MessageExtensionInvokeNames.FETCH_TASK_INVOKE);
-=======
-            const selector = createTaskSelector(cid, MessageExtensionsInvokeNames.FETCH_TASK_INVOKE);
->>>>>>> 6a60d0d0
+            const selector = createTaskSelector(cid, FETCH_TASK_INVOKE);
             this._app.addRoute(
                 selector,
                 async (context, state) => {
                     // Insure that we're in an invoke as expected
                     if (
                         context?.activity?.type !== ActivityTypes.Invoke ||
-<<<<<<< HEAD
-                        context?.activity?.name !== MessageExtensionInvokeNames.FETCH_TASK_INVOKE
-=======
-                        context?.activity?.name !== MessageExtensionsInvokeNames.FETCH_TASK_INVOKE
->>>>>>> 6a60d0d0
+                        context?.activity?.name !== FETCH_TASK_INVOKE
                     ) {
                         throw new Error(
                             `Unexpected MessageExtensions.fetchTask() triggered for activity type: ${context?.activity?.type}`
@@ -344,23 +315,16 @@
         commandId: string | RegExp | RouteSelector | (string | RegExp | RouteSelector)[],
         handler: (context: TurnContext, state: TState, query: Query<TParams>) => Promise<MessagingExtensionResult>
     ): Application<TState> {
+        const { QUERY_INVOKE } = MessageExtensionsInvokeNames;
         (Array.isArray(commandId) ? commandId : [commandId]).forEach((cid) => {
-<<<<<<< HEAD
-            const selector = createTaskSelector(cid, MessageExtensionInvokeNames.QUERY_INVOKE);
-=======
-            const selector = createTaskSelector(cid, MessageExtensionsInvokeNames.QUERY_INVOKE);
->>>>>>> 6a60d0d0
+            const selector = createTaskSelector(cid, QUERY_INVOKE);
             this._app.addRoute(
                 selector,
                 async (context, state) => {
                     // Insure that we're in an invoke as expected
                     if (
                         context?.activity?.type !== ActivityTypes.Invoke ||
-<<<<<<< HEAD
-                        context?.activity?.name !== MessageExtensionInvokeNames.QUERY_INVOKE
-=======
-                        context?.activity?.name !== MessageExtensionsInvokeNames.QUERY_INVOKE
->>>>>>> 6a60d0d0
+                        context?.activity?.name !== QUERY_INVOKE
                     ) {
                         throw new Error(
                             `Unexpected MessageExtensions.query() triggered for activity type: ${context?.activity?.type}`
@@ -414,13 +378,10 @@
     public queryLink(
         handler: (context: TurnContext, state: TState, url: string) => Promise<MessagingExtensionResult>
     ): Application<TState> {
+        const { QUERY_LINK_INVOKE } = MessageExtensionsInvokeNames;
         const selector = (context: TurnContext) =>
             Promise.resolve(
-<<<<<<< HEAD
-                context?.activity?.type == ActivityTypes.Invoke && context?.activity.name === MessageExtensionInvokeNames.QUERY_LINK_INVOKE
-=======
-                context?.activity?.type == ActivityTypes.Invoke && context?.activity.name === MessageExtensionsInvokeNames.QUERY_LINK_INVOKE
->>>>>>> 6a60d0d0
+                context?.activity?.type == ActivityTypes.Invoke && context?.activity.name === QUERY_LINK_INVOKE
             );
 
         this._app.addRoute(
@@ -465,14 +426,11 @@
     public selectItem<TItem extends Record<string, any> = Record<string, any>>(
         handler: (context: TurnContext, state: TState, item: TItem) => Promise<MessagingExtensionResult>
     ): Application<TState> {
+        const { SELECT_ITEM_INVOKE } = MessageExtensionsInvokeNames;
         // Define static route selector
         const selector = (context: TurnContext) =>
             Promise.resolve(
-<<<<<<< HEAD
-                context?.activity?.type == ActivityTypes.Invoke && context?.activity.name === MessageExtensionInvokeNames.SELECT_ITEM_INVOKE
-=======
-                context?.activity?.type == ActivityTypes.Invoke && context?.activity.name === MessageExtensionsInvokeNames.SELECT_ITEM_INVOKE
->>>>>>> 6a60d0d0
+                context?.activity?.type == ActivityTypes.Invoke && context?.activity.name === SELECT_ITEM_INVOKE
             );
 
         // Add route
@@ -518,23 +476,16 @@
             data: TData
         ) => Promise<MessagingExtensionResult | TaskModuleTaskInfo | string | null | undefined>
     ): Application<TState> {
+        const { SUBMIT_ACTION_INVOKE } = MessageExtensionsInvokeNames;
         (Array.isArray(commandId) ? commandId : [commandId]).forEach((cid) => {
-<<<<<<< HEAD
-            const selector = createTaskSelector(cid, MessageExtensionInvokeNames.SUBMIT_ACTION_INVOKE);
-=======
-            const selector = createTaskSelector(cid, MessageExtensionsInvokeNames.SUBMIT_ACTION_INVOKE);
->>>>>>> 6a60d0d0
+            const selector = createTaskSelector(cid, SUBMIT_ACTION_INVOKE);
             this._app.addRoute(
                 selector,
                 async (context, state) => {
                     // Insure that we're in an invoke as expected
                     if (
                         context?.activity?.type !== ActivityTypes.Invoke ||
-<<<<<<< HEAD
-                        context?.activity?.name !== MessageExtensionInvokeNames.SUBMIT_ACTION_INVOKE
-=======
-                        context?.activity?.name !== MessageExtensionsInvokeNames.SUBMIT_ACTION_INVOKE
->>>>>>> 6a60d0d0
+                        context?.activity?.name !== SUBMIT_ACTION_INVOKE
                     ) {
                         throw new Error(
                             `Unexpected MessageExtensions.submitAction() triggered for activity type: ${context?.activity?.type}`
@@ -614,15 +565,11 @@
     public queryUrlSetting(
         handler: (context: TurnContext, state: TState) => Promise<MessagingExtensionResult>
     ): Application<TState> {
+        const { QUERY_SETTING_URL } = MessageExtensionsInvokeNames;
         // Define static route selector
         const selector = (context: TurnContext) =>
             Promise.resolve(
-<<<<<<< HEAD
-                context?.activity?.type == ActivityTypes.Invoke &&
-                    context?.activity.name === MessageExtensionInvokeNames.QUERY_SETTING_URL
-=======
-                context?.activity?.type == ActivityTypes.Invoke && context?.activity.name === MessageExtensionsInvokeNames.QUERY_SETTING_URL
->>>>>>> 6a60d0d0
+                context?.activity?.type == ActivityTypes.Invoke && context?.activity.name === QUERY_SETTING_URL
             );
 
         // Add route
@@ -661,15 +608,11 @@
     public configureSettings<TData extends Record<string, any>>(
         handler: (context: TurnContext, state: TState, settings: TData) => Promise<void>
     ): Application<TState> {
+        const { CONFIGURE_SETTINGS } = MessageExtensionsInvokeNames;
         // Define static route selector
         const selector = (context: TurnContext) =>
             Promise.resolve(
-<<<<<<< HEAD
-                context?.activity?.type == ActivityTypes.Invoke &&
-                    context?.activity.name === MessageExtensionInvokeNames.CONFIGURE_SETTINGS
-=======
-                context?.activity?.type == ActivityTypes.Invoke && context?.activity.name === MessageExtensionsInvokeNames.CONFIGURE_SETTINGS
->>>>>>> 6a60d0d0
+                context?.activity?.type == ActivityTypes.Invoke && context?.activity.name === CONFIGURE_SETTINGS
             );
 
         // Add route
@@ -708,14 +651,11 @@
     public handleOnButtonClicked<TData extends Record<string, any>>(
         handler: (context: TurnContext, state: TState, data: TData) => Promise<void>
     ): Application<TState> {
+        const { QUERY_CARD_BUTTON_CLICKED } = MessageExtensionsInvokeNames;
         // Define static route selector
         const selector = (context: TurnContext) =>
             Promise.resolve(
-<<<<<<< HEAD
-                context?.activity?.type == ActivityTypes.Invoke && context?.activity.name === MessageExtensionInvokeNames.QUERY_CARD_BUTTON_CLICKED
-=======
-                context?.activity?.type == ActivityTypes.Invoke && context?.activity.name === MessageExtensionsInvokeNames.QUERY_CARD_BUTTON_CLICKED
->>>>>>> 6a60d0d0
+                context?.activity?.type == ActivityTypes.Invoke && context?.activity.name === QUERY_CARD_BUTTON_CLICKED
             );
 
         // Add route
