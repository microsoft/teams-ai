import { strict as assert } from 'assert';
import { Application, Query } from './Application';
import { createTestInvoke } from './internals/TestUtilities';
<<<<<<< HEAD
import { MessageExtensions, MessageExtensionInvokeNames } from './MessageExtensions';
=======
import { MessageExtensions, MessageExtensionsInvokeNames } from './MessageExtensions';
>>>>>>> 6a60d0d0
import {
    Channels,
    INVOKE_RESPONSE_KEY,
    MessagingExtensionResult,
    TaskModuleTaskInfo,
    TestAdapter,
    TurnContext
} from 'botbuilder';

const {
    ANONYMOUS_QUERY_LINK_INVOKE,
    FETCH_TASK_INVOKE,
    QUERY_INVOKE,
    QUERY_LINK_INVOKE,
    SELECT_ITEM_INVOKE,
    SUBMIT_ACTION_INVOKE,
    QUERY_SETTING_URL,
    CONFIGURE_SETTINGS,
    QUERY_CARD_BUTTON_CLICKED
} = MessageExtensionInvokeNames;
describe('MessageExtensions', () => {
    const adapter = new TestAdapter();
    let mockApp: Application;
    beforeEach(() => {
        mockApp = new Application({ adapter });
    });
    it('should exist when Application is instantiated', () => {
        assert.notEqual(mockApp.messageExtensions, undefined);
        assert.equal(mockApp.messageExtensions instanceof MessageExtensions, true);
    });

<<<<<<< HEAD
    describe(`${ANONYMOUS_QUERY_LINK_INVOKE}`, () => {
        it('should return InvokeResponse with status code 200 with an unfurled link in the response', async () => {
            const activity = createTestInvoke(ANONYMOUS_QUERY_LINK_INVOKE, {
=======
    describe(`${MessageExtensionsInvokeNames.ANONYMOUS_QUERY_LINK_INVOKE}`, () => {
        it('should return InvokeResponse with status code 200 with an unfurled link in the response', async () => {
            const activity = createTestInvoke(MessageExtensionsInvokeNames.ANONYMOUS_QUERY_LINK_INVOKE, {
>>>>>>> 6a60d0d0
                url: 'https://www.youtube.com/watch?v=971YIvosuUk&ab_channel=MicrosoftDeveloper'
            });
            activity.channelId = Channels.Msteams;
            // Set up the anonymousQueryLink handler
            mockApp.messageExtensions.anonymousQueryLink(async () => {
                return {
                    type: 'result',
                    attachmentLayout: 'list',
                    attachments: [
                        {
                            contentType: 'application/vnd.microsoft.card.thumbnail',
                            content: {
                                title: 'Microsoft Developer',
                                buttons: [
                                    {
                                        type: 'openUrl',
                                        title: 'Open in YouTube',
                                        value: activity.value.url
                                    }
                                ]
                            }
                        }
                    ]
                };
            });
            await adapter.processActivity(activity, async (context: TurnContext) => {
                await mockApp.run(context);
                const response = context.turnState.get(INVOKE_RESPONSE_KEY);

                assert.deepEqual(response.value, {
                    status: 200,
                    body: {
                        composeExtension: {
                            type: 'result',
                            attachmentLayout: 'list',
                            attachments: [
                                {
                                    contentType: 'application/vnd.microsoft.card.thumbnail',
                                    content: {
                                        title: 'Microsoft Developer',
                                        buttons: [
                                            {
                                                type: 'openUrl',
                                                title: 'Open in YouTube',
                                                value: activity.value.url
                                            }
                                        ]
                                    }
                                }
                            ]
                        }
                    }
                });
            });
        });
    });

<<<<<<< HEAD
    describe(`${CONFIGURE_SETTINGS}`, () => {
        it('should return InvokeResponse with status code 200 with the configure setting invoke name', async () => {
            const activity = createTestInvoke(CONFIGURE_SETTINGS, { theme: 'dark' });
=======
    describe(`${MessageExtensionsInvokeNames.CONFIGURE_SETTINGS}`, () => {
        it('should return InvokeResponse with status code 200 with the configure setting invoke name', async () => {
            const activity = createTestInvoke(MessageExtensionsInvokeNames.CONFIGURE_SETTINGS, { theme: 'dark' });
>>>>>>> 6a60d0d0
            activity.channelId = Channels.Msteams;

            mockApp.messageExtensions.configureSettings(async (context: TurnContext, _state, value) => {
                assert.equal(value.theme, 'dark');
            });

            await adapter.processActivity(activity, async (context) => {
                await mockApp.run(context);
                const response = context.turnState.get(INVOKE_RESPONSE_KEY);
                assert.equal(response.value.status, 200);
                assert.equal(response.value.body, undefined);
            });
        });
    });

<<<<<<< HEAD
    describe(`${FETCH_TASK_INVOKE}`, () => {
        it('should return InvokeResponse with status code 200 with the task invoke card', async () => {
            const activity = createTestInvoke(FETCH_TASK_INVOKE, {
=======
    describe(`${MessageExtensionsInvokeNames.FETCH_TASK_INVOKE}`, () => {
        it('should return InvokeResponse with status code 200 with the task invoke card', async () => {
            const activity = createTestInvoke(MessageExtensionsInvokeNames.FETCH_TASK_INVOKE, {
>>>>>>> 6a60d0d0
                commandId: 'showTaskModule'
            });
            activity.channelId = Channels.Msteams;

            mockApp.messageExtensions.fetchTask('showTaskModule', async (context: TurnContext, _state) => {
                return {
                    title: activity.value.commandId,
                    width: 'medium',
                    height: 'medium',
                    card: {
                        contentType: 'application/vnd.microsoft.card.adaptive',
                        content: {
                            type: 'AdaptiveCard',
                            body: [
                                {
                                    type: 'TextBlock',
                                    text: 'Fetched task module card'
                                }
                            ]
                        }
                    }
                } as TaskModuleTaskInfo;
            });

            await adapter.processActivity(activity, async (context) => {
                await mockApp.run(context);
                const response = context.turnState.get(INVOKE_RESPONSE_KEY);
                assert.equal(response.value.status, 200);
                assert.deepEqual(response.value.body, {
                    task: {
                        type: 'continue',
                        value: {
                            title: 'showTaskModule',
                            width: 'medium',
                            height: 'medium',
                            card: {
                                contentType: 'application/vnd.microsoft.card.adaptive',
                                content: {
                                    type: 'AdaptiveCard',
                                    body: [
                                        {
                                            type: 'TextBlock',
                                            text: 'Fetched task module card'
                                        }
                                    ]
                                }
                            }
                        }
                    }
                });
            });
        });

        it('should return InvokeResponse with status code 200 with a string message', async () => {
<<<<<<< HEAD
            const activity = createTestInvoke(FETCH_TASK_INVOKE, {
=======
            const activity = createTestInvoke(MessageExtensionsInvokeNames.FETCH_TASK_INVOKE, {
>>>>>>> 6a60d0d0
                commandId: 'showMessage'
            });
            activity.channelId = Channels.Msteams;

            mockApp.messageExtensions.fetchTask('showMessage', async (context: TurnContext, _state) => {
                return 'Fetch task string';
            });

            await adapter.processActivity(activity, async (context) => {
                await mockApp.run(context);
                const response = context.turnState.get(INVOKE_RESPONSE_KEY);
                assert.deepEqual(response.value, {
                    status: 200,
                    body: {
                        task: {
                            type: 'message',
                            value: 'Fetch task string'
                        }
                    }
                });
            });
        });

        it('should call the same handler among an array of commandIds', async () => {
            // commandId: ['showTaskModule', 'show', 'show task module']
<<<<<<< HEAD
            const activity = createTestInvoke(FETCH_TASK_INVOKE, {
=======
            const activity = createTestInvoke(MessageExtensionsInvokeNames.FETCH_TASK_INVOKE, {
>>>>>>> 6a60d0d0
                commandId: 'showTaskModule'
            });
            activity.channelId = Channels.Msteams;
            const regexp = new RegExp(/show$/, 'i');
<<<<<<< HEAD
            const activity2 = createTestInvoke(FETCH_TASK_INVOKE, {
=======
            const activity2 = createTestInvoke(MessageExtensionsInvokeNames.FETCH_TASK_INVOKE, {
>>>>>>> 6a60d0d0
                commandId: 'Show'
            });
            activity2.channelId = Channels.Msteams;

<<<<<<< HEAD
            const activity3 = createTestInvoke(FETCH_TASK_INVOKE, {
=======
            const activity3 = createTestInvoke(MessageExtensionsInvokeNames.FETCH_TASK_INVOKE, {
>>>>>>> 6a60d0d0
                commandId: 'show task module'
            });
            activity3.channelId = Channels.Msteams;

<<<<<<< HEAD
            const activity4 = createTestInvoke(FETCH_TASK_INVOKE, {
=======
            const activity4 = createTestInvoke(MessageExtensionsInvokeNames.FETCH_TASK_INVOKE, {
>>>>>>> 6a60d0d0
                commandId: 'show task'
            });
            activity4.channelId = Channels.Msteams;

            mockApp.messageExtensions.fetchTask(
                [
                    'showTaskModule',
                    regexp,
                    'show task module',
                    async (context: TurnContext) => {
                        return context.activity.value.commandId === 'show task';
                    }
                ],
                async (context, _state) => {
                    return context.activity.value;
                }
            );

            await adapter.processActivity(activity, async (context) => {
                await mockApp.run(context);
                const response = context.turnState.get(INVOKE_RESPONSE_KEY);
                assert.equal(response.value.body.task.value.commandId, 'showTaskModule');
            });

            await adapter.processActivity(activity2, async (context) => {
                await mockApp.run(context);
                const response = context.turnState.get(INVOKE_RESPONSE_KEY);

                assert.match(response.value.body.task.value.commandId, regexp);
            });

            await adapter.processActivity(activity3, async (context) => {
                await mockApp.run(context);
                const response = context.turnState.get(INVOKE_RESPONSE_KEY);

                assert.equal(response.value.body.task.value.commandId, 'show task module');
            });
            await adapter.processActivity(activity4, async (context) => {
                await mockApp.run(context);
                const response = context.turnState.get(INVOKE_RESPONSE_KEY);
                assert.equal(response.value.body.task.value.commandId, 'show task');
            });
        });

        it('should throw an error when the routeSelector routes incorrectly', async () => {
            // Incorrect invoke
<<<<<<< HEAD
            const activity = createTestInvoke(SUBMIT_ACTION_INVOKE, {
=======
            const activity = createTestInvoke(MessageExtensionsInvokeNames.SUBMIT_ACTION_INVOKE, {
>>>>>>> 6a60d0d0
                commandId: 'Create',
                botActivityPreview: [1],
                botMessagePreviewAction: 'edit'
            });

            mockApp.messageExtensions.fetchTask(
                async (context) => {
<<<<<<< HEAD
                    return context.activity.name === SUBMIT_ACTION_INVOKE;
=======
                    return context.activity.name === MessageExtensionsInvokeNames.SUBMIT_ACTION_INVOKE;
>>>>>>> 6a60d0d0
                },
                async (context: TurnContext, _state) => {
                    assert.fail('should not have reached this point');
                }
            );
            await adapter.processActivity(activity, async (context) => {
                assert.rejects(
                    () => mockApp.run(context),
                    new Error('Unexpected MessageExtensions.fetchTask() triggered for activity type: invoke')
                );
            });
        });
    });

<<<<<<< HEAD
    describe(`${SUBMIT_ACTION_INVOKE}`, () => {
        it('should return InvokeResponse with status code 200 with the submit action invoke name for submitAction', async () => {
            const activity = createTestInvoke(SUBMIT_ACTION_INVOKE, {
=======
    describe(`${MessageExtensionsInvokeNames.SUBMIT_ACTION_INVOKE}`, () => {
        it('should return InvokeResponse with status code 200 with the submit action invoke name for submitAction', async () => {
            const activity = createTestInvoke(MessageExtensionsInvokeNames.SUBMIT_ACTION_INVOKE, {
>>>>>>> 6a60d0d0
                commandId: 'giveKudos',
                commandContext: 'compose',
                context: {
                    theme: 'default'
                },
                data: {
                    id: 'submitButton',
                    formField1: 'formField1_value',
                    formField2: 'formField2_value',
                    formField3: 'formField3_value'
                }
            });
            activity.channelId = Channels.Msteams;

            mockApp.messageExtensions.submitAction('giveKudos', async (context: TurnContext, _state, value) => {
                return {
                    type: 'result',
                    attachmentLayout: 'list',
                    attachments: [
                        {
                            preview: {
                                contentType: 'application/vnd.microsoft.card.hero',
                                content: {
                                    title: 'formField1_value',
                                    subtitle: 'formField2_value',
                                    text: 'formField3_value'
                                }
                            },
                            contentType: 'application/vnd.microsoft.card.hero',
                            content: {
                                title: 'formField1_value',
                                subtitle: 'formField2_value',
                                text: 'formField3_value'
                            }
                        }
                    ]
                } as MessagingExtensionResult;
            });

            await adapter.processActivity(activity, async (context: TurnContext) => {
                await mockApp.run(context);
                const response = context.turnState.get(INVOKE_RESPONSE_KEY);
                assert.equal(response.value.status, 200);
                assert.deepEqual(response.value.body, {
                    composeExtension: {
                        type: 'result',
                        attachmentLayout: 'list',
                        attachments: [
                            {
                                preview: {
                                    contentType: 'application/vnd.microsoft.card.hero',
                                    content: {
                                        title: 'formField1_value',
                                        subtitle: 'formField2_value',
                                        text: 'formField3_value'
                                    }
                                },
                                contentType: 'application/vnd.microsoft.card.hero',
                                content: {
                                    title: 'formField1_value',
                                    subtitle: 'formField2_value',
                                    text: 'formField3_value'
                                }
                            }
                        ]
                    }
                });
            });
        });

        it('should return InvokeResponse with status code 200 with the submit action invoke name for botMessagePreviewSend', async () => {
<<<<<<< HEAD
            const activity = createTestInvoke(SUBMIT_ACTION_INVOKE, {
=======
            const activity = createTestInvoke(MessageExtensionsInvokeNames.SUBMIT_ACTION_INVOKE, {
>>>>>>> 6a60d0d0
                commandId: 'Create Preview',
                botActivityPreview: [1],
                botMessagePreviewAction: 'send'
            });
            activity.channelId = Channels.Msteams;

            mockApp.messageExtensions.botMessagePreviewSend(
                'Create Preview',
                async (context: TurnContext, _state, previewActivity) => {
                    assert.equal(previewActivity, activity.value.botActivityPreview[0]);
                }
            );

            await adapter.processActivity(activity, async (context) => {
                await mockApp.run(context);
                const response = context.turnState.get(INVOKE_RESPONSE_KEY);
                assert.equal(response.value.status, 200);
                assert.deepEqual(response.value.body, {});
            });
        });

        it('should return InvokeResponse with status code 200 with the submit action invoke name for botMessagePreviewEdit', async () => {
<<<<<<< HEAD
            const activity = createTestInvoke(SUBMIT_ACTION_INVOKE, {
=======
            const activity = createTestInvoke(MessageExtensionsInvokeNames.SUBMIT_ACTION_INVOKE, {
>>>>>>> 6a60d0d0
                commandId: 'Create Preview',
                botActivityPreview: [1],
                botMessagePreviewAction: 'edit'
            });
            activity.channelId = Channels.Msteams;

            mockApp.messageExtensions.botMessagePreviewEdit(
                'Create Preview',
                async (context: TurnContext, _state, previewActivity) => {
                    assert.equal(previewActivity, activity.value.botActivityPreview[0]);
                    return 'edit';
                }
            );

            await adapter.processActivity(activity, async (context) => {
                await mockApp.run(context);
                const response = context.turnState.get(INVOKE_RESPONSE_KEY);
                assert.equal(response.value.status, 200);
                assert.deepEqual(response.value.body.task.value, 'edit');
            });
        });

        it('should call the same handler among an array of commandIds for botMessagePreviewSend', async () => {
            // commandId: ['create preview', 'preview']
<<<<<<< HEAD
            const activity = createTestInvoke(SUBMIT_ACTION_INVOKE, {
=======
            const activity = createTestInvoke(MessageExtensionsInvokeNames.SUBMIT_ACTION_INVOKE, {
>>>>>>> 6a60d0d0
                commandId: 'create preview',
                botActivityPreview: ['create preview'],
                botMessagePreviewAction: 'send'
            });
            activity.channelId = Channels.Msteams;

<<<<<<< HEAD
            const activity2 = createTestInvoke(SUBMIT_ACTION_INVOKE, {
=======
            const activity2 = createTestInvoke(MessageExtensionsInvokeNames.SUBMIT_ACTION_INVOKE, {
>>>>>>> 6a60d0d0
                commandId: 'preview',
                botActivityPreview: ['preview'],
                botMessagePreviewAction: 'send'
            });
            activity2.channelId = Channels.Msteams;

            mockApp.messageExtensions.botMessagePreviewSend(
                ['create preview', 'preview'],
                async (context, _state, previewActivity) => {
                    assert.equal(context.activity.value.commandId, previewActivity);
                }
            );

            await adapter.processActivity(activity, async (context) => {
                await mockApp.run(context);
                const response = context.turnState.get(INVOKE_RESPONSE_KEY);
                assert.notEqual(response, undefined);
            });

            await adapter.processActivity(activity2, async (context) => {
                await mockApp.run(context);
                const response = context.turnState.get(INVOKE_RESPONSE_KEY);
                assert.notEqual(response, undefined);
            });
        });

        it('should throw an error when the routeSelector routes incorrectly for botMessagePreviewSend', async () => {
            // Incorrect invoke
<<<<<<< HEAD
            const activity = createTestInvoke(FETCH_TASK_INVOKE, {
=======
            const activity = createTestInvoke(MessageExtensionsInvokeNames.FETCH_TASK_INVOKE, {
>>>>>>> 6a60d0d0
                commandId: 'Create',
                botActivityPreview: [1],
                botMessagePreviewAction: 'edit'
            });
            activity.channelId = Channels.Msteams;

            mockApp.messageExtensions.botMessagePreviewSend(
                async (context) => {
<<<<<<< HEAD
                    return context.activity.name === FETCH_TASK_INVOKE;
=======
                    return context.activity.name === MessageExtensionsInvokeNames.FETCH_TASK_INVOKE;
>>>>>>> 6a60d0d0
                },
                async (context: TurnContext, _state, previewActivity) => {
                    assert.fail('should not have reached this point');
                }
            );
            await adapter.processActivity(activity, async (context) => {
                assert.rejects(
                    () => mockApp.run(context),
                    new Error(
                        'Unexpected MessageExtensions.botMessagePreviewSend() triggered for activity type: invoke'
                    )
                );
            });
        });
    });

<<<<<<< HEAD
    describe(`${QUERY_INVOKE}`, () => {
        it('should return InvokeResponse with status code 200 with the query invoke name', async () => {
            const activity = createTestInvoke(QUERY_INVOKE, { commandId: 'showQuery' });
=======
    describe(`${MessageExtensionsInvokeNames.QUERY_INVOKE}`, () => {
        it('should return InvokeResponse with status code 200 with the query invoke name', async () => {
            const activity = createTestInvoke(MessageExtensionsInvokeNames.QUERY_INVOKE, { commandId: 'showQuery' });
>>>>>>> 6a60d0d0
            activity.channelId = Channels.Msteams;

            interface MyParams {}

            mockApp.messageExtensions.query(
                'showQuery',
                async (context: TurnContext, _state, query: Query<MyParams>) => {
                    return {
                        commandId: 'showQuery',
                        ...query
                    } as MessagingExtensionResult;
                }
            );

            await adapter.processActivity(activity, async (context) => {
                await mockApp.run(context);
                const response = context.turnState.get(INVOKE_RESPONSE_KEY);
                assert.equal(response.value.status, 200);
                assert.deepEqual(response.value.body, {
                    composeExtension: {
                        commandId: 'showQuery',
                        count: 25,
                        parameters: {},
                        skip: 0
                    }
                });
            });
        });
    });

<<<<<<< HEAD
    describe(`${QUERY_CARD_BUTTON_CLICKED}`, () => {
        it('should return InvokeResponse with status code 200 with the query card button clicked invoke name', async () => {
            const activity = createTestInvoke(QUERY_CARD_BUTTON_CLICKED, {
=======
    describe(`${MessageExtensionsInvokeNames.QUERY_CARD_BUTTON_CLICKED}`, () => {
        it('should return InvokeResponse with status code 200 with the query card button clicked invoke name', async () => {
            const activity = createTestInvoke(MessageExtensionsInvokeNames.QUERY_CARD_BUTTON_CLICKED, {
>>>>>>> 6a60d0d0
                title: 'Query button',
                displayText: 'Yes',
                value: 'Yes'
            });
            activity.channelId = Channels.Msteams;

            mockApp.messageExtensions.handleOnButtonClicked(async (context: TurnContext, _state, data) => {
                assert.equal(data.title, 'Query button');
                assert.equal(data.displayText, 'Yes');
                assert.equal(data.value, 'Yes');
            });

            await adapter.processActivity(activity, async (context) => {
                await mockApp.run(context);
                const response = context.turnState.get(INVOKE_RESPONSE_KEY);
                assert.equal(response.value.status, 200);
                assert.deepEqual(response.value.body, undefined);
            });
        });
    });

<<<<<<< HEAD
    describe(`${QUERY_LINK_INVOKE}`, () => {
        it('should return InvokeResponse with status code 200 with an unfurled link in the response', async () => {
            const activity = createTestInvoke(QUERY_LINK_INVOKE, {
=======
    describe(`${MessageExtensionsInvokeNames.QUERY_LINK_INVOKE}`, () => {
        it('should return InvokeResponse with status code 200 with an unfurled link in the response', async () => {
            const activity = createTestInvoke(MessageExtensionsInvokeNames.QUERY_LINK_INVOKE, {
>>>>>>> 6a60d0d0
                url: 'https://www.youtube.com/watch?v=971YIvosuUk&ab_channel=MicrosoftDeveloper'
            });
            activity.channelId = Channels.Msteams;

            // Set up the queryLink handler
            mockApp.messageExtensions.queryLink(async () => {
                return {
                    type: 'result',
                    attachmentLayout: 'list',
                    attachments: [
                        {
                            contentType: 'application/vnd.microsoft.card.thumbnail',
                            content: {
                                title: 'Microsoft Developer',
                                buttons: [
                                    {
                                        type: 'openUrl',
                                        title: 'Open in YouTube',
                                        value: activity.value.url
                                    }
                                ]
                            }
                        }
                    ]
                };
            });
            await adapter.processActivity(activity, async (context: TurnContext) => {
                await mockApp.run(context);
                const response = context.turnState.get(INVOKE_RESPONSE_KEY);

                assert.deepEqual(response.value, {
                    status: 200,
                    body: {
                        composeExtension: {
                            type: 'result',
                            attachmentLayout: 'list',
                            attachments: [
                                {
                                    contentType: 'application/vnd.microsoft.card.thumbnail',
                                    content: {
                                        title: 'Microsoft Developer',
                                        buttons: [
                                            {
                                                type: 'openUrl',
                                                title: 'Open in YouTube',
                                                value: activity.value.url
                                            }
                                        ]
                                    }
                                }
                            ]
                        }
                    }
                });
            });
        });
    });

<<<<<<< HEAD
    describe(`${QUERY_SETTING_URL}`, async () => {
        it('should return InvokeResponse with status code 200 when querySettingUrl is invoked', async () => {
            const activity = createTestInvoke(QUERY_SETTING_URL, {});
=======
    describe(`${MessageExtensionsInvokeNames.QUERY_SETTING_URL}`, async () => {
        it('should return InvokeResponse with status code 200 when querySettingUrl is invoked', async () => {
            const activity = createTestInvoke(MessageExtensionsInvokeNames.QUERY_SETTING_URL, {});
>>>>>>> 6a60d0d0
            activity.channelId = Channels.Msteams;

            mockApp.messageExtensions.queryUrlSetting(async (context: TurnContext, _state) => {
                return {
                    value: 'https://fake-url'
                } as MessagingExtensionResult;
            });

            await adapter.processActivity(activity, async (context: TurnContext) => {
                await mockApp.run(context);
                const response = context.turnState.get(INVOKE_RESPONSE_KEY);
                assert.equal(response.value.status, 200);
                assert.deepEqual(response.value.body.composeExtension.value, 'https://fake-url');
            });
        });
    });

<<<<<<< HEAD
    describe(`${SELECT_ITEM_INVOKE}`, () => {
        it('should return InvokeResponse with status code 200 with selected item in the response', async () => {
            const activity = createTestInvoke(SELECT_ITEM_INVOKE, {
=======
    describe(`${MessageExtensionsInvokeNames.SELECT_ITEM_INVOKE}`, () => {
        it('should return InvokeResponse with status code 200 with selected item in the response', async () => {
            const activity = createTestInvoke(MessageExtensionsInvokeNames.SELECT_ITEM_INVOKE, {
>>>>>>> 6a60d0d0
                attachmentLayout: 'list',
                attachments: [
                    {
                        contentType: 'application/vnd.microsoft.card.thumbnail',
                        content: {
                            title: 'Microsoft Pets',
                            buttons: [
                                {
                                    type: 'Action.OpenUrl',
                                    title: 'Dog',
                                    url: `https://fake-url.dog`
                                },
                                {
                                    type: 'Action.OpenUrl',
                                    title: 'Cat',
                                    url: `https://fake-url.cat`
                                }
                            ]
                        }
                    }
                ],
                type: 'result'
            });
            activity.channelId = Channels.Msteams;

            // Set up the selectItem handler
            mockApp.messageExtensions.selectItem(async (_context, _state, item) => {
                return item as MessagingExtensionResult;
            });
            await adapter.processActivity(activity, async (context: TurnContext) => {
                await mockApp.run(context);
                const response = context.turnState.get(INVOKE_RESPONSE_KEY);
                assert.equal(response.value.status, 200);
                assert.deepEqual(response.value.body, {
                    composeExtension: {
                        attachmentLayout: 'list',
                        attachments: [
                            {
                                content: {
                                    buttons: [
                                        {
                                            title: 'Dog',
                                            type: 'Action.OpenUrl',
                                            url: 'https://fake-url.dog'
                                        },
                                        {
                                            title: 'Cat',
                                            type: 'Action.OpenUrl',
                                            url: 'https://fake-url.cat'
                                        }
                                    ],
                                    title: 'Microsoft Pets'
                                },
                                contentType: 'application/vnd.microsoft.card.thumbnail'
                            }
                        ],
                        type: 'result'
                    }
                });
            });
        });
    });
});<|MERGE_RESOLUTION|>--- conflicted
+++ resolved
@@ -1,11 +1,7 @@
 import { strict as assert } from 'assert';
 import { Application, Query } from './Application';
 import { createTestInvoke } from './internals/TestUtilities';
-<<<<<<< HEAD
-import { MessageExtensions, MessageExtensionInvokeNames } from './MessageExtensions';
-=======
 import { MessageExtensions, MessageExtensionsInvokeNames } from './MessageExtensions';
->>>>>>> 6a60d0d0
 import {
     Channels,
     INVOKE_RESPONSE_KEY,
@@ -25,7 +21,8 @@
     QUERY_SETTING_URL,
     CONFIGURE_SETTINGS,
     QUERY_CARD_BUTTON_CLICKED
-} = MessageExtensionInvokeNames;
+} = MessageExtensionsInvokeNames;
+
 describe('MessageExtensions', () => {
     const adapter = new TestAdapter();
     let mockApp: Application;
@@ -37,15 +34,9 @@
         assert.equal(mockApp.messageExtensions instanceof MessageExtensions, true);
     });
 
-<<<<<<< HEAD
     describe(`${ANONYMOUS_QUERY_LINK_INVOKE}`, () => {
         it('should return InvokeResponse with status code 200 with an unfurled link in the response', async () => {
             const activity = createTestInvoke(ANONYMOUS_QUERY_LINK_INVOKE, {
-=======
-    describe(`${MessageExtensionsInvokeNames.ANONYMOUS_QUERY_LINK_INVOKE}`, () => {
-        it('should return InvokeResponse with status code 200 with an unfurled link in the response', async () => {
-            const activity = createTestInvoke(MessageExtensionsInvokeNames.ANONYMOUS_QUERY_LINK_INVOKE, {
->>>>>>> 6a60d0d0
                 url: 'https://www.youtube.com/watch?v=971YIvosuUk&ab_channel=MicrosoftDeveloper'
             });
             activity.channelId = Channels.Msteams;
@@ -103,15 +94,9 @@
         });
     });
 
-<<<<<<< HEAD
     describe(`${CONFIGURE_SETTINGS}`, () => {
         it('should return InvokeResponse with status code 200 with the configure setting invoke name', async () => {
             const activity = createTestInvoke(CONFIGURE_SETTINGS, { theme: 'dark' });
-=======
-    describe(`${MessageExtensionsInvokeNames.CONFIGURE_SETTINGS}`, () => {
-        it('should return InvokeResponse with status code 200 with the configure setting invoke name', async () => {
-            const activity = createTestInvoke(MessageExtensionsInvokeNames.CONFIGURE_SETTINGS, { theme: 'dark' });
->>>>>>> 6a60d0d0
             activity.channelId = Channels.Msteams;
 
             mockApp.messageExtensions.configureSettings(async (context: TurnContext, _state, value) => {
@@ -127,15 +112,9 @@
         });
     });
 
-<<<<<<< HEAD
     describe(`${FETCH_TASK_INVOKE}`, () => {
         it('should return InvokeResponse with status code 200 with the task invoke card', async () => {
             const activity = createTestInvoke(FETCH_TASK_INVOKE, {
-=======
-    describe(`${MessageExtensionsInvokeNames.FETCH_TASK_INVOKE}`, () => {
-        it('should return InvokeResponse with status code 200 with the task invoke card', async () => {
-            const activity = createTestInvoke(MessageExtensionsInvokeNames.FETCH_TASK_INVOKE, {
->>>>>>> 6a60d0d0
                 commandId: 'showTaskModule'
             });
             activity.channelId = Channels.Msteams;
@@ -190,11 +169,7 @@
         });
 
         it('should return InvokeResponse with status code 200 with a string message', async () => {
-<<<<<<< HEAD
             const activity = createTestInvoke(FETCH_TASK_INVOKE, {
-=======
-            const activity = createTestInvoke(MessageExtensionsInvokeNames.FETCH_TASK_INVOKE, {
->>>>>>> 6a60d0d0
                 commandId: 'showMessage'
             });
             activity.channelId = Channels.Msteams;
@@ -220,38 +195,22 @@
 
         it('should call the same handler among an array of commandIds', async () => {
             // commandId: ['showTaskModule', 'show', 'show task module']
-<<<<<<< HEAD
             const activity = createTestInvoke(FETCH_TASK_INVOKE, {
-=======
-            const activity = createTestInvoke(MessageExtensionsInvokeNames.FETCH_TASK_INVOKE, {
->>>>>>> 6a60d0d0
                 commandId: 'showTaskModule'
             });
             activity.channelId = Channels.Msteams;
             const regexp = new RegExp(/show$/, 'i');
-<<<<<<< HEAD
             const activity2 = createTestInvoke(FETCH_TASK_INVOKE, {
-=======
-            const activity2 = createTestInvoke(MessageExtensionsInvokeNames.FETCH_TASK_INVOKE, {
->>>>>>> 6a60d0d0
                 commandId: 'Show'
             });
             activity2.channelId = Channels.Msteams;
 
-<<<<<<< HEAD
             const activity3 = createTestInvoke(FETCH_TASK_INVOKE, {
-=======
-            const activity3 = createTestInvoke(MessageExtensionsInvokeNames.FETCH_TASK_INVOKE, {
->>>>>>> 6a60d0d0
                 commandId: 'show task module'
             });
             activity3.channelId = Channels.Msteams;
 
-<<<<<<< HEAD
             const activity4 = createTestInvoke(FETCH_TASK_INVOKE, {
-=======
-            const activity4 = createTestInvoke(MessageExtensionsInvokeNames.FETCH_TASK_INVOKE, {
->>>>>>> 6a60d0d0
                 commandId: 'show task'
             });
             activity4.channelId = Channels.Msteams;
@@ -298,11 +257,7 @@
 
         it('should throw an error when the routeSelector routes incorrectly', async () => {
             // Incorrect invoke
-<<<<<<< HEAD
             const activity = createTestInvoke(SUBMIT_ACTION_INVOKE, {
-=======
-            const activity = createTestInvoke(MessageExtensionsInvokeNames.SUBMIT_ACTION_INVOKE, {
->>>>>>> 6a60d0d0
                 commandId: 'Create',
                 botActivityPreview: [1],
                 botMessagePreviewAction: 'edit'
@@ -310,11 +265,7 @@
 
             mockApp.messageExtensions.fetchTask(
                 async (context) => {
-<<<<<<< HEAD
                     return context.activity.name === SUBMIT_ACTION_INVOKE;
-=======
-                    return context.activity.name === MessageExtensionsInvokeNames.SUBMIT_ACTION_INVOKE;
->>>>>>> 6a60d0d0
                 },
                 async (context: TurnContext, _state) => {
                     assert.fail('should not have reached this point');
@@ -329,15 +280,9 @@
         });
     });
 
-<<<<<<< HEAD
     describe(`${SUBMIT_ACTION_INVOKE}`, () => {
         it('should return InvokeResponse with status code 200 with the submit action invoke name for submitAction', async () => {
             const activity = createTestInvoke(SUBMIT_ACTION_INVOKE, {
-=======
-    describe(`${MessageExtensionsInvokeNames.SUBMIT_ACTION_INVOKE}`, () => {
-        it('should return InvokeResponse with status code 200 with the submit action invoke name for submitAction', async () => {
-            const activity = createTestInvoke(MessageExtensionsInvokeNames.SUBMIT_ACTION_INVOKE, {
->>>>>>> 6a60d0d0
                 commandId: 'giveKudos',
                 commandContext: 'compose',
                 context: {
@@ -409,11 +354,7 @@
         });
 
         it('should return InvokeResponse with status code 200 with the submit action invoke name for botMessagePreviewSend', async () => {
-<<<<<<< HEAD
             const activity = createTestInvoke(SUBMIT_ACTION_INVOKE, {
-=======
-            const activity = createTestInvoke(MessageExtensionsInvokeNames.SUBMIT_ACTION_INVOKE, {
->>>>>>> 6a60d0d0
                 commandId: 'Create Preview',
                 botActivityPreview: [1],
                 botMessagePreviewAction: 'send'
@@ -436,11 +377,7 @@
         });
 
         it('should return InvokeResponse with status code 200 with the submit action invoke name for botMessagePreviewEdit', async () => {
-<<<<<<< HEAD
             const activity = createTestInvoke(SUBMIT_ACTION_INVOKE, {
-=======
-            const activity = createTestInvoke(MessageExtensionsInvokeNames.SUBMIT_ACTION_INVOKE, {
->>>>>>> 6a60d0d0
                 commandId: 'Create Preview',
                 botActivityPreview: [1],
                 botMessagePreviewAction: 'edit'
@@ -465,22 +402,14 @@
 
         it('should call the same handler among an array of commandIds for botMessagePreviewSend', async () => {
             // commandId: ['create preview', 'preview']
-<<<<<<< HEAD
             const activity = createTestInvoke(SUBMIT_ACTION_INVOKE, {
-=======
-            const activity = createTestInvoke(MessageExtensionsInvokeNames.SUBMIT_ACTION_INVOKE, {
->>>>>>> 6a60d0d0
                 commandId: 'create preview',
                 botActivityPreview: ['create preview'],
                 botMessagePreviewAction: 'send'
             });
             activity.channelId = Channels.Msteams;
 
-<<<<<<< HEAD
             const activity2 = createTestInvoke(SUBMIT_ACTION_INVOKE, {
-=======
-            const activity2 = createTestInvoke(MessageExtensionsInvokeNames.SUBMIT_ACTION_INVOKE, {
->>>>>>> 6a60d0d0
                 commandId: 'preview',
                 botActivityPreview: ['preview'],
                 botMessagePreviewAction: 'send'
@@ -509,11 +438,7 @@
 
         it('should throw an error when the routeSelector routes incorrectly for botMessagePreviewSend', async () => {
             // Incorrect invoke
-<<<<<<< HEAD
             const activity = createTestInvoke(FETCH_TASK_INVOKE, {
-=======
-            const activity = createTestInvoke(MessageExtensionsInvokeNames.FETCH_TASK_INVOKE, {
->>>>>>> 6a60d0d0
                 commandId: 'Create',
                 botActivityPreview: [1],
                 botMessagePreviewAction: 'edit'
@@ -522,11 +447,7 @@
 
             mockApp.messageExtensions.botMessagePreviewSend(
                 async (context) => {
-<<<<<<< HEAD
                     return context.activity.name === FETCH_TASK_INVOKE;
-=======
-                    return context.activity.name === MessageExtensionsInvokeNames.FETCH_TASK_INVOKE;
->>>>>>> 6a60d0d0
                 },
                 async (context: TurnContext, _state, previewActivity) => {
                     assert.fail('should not have reached this point');
@@ -543,15 +464,9 @@
         });
     });
 
-<<<<<<< HEAD
     describe(`${QUERY_INVOKE}`, () => {
         it('should return InvokeResponse with status code 200 with the query invoke name', async () => {
             const activity = createTestInvoke(QUERY_INVOKE, { commandId: 'showQuery' });
-=======
-    describe(`${MessageExtensionsInvokeNames.QUERY_INVOKE}`, () => {
-        it('should return InvokeResponse with status code 200 with the query invoke name', async () => {
-            const activity = createTestInvoke(MessageExtensionsInvokeNames.QUERY_INVOKE, { commandId: 'showQuery' });
->>>>>>> 6a60d0d0
             activity.channelId = Channels.Msteams;
 
             interface MyParams {}
@@ -582,15 +497,9 @@
         });
     });
 
-<<<<<<< HEAD
     describe(`${QUERY_CARD_BUTTON_CLICKED}`, () => {
         it('should return InvokeResponse with status code 200 with the query card button clicked invoke name', async () => {
             const activity = createTestInvoke(QUERY_CARD_BUTTON_CLICKED, {
-=======
-    describe(`${MessageExtensionsInvokeNames.QUERY_CARD_BUTTON_CLICKED}`, () => {
-        it('should return InvokeResponse with status code 200 with the query card button clicked invoke name', async () => {
-            const activity = createTestInvoke(MessageExtensionsInvokeNames.QUERY_CARD_BUTTON_CLICKED, {
->>>>>>> 6a60d0d0
                 title: 'Query button',
                 displayText: 'Yes',
                 value: 'Yes'
@@ -612,15 +521,9 @@
         });
     });
 
-<<<<<<< HEAD
     describe(`${QUERY_LINK_INVOKE}`, () => {
         it('should return InvokeResponse with status code 200 with an unfurled link in the response', async () => {
             const activity = createTestInvoke(QUERY_LINK_INVOKE, {
-=======
-    describe(`${MessageExtensionsInvokeNames.QUERY_LINK_INVOKE}`, () => {
-        it('should return InvokeResponse with status code 200 with an unfurled link in the response', async () => {
-            const activity = createTestInvoke(MessageExtensionsInvokeNames.QUERY_LINK_INVOKE, {
->>>>>>> 6a60d0d0
                 url: 'https://www.youtube.com/watch?v=971YIvosuUk&ab_channel=MicrosoftDeveloper'
             });
             activity.channelId = Channels.Msteams;
@@ -679,15 +582,9 @@
         });
     });
 
-<<<<<<< HEAD
     describe(`${QUERY_SETTING_URL}`, async () => {
         it('should return InvokeResponse with status code 200 when querySettingUrl is invoked', async () => {
             const activity = createTestInvoke(QUERY_SETTING_URL, {});
-=======
-    describe(`${MessageExtensionsInvokeNames.QUERY_SETTING_URL}`, async () => {
-        it('should return InvokeResponse with status code 200 when querySettingUrl is invoked', async () => {
-            const activity = createTestInvoke(MessageExtensionsInvokeNames.QUERY_SETTING_URL, {});
->>>>>>> 6a60d0d0
             activity.channelId = Channels.Msteams;
 
             mockApp.messageExtensions.queryUrlSetting(async (context: TurnContext, _state) => {
@@ -705,15 +602,9 @@
         });
     });
 
-<<<<<<< HEAD
     describe(`${SELECT_ITEM_INVOKE}`, () => {
         it('should return InvokeResponse with status code 200 with selected item in the response', async () => {
             const activity = createTestInvoke(SELECT_ITEM_INVOKE, {
-=======
-    describe(`${MessageExtensionsInvokeNames.SELECT_ITEM_INVOKE}`, () => {
-        it('should return InvokeResponse with status code 200 with selected item in the response', async () => {
-            const activity = createTestInvoke(MessageExtensionsInvokeNames.SELECT_ITEM_INVOKE, {
->>>>>>> 6a60d0d0
                 attachmentLayout: 'list',
                 attachments: [
                     {
