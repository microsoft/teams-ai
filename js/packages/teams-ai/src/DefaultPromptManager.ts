/**
 * @module teams-ai
 */
/**
 * Copyright (c) Microsoft Corporation. All rights reserved.
 * Licensed under the MIT License.
 */

import { TurnContext } from 'botbuilder';
import * as fs from 'fs/promises';
import * as path from 'path';
import { DefaultTurnState } from './DefaultTurnStateManager';
import { PromptManager, PromptTemplate } from './Prompts';
import { Block, PromptTemplateEngine } from './PromptTemplateEngine';
import { TurnState } from './TurnState';

/**
 * Options used to configure the default prompt manager.
 */
export interface DefaultPromptManagerOptions {
    /**
     * Path to the filesystem folder containing all the applications prompts.
     */
    promptsFolder: string;
}

/**
 * A filesystem based prompt manager.
 *
<<<<<<< HEAD
 * @remarks
=======
 * @summary
>>>>>>> 484a3fe0
 * The default prompt manager uses the file system to define prompts that are compatible with
 * Microsoft's Semantic Kernel SDK (see: https://github.com/microsoft/semantic-kernel)
 *
 * Each prompt is a separate folder under a root prompts folder. The folder should contain 2 files:
 *
 * - "config.json": contains the prompts configuration and is a serialized instance of `PromptTemplateConfig`.
 * - "skprompt.txt": contains the text of the prompt and supports Semantic Kernels prompt template syntax.
 *
 * Prompts can be loaded and used by name and new dynamically defined prompt templates can be
 * registered with the prompt manager.
 * @template TState Optional. Type of the applications turn state.
 */
export class DefaultPromptManager<TState extends TurnState = DefaultTurnState> implements PromptManager<TState> {
    private readonly _functions: Map<string, TemplateFunctionEntry<TState>> = new Map();
    private readonly _templates: Map<string, CachedPromptTemplate> = new Map();
    private readonly _options: DefaultPromptManagerOptions;
    private readonly _templateEngine: PromptTemplateEngine<TState>;

    public constructor(options: DefaultPromptManagerOptions | string) {
        this._options = typeof options == 'object' ? Object.assign({}, options) : { promptsFolder: options };
        this._templateEngine = new PromptTemplateEngine(this);
    }

    /**
<<<<<<< HEAD
     * Adds a custom function <name> to the prompt manager.
     *
     * @remarks
=======
     * Adds a custom function to the prompt manager.
     *
     * @summary
>>>>>>> 484a3fe0
     * Functions can be used with a prompt template using a syntax of `{{name}}`. Function
     * arguments are not currently supported.
     *
     * @param {string} name - The name of the function.
     * @param {(context: TurnContext, state: TState) => Promise<any>} handler - Promise to return on function name match.
     * @param {boolean} allowOverrides - Whether to allow overriding an existing function.
     * @returns {this} The prompt manager for chaining.
     */
    public addFunction(
        name: string,
        handler: (context: TurnContext, state: TState) => Promise<any>,
        allowOverrides = false
    ): this {
        if (!this._functions.has(name) || allowOverrides) {
            this._functions.set(name, { handler, allowOverrides });
        } else {
            const entry = this._functions.get(name);
            if (entry!.allowOverrides) {
                entry!.handler = handler;
            } else {
                throw new Error(
                    `The DefaultPromptManager.templateFunction() method was called with a previously registered function named "${name}".`
                );
            }
        }

        return this;
    }

    /**
     * Adds a prompt template to the prompt manager.
     *
<<<<<<< HEAD
     * @remarks
=======
     * @summary
>>>>>>> 484a3fe0
     * The template will be pre-parsed and cached for use when the template is rendered by name.
     * @param {string} name - Name of the prompt template.
     * @param {PromptTemplate} template - Prompt template to add.
     * @returns {this} The prompt manager for chaining.
     */
    public addPromptTemplate(name: string, template: PromptTemplate): this {
        if (this._templates.has(name)) {
            throw new Error(
                `The DefaultPromptManager.addPromptTemplate() method was called with a previously registered template named "${name}".`
            );
        }

        const entry = Object.assign({}, template) as CachedPromptTemplate;

        // Parse prompt into blocks
        try {
            entry.blocks = this._templateEngine.extractBlocks(entry.text, true);
        } catch (err: unknown) {
            throw new Error(
                `DefaultPromptManager.addPromptTemplate(): an error occurred while parsing the template for '${name}': ${(
                    err as Error
                ).toString()}`
            );
        }

        // Cache template
        this._templates.set(name, entry);

        return this;
    }

    /**
     * Invokes a function by name.
     *
<<<<<<< HEAD
     * @param context Current application turn context.
     * @param state Current turn state.
     * @param name Name of the function to invoke.
     * @returns The result returned by the function for insertion into a prompt.
=======
     * @param {TurnContext} context - Current application turn context.
     * @param {TState} state - Current turn state.
     * @param {string} name - Name of the function to invoke.
     * @returns {Promise<any>} The result returned by the function for insertion into a prompt.
>>>>>>> 484a3fe0
     */
    public invokeFunction(context: TurnContext, state: TState, name: string): Promise<any> {
        if (this._functions && this._functions.has(name)) {
            return Promise.resolve(this._functions.get(name)?.handler(context, state));
        } else {
            throw new Error(
                `The DefaultPromptManager.invokeFunction() method was called for an unregistered function named "${name}".`
            );
        }
    }

    /**
     * Loads a named prompt template from the filesystem.
     *
<<<<<<< HEAD
     * @remarks
=======
     * @summary
>>>>>>> 484a3fe0
     * The template will be pre-parsed and cached for use when the template is rendered by name.
     * @param {string} name - Name of the template to load.
     * @returns {Promise<PromptTemplate>} The loaded and parsed prompt template.
     */
    public async loadPromptTemplate(name: string): Promise<PromptTemplate> {
        if (!this._templates.has(name)) {
            const entry = {} as CachedPromptTemplate;

            // Load template from disk
            const folder = path.join(this._options.promptsFolder, name);
            const configFile = path.join(folder, 'config.json');
            const promptFile = path.join(folder, 'skprompt.txt');

            // Load prompt config
            try {
                // eslint-disable-next-line security/detect-non-literal-fs-filename
                const config = await fs.readFile(configFile, 'utf-8');
                entry.config = JSON.parse(config);
            } catch (err: unknown) {
                throw new Error(
                    `DefaultPromptManager.loadPromptTemplate(): an error occurred while loading '${configFile}'. The file is either invalid or missing.`
                );
            }

            // Load prompt text
            try {
                // eslint-disable-next-line security/detect-non-literal-fs-filename
                entry.text = await fs.readFile(promptFile, 'utf-8');
            } catch (err: unknown) {
                throw new Error(
                    `DefaultPromptManager.loadPromptTemplate(): an error occurred while loading '${promptFile}'. The file is either invalid or missing.`
                );
            }

            // Parse prompt into blocks
            try {
                entry.blocks = this._templateEngine.extractBlocks(entry.text, true);
            } catch (err: unknown) {
                throw new Error(
                    `DefaultPromptManager.loadPromptTemplate(): an error occurred while parsing '${promptFile}': ${(
                        err as Error
                    ).toString()}`
                );
            }

            // Cache loaded template
            this._templates.set(name, entry);
        }

        return this._templates.get(name) || ({} as CachedPromptTemplate);
    }

    /**
     * Renders a prompt template by name.
     *
<<<<<<< HEAD
     * @remarks
=======
     * @summary
>>>>>>> 484a3fe0
     * The prompt will be automatically loaded from disk if needed and cached for future use.
     * @param {TurnContext} context - Current application turn context.
     * @param {TState} state - Current turn state.
     * @param {string | PromptTemplate} nameOrTemplate - Name of the prompt template to render or a prompt template to render.
     * @returns {Promise<PromptTemplate>} The rendered prompt template.
     */
    public async renderPrompt(
        context: TurnContext,
        state: TState,
        nameOrTemplate: string | PromptTemplate
    ): Promise<PromptTemplate> {
        // Load the template if needed
        let template: CachedPromptTemplate;
        if (typeof nameOrTemplate == 'string') {
            template = (await this.loadPromptTemplate(nameOrTemplate)) as CachedPromptTemplate;
        } else if (typeof nameOrTemplate == 'object' && nameOrTemplate.text && nameOrTemplate.config) {
            template = Object.assign({}, nameOrTemplate) as CachedPromptTemplate;
        } else {
            throw new Error(
                `The DefaultPromptManager.renderPrompt() method was passed an invalid or missing template.`
            );
        }

        // Render the prompt
        const text = await this._templateEngine.render(context, state, template.blocks ?? template.text);

        return { text: text, config: template.config };
    }
}

/**
 * @private
 */
interface TemplateFunctionEntry<TState> {
    handler: (context: TurnContext, state: TState) => Promise<any>;
    allowOverrides: boolean;
}

/**
 * @private
 */
interface CachedPromptTemplate extends PromptTemplate {
    blocks: Block[];
}<|MERGE_RESOLUTION|>--- conflicted
+++ resolved
@@ -27,11 +27,7 @@
 /**
  * A filesystem based prompt manager.
  *
-<<<<<<< HEAD
- * @remarks
-=======
  * @summary
->>>>>>> 484a3fe0
  * The default prompt manager uses the file system to define prompts that are compatible with
  * Microsoft's Semantic Kernel SDK (see: https://github.com/microsoft/semantic-kernel)
  *
@@ -56,15 +52,9 @@
     }
 
     /**
-<<<<<<< HEAD
-     * Adds a custom function <name> to the prompt manager.
-     *
-     * @remarks
-=======
      * Adds a custom function to the prompt manager.
      *
      * @summary
->>>>>>> 484a3fe0
      * Functions can be used with a prompt template using a syntax of `{{name}}`. Function
      * arguments are not currently supported.
      *
@@ -97,11 +87,7 @@
     /**
      * Adds a prompt template to the prompt manager.
      *
-<<<<<<< HEAD
-     * @remarks
-=======
-     * @summary
->>>>>>> 484a3fe0
+     * @summary
      * The template will be pre-parsed and cached for use when the template is rendered by name.
      * @param {string} name - Name of the prompt template.
      * @param {PromptTemplate} template - Prompt template to add.
@@ -136,17 +122,10 @@
     /**
      * Invokes a function by name.
      *
-<<<<<<< HEAD
-     * @param context Current application turn context.
-     * @param state Current turn state.
-     * @param name Name of the function to invoke.
-     * @returns The result returned by the function for insertion into a prompt.
-=======
      * @param {TurnContext} context - Current application turn context.
      * @param {TState} state - Current turn state.
      * @param {string} name - Name of the function to invoke.
      * @returns {Promise<any>} The result returned by the function for insertion into a prompt.
->>>>>>> 484a3fe0
      */
     public invokeFunction(context: TurnContext, state: TState, name: string): Promise<any> {
         if (this._functions && this._functions.has(name)) {
@@ -161,11 +140,7 @@
     /**
      * Loads a named prompt template from the filesystem.
      *
-<<<<<<< HEAD
-     * @remarks
-=======
-     * @summary
->>>>>>> 484a3fe0
+     * @summary
      * The template will be pre-parsed and cached for use when the template is rendered by name.
      * @param {string} name - Name of the template to load.
      * @returns {Promise<PromptTemplate>} The loaded and parsed prompt template.
@@ -221,11 +196,7 @@
     /**
      * Renders a prompt template by name.
      *
-<<<<<<< HEAD
-     * @remarks
-=======
-     * @summary
->>>>>>> 484a3fe0
+     * @summary
      * The prompt will be automatically loaded from disk if needed and cached for future use.
      * @param {TurnContext} context - Current application turn context.
      * @param {TState} state - Current turn state.
