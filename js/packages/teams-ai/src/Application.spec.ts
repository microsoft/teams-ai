import { strict as assert } from 'assert';
<<<<<<< HEAD
import sinon from 'sinon';

=======
import {
    Activity,
    ActivityTypes,
    Channels,
    CloudAdapterBase,
    FileConsentCardResponse,
    MemoryStorage,
    MessageReactionTypes,
    O365ConnectorCardActionQuery,
    TestAdapter
} from 'botbuilder';
>>>>>>> c5ec1184
import {
    Activity,
    ActivityTypes,
    Channels,
    CloudAdapter,
    MemoryStorage,
    MessageReactionTypes,
    TestAdapter
} from 'botbuilder';

import { PasswordServiceClientCredentialFactory } from 'botframework-connector';

import { Application, ConversationUpdateEvents, MessageReactionEvents, TeamsMessageEvents } from './Application';
import { AdaptiveCardsOptions } from './AdaptiveCards';
import { AIOptions } from './AI';
import { TaskModulesOptions } from './TaskModules';
import { TurnState } from './TurnState';
import { createTestConversationUpdate, createTestInvoke } from './internals';
import { TestPlanner } from './planners/TestPlanner';
import { BotAdapterOptions } from './BotAdapterOptions';
import { TeamsBotFrameworkAuthentication } from './TeamsBotFrameworkAuthentication';

class MockUserTokenClient {
    /**
     * Creates a new MockUserTokenClient.
     * @param {boolean} returnMockToken returns a mock TokenResponse when true, undefined when false
     * @param {boolean} getUserTokenError getUserToken throws an error when true
     */
    constructor(
        readonly returnMockToken: boolean = true,
        readonly getUserTokenError = false
    ) {}
    static readonly expectedToken = 'mockToken';
    public async getUserToken(
        _userId: string,
        connectionName: string,
        _channelId: string,
        _magicCode: string
    ): Promise<any> {
        if (this.getUserTokenError) {
            throw new Error('MockUserTokenClient.getUserTokenError is true.');
        }
        if (this.returnMockToken) {
            return {
                channelId: Channels.Msteams,
                connectionName,
                token: MockUserTokenClient.expectedToken,
                expiration: '2050-01-01T00:00:00.000Z'
            };
        } else {
            return undefined;
        }
    }
    public async getSignInResource(_connectionName: string, _activity: Activity, _finalRediect: string): Promise<any> {
        return {};
    }
    public async signOutUser(_userId: string, _connectionName: string, _channelId: string): Promise<void> {
        return;
    }
}

describe('Application', () => {
    const testAdapter = new TestAdapter();
    const adapter: BotAdapterOptions = { appId: 'testBot' };
    const adaptiveCards: AdaptiveCardsOptions = { actionSubmitFilter: 'cardFilter' };
    const ai: AIOptions<TurnState> = { planner: new TestPlanner() };
    const longRunningMessages = true;
    const removeRecipientMention = false;
    const startTypingTimer = false;
    const storage = new MemoryStorage();
    const taskModules: TaskModulesOptions = { taskDataFilter: 'taskFilter' };

    describe('constructor()', () => {
        it('should create an Application with default options', () => {
            const app = new Application();
            sinon.stub(app, 'adapter').get(() => testAdapter);

            assert.notEqual(app.options, undefined);
            assert.equal(app.options.adapter, undefined);
            assert.equal(app.options.adaptiveCards, undefined);
            assert.equal(app.options.ai, undefined);
            assert.equal(app.options.longRunningMessages, false);
            assert.equal(app.options.removeRecipientMention, true);
            assert.equal(app.options.startTypingTimer, true);
            assert.equal(app.options.storage, undefined);
            assert.equal(app.options.taskModules, undefined);
            assert.notEqual(app.options.turnStateFactory, undefined);
        });

        it('should create an Application with custom options', () => {
            const app = new Application({
                adapter,
                adaptiveCards,
                ai,
                longRunningMessages,
                removeRecipientMention,
                startTypingTimer,
                storage,
                taskModules
            });
            assert.notEqual(app.options, undefined);
            assert.equal(app.options.adapter, adapter);
            assert.deepEqual(app.options.adaptiveCards, adaptiveCards);
            assert.deepEqual(app.options.ai, ai);
            assert.equal(app.options.longRunningMessages, longRunningMessages);
            assert.equal(app.options.removeRecipientMention, removeRecipientMention);
            assert.equal(app.options.startTypingTimer, startTypingTimer);
            assert.equal(app.options.storage, storage);
            assert.deepEqual(app.options.taskModules, taskModules);
        });

        it('should throw an exception if botId is an empty string for longRunningMessages', () => {
            assert.throws(
                () =>
                    new Application({
                        adapter,
                        botAppId: '',
                        longRunningMessages: true
                    }),
                new Error(
                    `The Application.longRunningMessages property is unavailable because no adapter or botAppId was configured.`
                )
            );
        });

        it('should throw an exception if adapter is not configured', () => {
            const app = new Application({
                adapter: undefined,
                botAppId: 'botid'
            });
            assert.throws(
                () => app.adapter,
                new Error(
                    `The Application.adapter property is unavailable because it was not configured when creating the Application.`
                )
            );
        });
    });

    describe('botAuthentication', () => {
        const app = new Application({
            adapter: {
                authentication: new TeamsBotFrameworkAuthentication({
                    credentialsFactory: new PasswordServiceClientCredentialFactory('', '')
                })
            }
        });

        it('should initialize `CloudAdapter`', () => {
            assert.doesNotThrow(() => app.adapter);
            assert.equal(app.adapter instanceof CloudAdapter, true);
        });
    });

    describe('adaptiveCards', () => {
        it('should return the adaptiveCards property', () => {
            const app = new Application();
            assert.notEqual(app.adaptiveCards, undefined);
        });
    });

    describe('ai', () => {
        it('should throw exception if ai not configured', () => {
            const app = new Application();
            assert.throws(() => app.ai);
        });

        it('should return the ai property', () => {
            const app = new Application({
                ai
            });
            assert.notEqual(app.ai, undefined);
        });
    });

    describe('message', () => {
        it('should return the message property', () => {
            const app = new Application();
            assert.notEqual(app.message, undefined);
        });

        it("should not route activity if there's no handler", async () => {
            const app = new Application();

            app.message('/\\?/reset/i', async (context) => {
                const handled = await app.run(context);
                assert.equal(handled, false);
            });
        });

        it('should route to an activity handler for an array of keywords', async () => {
            const messages = ['hello', 'hi', 'who are you?'];
            let called = false;
            const app = new Application();
            app.message(messages, async (context, state) => {
                assert.notEqual(context, undefined);
                assert.notEqual(state, undefined);
                called = true;
            });

            await adapter.sendTextToBot('hello', async (context) => {
                const handled = await app.run(context);
                assert.equal(called, true);
                assert.equal(handled, true);
            });
        });
    });

    describe('messageExtensions', () => {
        it('should return the messageExtensions property', () => {
            const app = new Application();
            assert.notEqual(app.messageExtensions, undefined);
        });
    });

    describe('taskModules', () => {
        it('should return the taskModules property', () => {
            const app = new Application();
            assert.notEqual(app.taskModules, undefined);
        });
    });

    describe('authentication', () => {
        it('should return the authentication property', () => {
            const app = new Application({
                adapter,
                botAppId: 'botid',
                authentication: authenticationSettings
            });
            assert.notEqual(app.authentication, undefined);
        });

        it('should throw an exception when getting authentication if it is not configured', () => {
            const app = new Application({
                adapter,
                botAppId: 'botid'
            });
            assert.throws(
                () => app.authentication,
                new Error(
                    `The Application.authentication property is unavailable because no authentication options were configured.`
                )
            );
        });

        it('should start signin flow', async () => {
            const authSettings = { ...authenticationSettings, autoSignIn: true };
            const app = new Application({
                adapter,
                botAppId: 'botid',
                authentication: authSettings
            });
            await adapter.sendTextToBot('signin', async (context) => {
                // Set MockUserTokenClient on TurnState
                context.turnState.set(
                    (context.adapter as CloudAdapterBase).UserTokenClientKey,
                    new MockUserTokenClient(false)
                );
                const handled = await app.run(context);
                // Returns false because of 'pending' in response.status
                assert.equal(handled, false);
            });
        });

        it('should skip signin flow when user is already signed in.', async () => {
            const app = new Application({
                adapter,
                botAppId: 'botid',
                authentication: authenticationSettings
            });

            // Register a message handler for the 'signin' Text Activity
            // so that app.run() resolves to true.
            // Additionally, check to see that the user's token was set in TState by setTokenInState.
            let signinMessageHandlerCalled: boolean = false;
            app.message('signin', async (_context, state) => {
                assert.equal(state.temp.authTokens[app.authentication.default], MockUserTokenClient.expectedToken);
                signinMessageHandlerCalled = true;
            });
            await adapter.sendTextToBot('signin', async (context) => {
                // Set MockUserTokenClient on context.turnState.
                // Otherwise UserTokenAccess will throw an "OAuth prompt not supported" error
                // and the test will fail.
                context.turnState.set(
                    (context.adapter as CloudAdapterBase).UserTokenClientKey,
                    new MockUserTokenClient()
                );
                const handled = await app.run(context);
                assert.equal(handled, true);
                assert.equal(signinMessageHandlerCalled, true);
            });
        });

        it('should throw an error when Authentication.signUserIn() throws an error.', async () => {
            const app = new Application({
                adapter,
                botAppId: 'botid',
                authentication: authenticationSettings
            });

            await adapter.sendTextToBot('signin', async (context) => {
                // Set MockUserTokenClient on context.turnState.
                // Otherwise UserTokenAccess will throw an "OAuth prompt not supported" error
                // and the test will fail.
                context.turnState.set(
                    (context.adapter as CloudAdapterBase).UserTokenClientKey,
                    // The second constructor parameter is true, which causes getUserToken() to throw an error.
                    new MockUserTokenClient(undefined, true)
                );
                await assert.rejects(
                    () => app.run(context),
                    new Error('MockUserTokenClient.getUserTokenError is true.')
                );
            });
        });
    });

    describe('meetings', () => {
        it('should return the meetings property', () => {
            const app = new Application();
            assert.notEqual(app.meetings, undefined);
        });
    });

    describe('activity', () => {
        let app = new Application();

        beforeEach(() => {
            app = new Application();
            sinon.stub(app, 'adapter').get(() => testAdapter);
        });

        it('should route to an activity handler', async () => {
            let called = false;

            app.activity(ActivityTypes.Message, async (context, state) => {
                assert.notEqual(context, undefined);
                assert.notEqual(state, undefined);
                called = true;
            });

            await (app.adapter as TestAdapter).sendTextToBot('test', async (context) => {
                const handled = await app.run(context);
                assert.equal(called, true);
                assert.equal(handled, true);
            });
        });

        it("should not route activity if there's no handler", async () => {
            await (app.adapter as TestAdapter).sendTextToBot('test', async (context) => {
                const handled = await app.run(context);
                assert.equal(handled, false);
            });
        });

        it('should route to first registered activity handler', async () => {
            let called = false;

            app.activity(ActivityTypes.Message, async (context, state) => {
                called = true;
            });
            app.activity(ActivityTypes.Message, async (context, state) => {
                assert.fail('should not be called');
            });

            await (app.adapter as TestAdapter).sendTextToBot('test', async (context) => {
                const handled = await app.run(context);
                assert.equal(called, true);
                assert.equal(handled, true);
            });
        });

        it('should create a route for an array of activity types', async () => {
            let calledMessage = false;
            let calledEvent = false;
            const app = new Application();
            app.activity([ActivityTypes.Message, ActivityTypes.ConversationUpdate], async (context) => {
                if (context.activity.type === ActivityTypes.Message) {
                    calledMessage = true;
                }
                if (context.activity.type === ActivityTypes.ConversationUpdate) {
                    calledEvent = true;
                }
            });

            await adapter.sendTextToBot('test', async (context) => {
                const handled = await app.run(context);
                assert.equal(calledMessage, true);
                assert.equal(handled, true);
            });
            const eventActivity = createTestConversationUpdate();

            await adapter.processActivity(eventActivity, async (context) => {
                const handled = await app.run(context);
                assert.equal(calledEvent, true);
                assert.equal(handled, true);
            });
        });
    });

    describe('conversationUpdate', () => {
<<<<<<< HEAD
        let app = new Application();

        beforeEach(() => {
            app = new Application();
            sinon.stub(app, 'adapter').get(() => testAdapter);
=======
        // Optional pre-configured mock Application using Test Adapter. If other mocks are needed, feel free to ignore app and create your own.
        let app: Application;

        beforeEach(() => {
            app = new Application({ adapter });
>>>>>>> c5ec1184
        });

        it('should route to an instantiated conversationUpdate handler when channelId is Teams', async () => {
            let handlerCalled = false;
            app.conversationUpdate('membersAdded', async (context, _state) => {
                handlerCalled = true;
                assert.equal(context.activity.membersAdded && context.activity.membersAdded.length, 2);
            });

            const activity = createTestConversationUpdate();
            activity.channelId = Channels.Msteams;
            activity.membersAdded = [
                { id: '123', name: 'Member One' },
                { id: '42', name: "Don't Panic" }
            ];

<<<<<<< HEAD
            await (app.adapter as TestAdapter).processActivity(activity, async (context) => {
=======
            await adapter.processActivity(activity, async (context) => {
>>>>>>> c5ec1184
                await app.run(context);
                assert.equal(handlerCalled, true);
            });
        });

        it('should route to an instantiated conversationUpdate handler when channelId is not defined', async () => {
            let handlerCalled = false;
            app.conversationUpdate('membersAdded', async (context, _state) => {
                handlerCalled = true;
                assert.equal(context.activity.membersAdded && context.activity.membersAdded.length, 2);
            });

            const activity = createTestConversationUpdate();
            activity.membersAdded = [
                { id: '123', name: 'Member One' },
                { id: '42', name: "Don't Panic" }
            ];

<<<<<<< HEAD
            await (app.adapter as TestAdapter).processActivity(activity, async (context) => {
=======
            await adapter.processActivity(activity, async (context) => {
>>>>>>> c5ec1184
                await app.run(context);
                assert.equal(handlerCalled, true);
            });
        });

        const testData = [
            {
                event: 'channelCreated',
                channelData: {
                    channel: { id: 'mockChannelId' },
                    team: { id: 'mockTeamId' },
                    eventType: 'channelCreated'
                }
            },
            {
                event: 'channelDeleted',
                channelData: {
                    channel: { id: 'mockChannelId' },
                    team: { id: 'mockTeamId' },
                    eventType: 'channelDeleted'
                }
            },
            {
                event: 'teamRenamed',
                channelData: { team: { id: 'mockTeamId' }, eventType: 'teamRenamed' }
            },
            {
                event: 'teamDeleted',
                channelData: { team: { id: 'mockTeamId' }, eventType: 'teamDeleted' }
            }
        ];

        for (const { event, channelData } of testData) {
            it(`should route to correct handler for '${event}'`, async () => {
                let handlerCalled = false;
                app.conversationUpdate(event as ConversationUpdateEvents, async (context, _state) => {
                    handlerCalled = true;
                    assert.equal(context.activity.channelData.eventType, event);
                    assert.deepEqual(context.activity.channelData, channelData);
                });

                const activity = createTestConversationUpdate(channelData);
                activity.channelId = Channels.Msteams;
<<<<<<< HEAD
                await (app.adapter as TestAdapter).processActivity(activity, async (context) => {
=======
                await adapter.processActivity(activity, async (context) => {
>>>>>>> c5ec1184
                    await app.run(context);
                    assert.equal(handlerCalled, true);
                });
            });
        }

        it('should route to channel* events for correct eventType and when channel and team exist', async () => {
            let handlerCalled = false;
            const team = { id: 'mockTeamId' };
            const channel = { id: 'mockChannelId' };
            const activity = createTestConversationUpdate({ channel, eventType: 'channelCreated', team });
            activity.channelId = Channels.Msteams;

            app.conversationUpdate('channelCreated', async (context, _state) => {
                handlerCalled = true;
                assert.equal(typeof context.activity.channelData, 'object');
                assert.equal(context.activity.channelData.eventType, 'channelCreated');
                assert.deepEqual(context.activity.channelData.channel, channel);
                assert.deepEqual(context.activity.channelData.team, team);
            });

<<<<<<< HEAD
            await (app.adapter as TestAdapter).processActivity(activity, async (context) => {
=======
            await adapter.processActivity(activity, async (context) => {
>>>>>>> c5ec1184
                await app.run(context);
                assert.equal(handlerCalled, true);
            });
        });

        it('should throw an error if handler is not a function', () => {
            assert.throws(
                () => app.conversationUpdate('membersRemoved', {} as any),
                new Error(
                    `ConversationUpdate 'handler' for membersRemoved is object. Type of 'handler' must be a function.`
                )
            );
        });
    });

    describe('messageReactions', () => {
<<<<<<< HEAD
        let app = new Application();

        beforeEach(() => {
            app = new Application();
            sinon.stub(app, 'adapter').get(() => testAdapter);
=======
        let app: Application;

        beforeEach(() => {
            app = new Application({ adapter });
>>>>>>> c5ec1184
        });

        const messageReactions: { event: MessageReactionEvents; testActivity: Partial<Activity> }[] = [
            {
                event: 'reactionsAdded',
                testActivity: {
                    type: ActivityTypes.MessageReaction,
                    reactionsAdded: [{ type: MessageReactionTypes.Like }]
                }
            },
            {
                event: 'reactionsRemoved',
                testActivity: {
                    type: ActivityTypes.MessageReaction,
                    reactionsRemoved: [{ type: MessageReactionTypes.Like }]
                }
            }
        ];

        for (const { event, testActivity } of messageReactions) {
            it(`should route to correct handler for ${event}`, async () => {
                let handlerCalled = false;
                app.messageReactions(event, async (context, _state) => {
                    handlerCalled = true;
                    assert.equal(context.activity.type, ActivityTypes.MessageReaction);
                    switch (event) {
                        case 'reactionsAdded':
                            assert.deepEqual(context.activity?.reactionsAdded, testActivity.reactionsAdded);
                            break;
                        case 'reactionsRemoved':
                            assert.deepEqual(context.activity?.reactionsRemoved, testActivity.reactionsRemoved);
                            break;
                        default:
                            throw new Error(`Test setup error. Unknown event: ${event}`);
                    }
                });

<<<<<<< HEAD
                await (app.adapter as TestAdapter).processActivity(testActivity, async (context) => {
=======
                await adapter.processActivity(testActivity, async (context) => {
>>>>>>> c5ec1184
                    await app.run(context);
                    assert.equal(handlerCalled, true);
                });
            });
        }

        it(`should throw an error when event is not known case`, () => {
            assert.throws(
                () =>
                    app.messageEventUpdate('test' as any, async (_context, _state) => {
                        assert.fail('should not be called');
                    }),
                new Error(`Invalid TeamsMessageEvent type: test`)
            );
        });
    });

    describe('fileConsentAccept', () => {
        const fileConsentCardResponse: FileConsentCardResponse = {
            action: 'accept',
            context: {
                theme: 'dark',
                consentId: '1234567890'
            },
            uploadInfo: {
                name: 'test.txt',
                uploadUrl: 'https://test.com',
                contentUrl: 'https://test.com',
                uniqueId: '1234567890'
            }
        };
        it('should route to correct handler for fileConsentAccept', async () => {
            let handlerCalled = false;

            const app = new Application();
            app.fileConsentAccept(async (context, _state, fileConsentCardResponse) => {
                handlerCalled = true;
                assert.equal(context.activity.type, ActivityTypes.Invoke);
                assert.equal(context.activity.name, 'fileConsent/invoke');
                assert.equal(fileConsentCardResponse.action, 'accept');
            });

            const activity = createTestInvoke('fileConsent/invoke', fileConsentCardResponse);

            await adapter.processActivity(activity, async (context) => {
                await app.run(context);
                assert.equal(handlerCalled, true);
            });
        });

        it('should fail routing to handler for fileConsentAccept if declined', async () => {
            let handlerCalled = false;
            fileConsentCardResponse.action = 'decline';
            const app = new Application();
            app.fileConsentAccept(async (context, _state, fileConsentCardResponse) => {
                handlerCalled = true;
                assert.equal(context.activity.type, ActivityTypes.Invoke);
                assert.equal(context.activity.name, 'fileConsent/invoke');
                assert.equal(fileConsentCardResponse.action, 'accept');
            });

            const activity = createTestInvoke('fileConsent/invoke', fileConsentCardResponse);

            await adapter.processActivity(activity, async (context) => {
                await app.run(context);
                assert.equal(handlerCalled, false);
            });
        });
    });

    describe('fileConsentDecline', () => {
        const fileConsentCardResponse: FileConsentCardResponse = {
            action: 'decline',
            context: {
                theme: 'dark',
                consentId: '1234567890'
            },
            uploadInfo: {
                name: 'test.txt',
                uploadUrl: 'https://test.com',
                contentUrl: 'https://test.com',
                uniqueId: '1234567890'
            }
        };
        it('should route to correct handler for fileConsentDecline', async () => {
            let handlerCalled = false;

            const app = new Application();
            app.fileConsentDecline(async (context, _state, fileConsentCardResponse) => {
                handlerCalled = true;
                assert.equal(context.activity.type, ActivityTypes.Invoke);
                assert.equal(context.activity.name, 'fileConsent/invoke');
                assert.equal(fileConsentCardResponse.action, 'decline');
            });

            const activity = createTestInvoke('fileConsent/invoke', fileConsentCardResponse);

            await adapter.processActivity(activity, async (context) => {
                await app.run(context);
                assert.equal(handlerCalled, true);
            });
        });

        it('should fail routing to handler for fileConsentDecline if accepted', async () => {
            let handlerCalled = false;
            fileConsentCardResponse.action = 'accept';
            const app = new Application();
            app.fileConsentDecline(async (context, _state, fileConsentCardResponse) => {
                handlerCalled = true;
                assert.equal(context.activity.type, ActivityTypes.Invoke);
                assert.equal(context.activity.name, 'fileConsent/invoke');
                assert.equal(fileConsentCardResponse.action, 'accept');
            });

            const activity = createTestInvoke('fileConsent/invoke', fileConsentCardResponse);

            await adapter.processActivity(activity, async (context) => {
                await app.run(context);
                assert.equal(handlerCalled, false);
            });
        });
    });

    describe('O365ConnectorCardAction', () => {
        it('should route to correct handler for O365ConnectorCardAction', async () => {
            let handlerCalled = false;

            const o365ConnectorCardActionQuery: O365ConnectorCardActionQuery = {
                body: 'some results',
                actionId: 'actionId'
            };
            const app = new Application();
            app.O365ConnectorCardAction(async (context, _state, O365ConnectorCardActionQuery) => {
                handlerCalled = true;
                assert.equal(context.activity.type, ActivityTypes.Invoke);
                assert.equal(context.activity.name, 'actionableMessage/executeAction');
                assert.equal(O365ConnectorCardActionQuery.body, 'some results');
                assert.equal(O365ConnectorCardActionQuery.actionId, 'actionId');
            });

            const activity = createTestInvoke('actionableMessage/executeAction', o365ConnectorCardActionQuery);

            await adapter.processActivity(activity, async (context) => {
                await app.run(context);
                assert.equal(handlerCalled, true);
            });
        });
    });

    describe('messageUpdate', () => {
<<<<<<< HEAD
        let app = new Application();

        beforeEach(() => {
            app = new Application();
            sinon.stub(app, 'adapter').get(() => testAdapter);
=======
        let app: Application;

        beforeEach(() => {
            app = new Application({ adapter });
>>>>>>> c5ec1184
        });

        const messageUpdateEvents: { event: TeamsMessageEvents; testActivity: Partial<Activity> }[] = [
            {
                event: 'editMessage',
                testActivity: {
                    type: ActivityTypes.MessageUpdate,
                    channelData: { eventType: 'editMessage' }
                }
            },
            {
                event: 'softDeleteMessage',
                testActivity: {
                    type: ActivityTypes.MessageDelete,
                    channelData: { eventType: 'softDeleteMessage' }
                }
            },
            {
                event: 'undeleteMessage',
                testActivity: {
                    type: ActivityTypes.MessageUpdate,
                    channelData: { eventType: 'undeleteMessage' }
                }
            }
        ];

        for (const { event, testActivity } of messageUpdateEvents) {
            it(`should route to correct handler for ${event}`, async () => {
                let handlerCalled = false;
                app.messageEventUpdate(event, async (context, _state) => {
                    handlerCalled = true;
                    switch (event) {
                        case 'editMessage':
                        case 'undeleteMessage':
                            assert.equal(context.activity.type, ActivityTypes.MessageUpdate);
                            assert.deepEqual(context.activity?.channelData, testActivity.channelData);
                            break;
                        case 'softDeleteMessage':
                            assert.equal(context.activity.type, ActivityTypes.MessageDelete);
                            assert.deepEqual(context.activity?.channelData, testActivity.channelData);
                            break;
                        default:
                            throw new Error(`Test setup error. Unknown event: ${event}`);
                    }
                });

<<<<<<< HEAD
                await (app.adapter as TestAdapter).processActivity(testActivity, async (context) => {
=======
                await adapter.processActivity(testActivity, async (context) => {
>>>>>>> c5ec1184
                    await app.run(context);
                    assert.equal(handlerCalled, true);
                });
            });
        }

        it('should throw an error when handler is not a function', () => {
            assert.throws(
                () => app.messageEventUpdate('editMessage', 1 as any),
                new Error(`MessageUpdate 'handler' for editMessage is number. Type of 'handler' must be a function.`)
            );
        });
    });

    describe('teamsReadReceipt', () => {
<<<<<<< HEAD
        let app = new Application();

        beforeEach(() => {
            app = new Application();
            sinon.stub(app, 'adapter').get(() => testAdapter);
=======
        let app: Application;

        beforeEach(() => {
            app = new Application({ adapter });
>>>>>>> c5ec1184
        });

        it('should route to correct handler for teamsReadReceipt', async () => {
            let handlerCalled = false;
            app.teamsReadReceipt(async (context, _state, readReceiptInfo) => {
                handlerCalled = true;
                assert.equal(context.activity.type, ActivityTypes.Event);
                assert.equal(context.activity.name, 'application/vnd.microsoft/readReceipt');
            });

            const testActivity = {
                channelId: Channels.Msteams,
                name: 'application/vnd.microsoft/readReceipt',
                type: ActivityTypes.Event,
                value: {
                    lastReadMessageId: '000000000000-0000-0000-0000-000000000000'
                }
            };

<<<<<<< HEAD
            await (app.adapter as TestAdapter).processActivity(testActivity, async (context) => {
=======
            await adapter.processActivity(testActivity, async (context) => {
>>>>>>> c5ec1184
                await app.run(context);
                assert.equal(handlerCalled, true);
            });
        });
    });
});<|MERGE_RESOLUTION|>--- conflicted
+++ resolved
@@ -1,28 +1,17 @@
 import { strict as assert } from 'assert';
-<<<<<<< HEAD
 import sinon from 'sinon';
 
-=======
-import {
-    Activity,
-    ActivityTypes,
-    Channels,
-    CloudAdapterBase,
-    FileConsentCardResponse,
-    MemoryStorage,
-    MessageReactionTypes,
-    O365ConnectorCardActionQuery,
-    TestAdapter
-} from 'botbuilder';
->>>>>>> c5ec1184
 import {
     Activity,
     ActivityTypes,
     Channels,
     CloudAdapter,
+    CloudAdapterBase,
     MemoryStorage,
     MessageReactionTypes,
-    TestAdapter
+    TestAdapter,
+    O365ConnectorCardActionQuery,
+    FileConsentCardResponse
 } from 'botbuilder';
 
 import { PasswordServiceClientCredentialFactory } from 'botframework-connector';
@@ -86,6 +75,14 @@
     const startTypingTimer = false;
     const storage = new MemoryStorage();
     const taskModules: TaskModulesOptions = { taskDataFilter: 'taskFilter' };
+    const authenticationSettings = {
+        settings: {
+            testSetting: {
+                connectionName: 'testConnectionName',
+                title: 'testTitle'
+            }
+        }
+    };
 
     describe('constructor()', () => {
         it('should create an Application with default options', () => {
@@ -130,20 +127,20 @@
             assert.throws(
                 () =>
                     new Application({
-                        adapter,
-                        botAppId: '',
+                        adapter: {
+                            appId: ''
+                        },
                         longRunningMessages: true
                     }),
                 new Error(
-                    `The Application.longRunningMessages property is unavailable because no adapter or botAppId was configured.`
+                    `The Application.longRunningMessages property is unavailable because no adapter.appId was configured.`
                 )
             );
         });
 
         it('should throw an exception if adapter is not configured', () => {
             const app = new Application({
-                adapter: undefined,
-                botAppId: 'botid'
+                adapter
             });
             assert.throws(
                 () => app.adapter,
@@ -215,7 +212,7 @@
                 called = true;
             });
 
-            await adapter.sendTextToBot('hello', async (context) => {
+            await testAdapter.sendTextToBot('hello', async (context) => {
                 const handled = await app.run(context);
                 assert.equal(called, true);
                 assert.equal(handled, true);
@@ -238,19 +235,29 @@
     });
 
     describe('authentication', () => {
+        let app = new Application();
+
+        beforeEach(() => {
+            app = new Application({
+                adapter: {
+                    ...adapter,
+                    authentication: new TeamsBotFrameworkAuthentication({
+                        credentialsFactory: new PasswordServiceClientCredentialFactory('', '')
+                    })
+                },
+                authentication: authenticationSettings
+            });
+
+            sinon.stub(app, 'adapter').get(() => testAdapter);
+        });
+
         it('should return the authentication property', () => {
-            const app = new Application({
-                adapter,
-                botAppId: 'botid',
-                authentication: authenticationSettings
-            });
             assert.notEqual(app.authentication, undefined);
         });
 
         it('should throw an exception when getting authentication if it is not configured', () => {
             const app = new Application({
-                adapter,
-                botAppId: 'botid'
+                adapter
             });
             assert.throws(
                 () => app.authentication,
@@ -263,11 +270,18 @@
         it('should start signin flow', async () => {
             const authSettings = { ...authenticationSettings, autoSignIn: true };
             const app = new Application({
-                adapter,
-                botAppId: 'botid',
+                adapter: {
+                    ...adapter,
+                    authentication: new TeamsBotFrameworkAuthentication({
+                        credentialsFactory: new PasswordServiceClientCredentialFactory('', '')
+                    })
+                },
                 authentication: authSettings
             });
-            await adapter.sendTextToBot('signin', async (context) => {
+
+            sinon.stub(app, 'adapter').get(() => testAdapter);
+
+            await testAdapter.sendTextToBot('signin', async (context) => {
                 // Set MockUserTokenClient on TurnState
                 context.turnState.set(
                     (context.adapter as CloudAdapterBase).UserTokenClientKey,
@@ -280,12 +294,6 @@
         });
 
         it('should skip signin flow when user is already signed in.', async () => {
-            const app = new Application({
-                adapter,
-                botAppId: 'botid',
-                authentication: authenticationSettings
-            });
-
             // Register a message handler for the 'signin' Text Activity
             // so that app.run() resolves to true.
             // Additionally, check to see that the user's token was set in TState by setTokenInState.
@@ -294,7 +302,7 @@
                 assert.equal(state.temp.authTokens[app.authentication.default], MockUserTokenClient.expectedToken);
                 signinMessageHandlerCalled = true;
             });
-            await adapter.sendTextToBot('signin', async (context) => {
+            await testAdapter.sendTextToBot('signin', async (context) => {
                 // Set MockUserTokenClient on context.turnState.
                 // Otherwise UserTokenAccess will throw an "OAuth prompt not supported" error
                 // and the test will fail.
@@ -309,13 +317,7 @@
         });
 
         it('should throw an error when Authentication.signUserIn() throws an error.', async () => {
-            const app = new Application({
-                adapter,
-                botAppId: 'botid',
-                authentication: authenticationSettings
-            });
-
-            await adapter.sendTextToBot('signin', async (context) => {
+            await testAdapter.sendTextToBot('signin', async (context) => {
                 // Set MockUserTokenClient on context.turnState.
                 // Otherwise UserTokenAccess will throw an "OAuth prompt not supported" error
                 // and the test will fail.
@@ -356,7 +358,7 @@
                 called = true;
             });
 
-            await (app.adapter as TestAdapter).sendTextToBot('test', async (context) => {
+            await testAdapter.sendTextToBot('test', async (context) => {
                 const handled = await app.run(context);
                 assert.equal(called, true);
                 assert.equal(handled, true);
@@ -364,7 +366,7 @@
         });
 
         it("should not route activity if there's no handler", async () => {
-            await (app.adapter as TestAdapter).sendTextToBot('test', async (context) => {
+            await testAdapter.sendTextToBot('test', async (context) => {
                 const handled = await app.run(context);
                 assert.equal(handled, false);
             });
@@ -380,7 +382,7 @@
                 assert.fail('should not be called');
             });
 
-            await (app.adapter as TestAdapter).sendTextToBot('test', async (context) => {
+            await testAdapter.sendTextToBot('test', async (context) => {
                 const handled = await app.run(context);
                 assert.equal(called, true);
                 assert.equal(handled, true);
@@ -390,7 +392,7 @@
         it('should create a route for an array of activity types', async () => {
             let calledMessage = false;
             let calledEvent = false;
-            const app = new Application();
+
             app.activity([ActivityTypes.Message, ActivityTypes.ConversationUpdate], async (context) => {
                 if (context.activity.type === ActivityTypes.Message) {
                     calledMessage = true;
@@ -400,14 +402,14 @@
                 }
             });
 
-            await adapter.sendTextToBot('test', async (context) => {
+            await testAdapter.sendTextToBot('test', async (context) => {
                 const handled = await app.run(context);
                 assert.equal(calledMessage, true);
                 assert.equal(handled, true);
             });
             const eventActivity = createTestConversationUpdate();
 
-            await adapter.processActivity(eventActivity, async (context) => {
+            await testAdapter.processActivity(eventActivity, async (context) => {
                 const handled = await app.run(context);
                 assert.equal(calledEvent, true);
                 assert.equal(handled, true);
@@ -416,19 +418,11 @@
     });
 
     describe('conversationUpdate', () => {
-<<<<<<< HEAD
         let app = new Application();
 
         beforeEach(() => {
             app = new Application();
             sinon.stub(app, 'adapter').get(() => testAdapter);
-=======
-        // Optional pre-configured mock Application using Test Adapter. If other mocks are needed, feel free to ignore app and create your own.
-        let app: Application;
-
-        beforeEach(() => {
-            app = new Application({ adapter });
->>>>>>> c5ec1184
         });
 
         it('should route to an instantiated conversationUpdate handler when channelId is Teams', async () => {
@@ -445,11 +439,7 @@
                 { id: '42', name: "Don't Panic" }
             ];
 
-<<<<<<< HEAD
-            await (app.adapter as TestAdapter).processActivity(activity, async (context) => {
-=======
-            await adapter.processActivity(activity, async (context) => {
->>>>>>> c5ec1184
+            await testAdapter.processActivity(activity, async (context) => {
                 await app.run(context);
                 assert.equal(handlerCalled, true);
             });
@@ -468,11 +458,7 @@
                 { id: '42', name: "Don't Panic" }
             ];
 
-<<<<<<< HEAD
-            await (app.adapter as TestAdapter).processActivity(activity, async (context) => {
-=======
-            await adapter.processActivity(activity, async (context) => {
->>>>>>> c5ec1184
+            await testAdapter.processActivity(activity, async (context) => {
                 await app.run(context);
                 assert.equal(handlerCalled, true);
             });
@@ -516,11 +502,7 @@
 
                 const activity = createTestConversationUpdate(channelData);
                 activity.channelId = Channels.Msteams;
-<<<<<<< HEAD
-                await (app.adapter as TestAdapter).processActivity(activity, async (context) => {
-=======
-                await adapter.processActivity(activity, async (context) => {
->>>>>>> c5ec1184
+                await testAdapter.processActivity(activity, async (context) => {
                     await app.run(context);
                     assert.equal(handlerCalled, true);
                 });
@@ -542,11 +524,7 @@
                 assert.deepEqual(context.activity.channelData.team, team);
             });
 
-<<<<<<< HEAD
-            await (app.adapter as TestAdapter).processActivity(activity, async (context) => {
-=======
-            await adapter.processActivity(activity, async (context) => {
->>>>>>> c5ec1184
+            await testAdapter.processActivity(activity, async (context) => {
                 await app.run(context);
                 assert.equal(handlerCalled, true);
             });
@@ -563,18 +541,11 @@
     });
 
     describe('messageReactions', () => {
-<<<<<<< HEAD
         let app = new Application();
 
         beforeEach(() => {
             app = new Application();
             sinon.stub(app, 'adapter').get(() => testAdapter);
-=======
-        let app: Application;
-
-        beforeEach(() => {
-            app = new Application({ adapter });
->>>>>>> c5ec1184
         });
 
         const messageReactions: { event: MessageReactionEvents; testActivity: Partial<Activity> }[] = [
@@ -612,11 +583,7 @@
                     }
                 });
 
-<<<<<<< HEAD
-                await (app.adapter as TestAdapter).processActivity(testActivity, async (context) => {
-=======
-                await adapter.processActivity(testActivity, async (context) => {
->>>>>>> c5ec1184
+                await testAdapter.processActivity(testActivity, async (context) => {
                     await app.run(context);
                     assert.equal(handlerCalled, true);
                 });
@@ -635,6 +602,7 @@
     });
 
     describe('fileConsentAccept', () => {
+        let app = new Application();
         const fileConsentCardResponse: FileConsentCardResponse = {
             action: 'accept',
             context: {
@@ -648,10 +616,15 @@
                 uniqueId: '1234567890'
             }
         };
+
+        beforeEach(() => {
+            app = new Application();
+            sinon.stub(app, 'adapter').get(() => testAdapter);
+        });
+
         it('should route to correct handler for fileConsentAccept', async () => {
             let handlerCalled = false;
 
-            const app = new Application();
             app.fileConsentAccept(async (context, _state, fileConsentCardResponse) => {
                 handlerCalled = true;
                 assert.equal(context.activity.type, ActivityTypes.Invoke);
@@ -661,7 +634,7 @@
 
             const activity = createTestInvoke('fileConsent/invoke', fileConsentCardResponse);
 
-            await adapter.processActivity(activity, async (context) => {
+            await testAdapter.processActivity(activity, async (context) => {
                 await app.run(context);
                 assert.equal(handlerCalled, true);
             });
@@ -670,7 +643,7 @@
         it('should fail routing to handler for fileConsentAccept if declined', async () => {
             let handlerCalled = false;
             fileConsentCardResponse.action = 'decline';
-            const app = new Application();
+
             app.fileConsentAccept(async (context, _state, fileConsentCardResponse) => {
                 handlerCalled = true;
                 assert.equal(context.activity.type, ActivityTypes.Invoke);
@@ -680,7 +653,7 @@
 
             const activity = createTestInvoke('fileConsent/invoke', fileConsentCardResponse);
 
-            await adapter.processActivity(activity, async (context) => {
+            await testAdapter.processActivity(activity, async (context) => {
                 await app.run(context);
                 assert.equal(handlerCalled, false);
             });
@@ -688,6 +661,7 @@
     });
 
     describe('fileConsentDecline', () => {
+        let app = new Application();
         const fileConsentCardResponse: FileConsentCardResponse = {
             action: 'decline',
             context: {
@@ -701,10 +675,15 @@
                 uniqueId: '1234567890'
             }
         };
+
+        beforeEach(() => {
+            app = new Application();
+            sinon.stub(app, 'adapter').get(() => testAdapter);
+        });
+
         it('should route to correct handler for fileConsentDecline', async () => {
             let handlerCalled = false;
 
-            const app = new Application();
             app.fileConsentDecline(async (context, _state, fileConsentCardResponse) => {
                 handlerCalled = true;
                 assert.equal(context.activity.type, ActivityTypes.Invoke);
@@ -714,7 +693,7 @@
 
             const activity = createTestInvoke('fileConsent/invoke', fileConsentCardResponse);
 
-            await adapter.processActivity(activity, async (context) => {
+            await testAdapter.processActivity(activity, async (context) => {
                 await app.run(context);
                 assert.equal(handlerCalled, true);
             });
@@ -723,7 +702,7 @@
         it('should fail routing to handler for fileConsentDecline if accepted', async () => {
             let handlerCalled = false;
             fileConsentCardResponse.action = 'accept';
-            const app = new Application();
+
             app.fileConsentDecline(async (context, _state, fileConsentCardResponse) => {
                 handlerCalled = true;
                 assert.equal(context.activity.type, ActivityTypes.Invoke);
@@ -733,7 +712,7 @@
 
             const activity = createTestInvoke('fileConsent/invoke', fileConsentCardResponse);
 
-            await adapter.processActivity(activity, async (context) => {
+            await testAdapter.processActivity(activity, async (context) => {
                 await app.run(context);
                 assert.equal(handlerCalled, false);
             });
@@ -741,6 +720,13 @@
     });
 
     describe('O365ConnectorCardAction', () => {
+        let app = new Application();
+
+        beforeEach(() => {
+            app = new Application();
+            sinon.stub(app, 'adapter').get(() => testAdapter);
+        });
+
         it('should route to correct handler for O365ConnectorCardAction', async () => {
             let handlerCalled = false;
 
@@ -748,7 +734,7 @@
                 body: 'some results',
                 actionId: 'actionId'
             };
-            const app = new Application();
+
             app.O365ConnectorCardAction(async (context, _state, O365ConnectorCardActionQuery) => {
                 handlerCalled = true;
                 assert.equal(context.activity.type, ActivityTypes.Invoke);
@@ -759,7 +745,7 @@
 
             const activity = createTestInvoke('actionableMessage/executeAction', o365ConnectorCardActionQuery);
 
-            await adapter.processActivity(activity, async (context) => {
+            await testAdapter.processActivity(activity, async (context) => {
                 await app.run(context);
                 assert.equal(handlerCalled, true);
             });
@@ -767,18 +753,11 @@
     });
 
     describe('messageUpdate', () => {
-<<<<<<< HEAD
         let app = new Application();
 
         beforeEach(() => {
             app = new Application();
             sinon.stub(app, 'adapter').get(() => testAdapter);
-=======
-        let app: Application;
-
-        beforeEach(() => {
-            app = new Application({ adapter });
->>>>>>> c5ec1184
         });
 
         const messageUpdateEvents: { event: TeamsMessageEvents; testActivity: Partial<Activity> }[] = [
@@ -825,11 +804,7 @@
                     }
                 });
 
-<<<<<<< HEAD
-                await (app.adapter as TestAdapter).processActivity(testActivity, async (context) => {
-=======
-                await adapter.processActivity(testActivity, async (context) => {
->>>>>>> c5ec1184
+                await testAdapter.processActivity(testActivity, async (context) => {
                     await app.run(context);
                     assert.equal(handlerCalled, true);
                 });
@@ -845,18 +820,11 @@
     });
 
     describe('teamsReadReceipt', () => {
-<<<<<<< HEAD
         let app = new Application();
 
         beforeEach(() => {
             app = new Application();
             sinon.stub(app, 'adapter').get(() => testAdapter);
-=======
-        let app: Application;
-
-        beforeEach(() => {
-            app = new Application({ adapter });
->>>>>>> c5ec1184
         });
 
         it('should route to correct handler for teamsReadReceipt', async () => {
@@ -876,11 +844,7 @@
                 }
             };
 
-<<<<<<< HEAD
-            await (app.adapter as TestAdapter).processActivity(testActivity, async (context) => {
-=======
-            await adapter.processActivity(testActivity, async (context) => {
->>>>>>> c5ec1184
+            await testAdapter.processActivity(testActivity, async (context) => {
                 await app.run(context);
                 assert.equal(handlerCalled, true);
             });
