/**
 * @module teams-ai
 */
/**
 * Copyright (c) Microsoft Corporation. All rights reserved.
 * Licensed under the MIT License.
 */
// TODO:
/* eslint-disable security/detect-object-injection */
import {
    TurnContext,
    ActivityTypes,
    InvokeResponse,
    INVOKE_RESPONSE_KEY,
    AdaptiveCardInvokeResponse
} from 'botbuilder';
import { Application, RouteSelector, Query } from './Application';
import { TurnState } from './TurnState';

/**
 * @private
 */
const ACTION_INVOKE_NAME = `adaptiveCard/action`;

/**
 * @private
 */
const ACTION_EXECUTE_TYPE = `Action.Execute`;

/**
 * @private
 */
const DEFAULT_ACTION_SUBMIT_FILTER = 'verb';

/**
 * @private
 */
const SEARCH_INvOKE_NAME = `application/search`;

/**
 * Strongly typed Adaptive Card.
 *
<<<<<<< HEAD
 * @remarks
=======
 * @summary
>>>>>>> 484a3fe0
 * see https://adaptivecards.io/explorer/ for schema details.
 */
export interface AdaptiveCard {
    /**
     * Required type field.
     */
    type: 'AdaptiveCard';

    /**
     * Additional card fields.
     */
    [key: string]: any;
}

/**
 * Options for AdaptiveCards class.
 */
export interface AdaptiveCardsOptions {
    /**
     * Data field used to identify the Action.Submit handler to trigger.
     *
<<<<<<< HEAD
     * @remarks
=======
     * @summary
>>>>>>> 484a3fe0
     * When an Action.Submit is triggered, the field name specified here will be used to determine
     * the handler to route the request to.
     *
     * Defaults to a value of 'verb'.
     */
    actionSubmitFilter?: string;
}

/**
 * Parameters passed to AdaptiveCards.search() handler.
 */
export interface AdaptiveCardsSearchParams {
    /**
     * The query text.
     */
    queryText: string;

    /**
     * The dataset to search.
     */
    dataset: string;
}

/**
 * Individual result returned from AdaptiveCards.search() handler.
 */
export interface AdaptiveCardSearchResult {
    /**
     * The title of the result.
     */
    title: string;

    /**
     * The subtitle of the result.
     */
    value: string;
}

/**
 * AdaptiveCards class to enable fluent style registration of handlers related to Adaptive Cards.
 *
 * @template TState Type of the turn state object being persisted.
 */
export class AdaptiveCards<TState extends TurnState> {
    private readonly _app: Application<TState>;

    /**
     * Creates a new instance of the AdaptiveCards class.
     *
<<<<<<< HEAD
     * @param app Top level application class to register handlers with.
=======
     * @param {Application} app Top level application class to register handlers with.
>>>>>>> 484a3fe0
     */
    public constructor(app: Application<TState>) {
        this._app = app;
    }

    /**
     * Adds a route to the application for handling Adaptive Card Action.Execute events.
     *
<<<<<<< HEAD
     * @template TData Optional. Type of the data associated with the action.
     * @param verb The named action(s) to be handled.
     * @param handler The code to execute when the action is triggered.
     * @param handler.context The current turn context.
     * @param handler.state The current turn state.
     * @param handler.data The data associated with the action.
     * @returns The application for chaining purposes.
=======
     * @template TData Type of the data associated with the action.
     * @param {string | RegExp | RouteSelector | string[] | RegExp[] | RouteSelector[]} verb The named action(s) to be handled.
     * @param {(context: TurnContext, state: TState, data: TData) => Promise<AdaptiveCard | string>} handler The code to execute when the action is triggered.
     * @param {TurnContext} handler.context The current turn context.
     * @param {TState} handler.state The current turn state.
     * @param {TData} handler.data The data associated with the action.
     * @returns {Application<TState>} The application for chaining purposes.
>>>>>>> 484a3fe0
     */
    public actionExecute<TData = Record<string, any>>(
        verb: string | RegExp | RouteSelector | (string | RegExp | RouteSelector)[],
        handler: (context: TurnContext, state: TState, data: TData) => Promise<AdaptiveCard | string>
    ): Application<TState> {
        (Array.isArray(verb) ? verb : [verb]).forEach((v) => {
            const selector = createActionExecuteSelector(v);
            this._app.addRoute(
                selector,
                async (context, state) => {
                    // Insure that we're in an Action.Execute as expected
                    const a = context?.activity;
                    if (
                        a?.type !== ActivityTypes.Invoke ||
                        a?.name !== ACTION_INVOKE_NAME ||
                        a?.value?.action?.type !== ACTION_EXECUTE_TYPE
                    ) {
                        throw new Error(
                            `Unexpected AdaptiveCards.actionExecute() triggered for activity type: ${a?.type}`
                        );
                    }

                    // Call handler and then check to see if an invoke response has already been added
                    const result = await handler(context, state, a.value?.action?.data ?? {});
                    if (!context.turnState.get(INVOKE_RESPONSE_KEY)) {
                        // Format invoke response
                        let response: AdaptiveCardInvokeResponse;
                        if (typeof result == 'string') {
                            // Return message
                            response = {
                                statusCode: 200,
                                type: 'application/vnd.microsoft.activity.message',
                                value: result as any
                            };
                        } else {
                            // Return card
                            response = {
                                statusCode: 200,
                                type: 'application/vnd.microsoft.card.adaptive',
                                value: result
                            };
                        }

                        // Queue up invoke response
                        await context.sendActivity({
                            value: { body: response, status: 200 } as InvokeResponse,
                            type: ActivityTypes.InvokeResponse
                        });
                    }
                },
                true
            );
        });
        return this._app;
    }

    /**
     * Adds a route to the application for handling Adaptive Card Action.Submit events.
     *
<<<<<<< HEAD
     * @remarks
=======
     * @summary
>>>>>>> 484a3fe0
     * The route will be added for the specified verb(s) and will be filtered using the
     * `actionSubmitFilter` option. The default filter is to use the `verb` field.
     *
     * For outgoing AdaptiveCards you will need to include the verb's name in the cards Action.Submit.
     * For example:
     *
     * ```JSON
     * {
     *   "type": "Action.Submit",
     *   "title": "OK",
     *   "data": {
     *      "verb": "ok"
     *   }
     * }
     * ```
     * @template TData Optional. Type of the data associated with the action.
     * @param {string | RegExp | RouteSelector | string[] | RegExp[] | RouteSelector[]} verb The named action(s) to be handled.
     * @param {(context: TurnContext, state: TState, data: TData) => Promise<AdaptiveCard | string>} handler The code to execute when the action is triggered.
     * @returns {Application} The application for chaining purposes.
     */
    public actionSubmit<TData = Record<string, any>>(
        verb: string | RegExp | RouteSelector | (string | RegExp | RouteSelector)[],
        handler: (context: TurnContext, state: TState, data: TData) => Promise<void>
    ): Application<TState> {
        const filter = this._app.options.adaptiveCards?.actionSubmitFilter ?? DEFAULT_ACTION_SUBMIT_FILTER;
        (Array.isArray(verb) ? verb : [verb]).forEach((v) => {
            const selector = createActionSubmitSelector(v, filter);
            this._app.addRoute(selector, async (context, state) => {
                // Insure that we're in an Action.Execute as expected
                const a = context?.activity;
                if (a?.type !== ActivityTypes.Message || a?.text || typeof a?.value !== 'object') {
                    throw new Error(`Unexpected AdaptiveCards.actionSubmit() triggered for activity type: ${a?.type}`);
                }

                // Call handler
                await handler(context, state, a.value ?? {});
            });
        });
        return this._app;
    }

    public search(
        dataset: string | RegExp | RouteSelector | (string | RegExp | RouteSelector)[],
        handler: (
            context: TurnContext,
            state: TState,
            query: Query<AdaptiveCardsSearchParams>
        ) => Promise<AdaptiveCardSearchResult[]>
    ): Application<TState> {
        (Array.isArray(dataset) ? dataset : [dataset]).forEach((ds) => {
            const selector = createSearchSelector(ds);
            this._app.addRoute(
                selector,
                async (context, state) => {
                    // Insure that we're in an Action.Execute as expected
                    const a = context?.activity;
                    if (a?.type !== ActivityTypes.Invoke || a?.name !== SEARCH_INvOKE_NAME) {
                        throw new Error(`Unexpected AdaptiveCards.search() triggered for activity type: ${a?.type}`);
                    }

                    // Flatten search parameters
                    const query: Query<AdaptiveCardsSearchParams> = {
                        count: a?.value?.queryOptions?.top ?? 25,
                        skip: a?.value?.queryOptions?.skip ?? 0,
                        parameters: {
                            queryText: a?.value?.queryText ?? '',
                            dataset: a?.value?.dataset ?? ''
                        }
                    };

                    // Call handler and then check to see if an invoke response has already been added
                    const results = await handler(context, state, query);
                    if (!context.turnState.get(INVOKE_RESPONSE_KEY)) {
                        // Format invoke response
                        const response = {
                            type: 'application/vnd.microsoft.search.searchResponse',
                            value: {
                                results: results
                            }
                        };

                        // Queue up invoke response
                        await context.sendActivity({
                            value: { body: response, status: 200 } as InvokeResponse,
                            type: ActivityTypes.InvokeResponse
                        });
                    }
                },
                true
            );
        });
        return this._app;
    }
}

/**
<<<<<<< HEAD
 * @param verb
=======
 * Creates a route selector function that matches the given verb using a RegExp or attempts to match the verb.
 *
 * @param {string|RegExp|RouteSelector} verb The verb to match.
>>>>>>> 484a3fe0
 * @private
 * @returns {RouteSelector} A function that matches the verb using a RegExp or attempts to match verb.
 */
function createActionExecuteSelector(verb: string | RegExp | RouteSelector): RouteSelector {
    if (typeof verb == 'function') {
        // Return the passed in selector function
        return verb;
    } else if (verb instanceof RegExp) {
        // Return a function that matches the verb using a RegExp
        return (context: TurnContext) => {
            const a = context?.activity;
            const isInvoke =
                a?.type == ActivityTypes.Invoke &&
                a?.name === ACTION_INVOKE_NAME &&
                a?.value?.action?.type === ACTION_EXECUTE_TYPE;
            if (isInvoke && typeof a?.value?.action?.verb == 'string') {
                return Promise.resolve(verb.test(a.value.action.verb));
            } else {
                return Promise.resolve(false);
            }
        };
    } else {
        // Return a function that attempts to match verb
        return (context: TurnContext) => {
            const a = context?.activity;
            const isInvoke =
                a?.type == ActivityTypes.Invoke &&
                a?.name === ACTION_INVOKE_NAME &&
                a?.value?.action?.type === ACTION_EXECUTE_TYPE;
            if (isInvoke && a?.value?.action?.verb === verb) {
                return Promise.resolve(true);
            } else {
                return Promise.resolve(false);
            }
        };
    }
}

/**
<<<<<<< HEAD
 * @param verb
 * @param filter
=======
 * Creates a route selector function that matches the given verb
 * using a RegExp or attempts to match the verb.
 *
 * @param {string|RegExp|RouteSelector} verb The verb to match.
 * @param {string} filter The filter to apply to the activity value.
>>>>>>> 484a3fe0
 * @private
 * @returns {RouteSelector} A function that matches the verb using a RegExp or attempts to match verb.
 */
function createActionSubmitSelector(verb: string | RegExp | RouteSelector, filter: string): RouteSelector {
    if (typeof verb == 'function') {
        // Return the passed in selector function
        return verb;
    } else if (verb instanceof RegExp) {
        // Return a function that matches the verb using a RegExp
        return (context: TurnContext) => {
            const a = context?.activity;
            const isSubmit = a?.type == ActivityTypes.Message && !a?.text && typeof a?.value === 'object';
            if (isSubmit && typeof a?.value[filter] == 'string') {
                return Promise.resolve(verb.test(a.value[filter]));
            } else {
                return Promise.resolve(false);
            }
        };
    } else {
        // Return a function that attempts to match verb
        return (context: TurnContext) => {
            const a = context?.activity;
            const isSubmit = a?.type == ActivityTypes.Message && !a?.text && typeof a?.value === 'object';
            return Promise.resolve(isSubmit && a?.value[filter] === verb);
        };
    }
}

/**
 * @param dataset
 * @private
 * @param {string | RegExp | RouteSelector} dataset - The dataset to match.
 * @returns {RouteSelector} A function that matches the dataset using a RegExp or attempts to match dataset.
 */
function createSearchSelector(dataset: string | RegExp | RouteSelector): RouteSelector {
    if (typeof dataset == 'function') {
        // Return the passed in selector function
        return dataset;
    } else if (dataset instanceof RegExp) {
        // Return a function that matches the dataset using a RegExp
        return (context: TurnContext) => {
            const a = context?.activity;
            const isSearch = a?.type == ActivityTypes.Invoke && a?.name === SEARCH_INvOKE_NAME;
            if (isSearch && typeof a?.value?.dataset == 'string') {
                return Promise.resolve(dataset.test(a.value.dataset));
            } else {
                return Promise.resolve(false);
            }
        };
    } else {
        // Return a function that attempts to match dataset
        return (context: TurnContext) => {
            const a = context?.activity;
            const isSearch = a?.type == ActivityTypes.Invoke && a?.name === SEARCH_INvOKE_NAME;
            return Promise.resolve(isSearch && a?.value?.dataset === dataset);
        };
    }
}<|MERGE_RESOLUTION|>--- conflicted
+++ resolved
@@ -40,11 +40,7 @@
 /**
  * Strongly typed Adaptive Card.
  *
-<<<<<<< HEAD
  * @remarks
-=======
- * @summary
->>>>>>> 484a3fe0
  * see https://adaptivecards.io/explorer/ for schema details.
  */
 export interface AdaptiveCard {
@@ -66,11 +62,7 @@
     /**
      * Data field used to identify the Action.Submit handler to trigger.
      *
-<<<<<<< HEAD
      * @remarks
-=======
-     * @summary
->>>>>>> 484a3fe0
      * When an Action.Submit is triggered, the field name specified here will be used to determine
      * the handler to route the request to.
      *
@@ -120,11 +112,7 @@
     /**
      * Creates a new instance of the AdaptiveCards class.
      *
-<<<<<<< HEAD
      * @param app Top level application class to register handlers with.
-=======
-     * @param {Application} app Top level application class to register handlers with.
->>>>>>> 484a3fe0
      */
     public constructor(app: Application<TState>) {
         this._app = app;
@@ -133,7 +121,6 @@
     /**
      * Adds a route to the application for handling Adaptive Card Action.Execute events.
      *
-<<<<<<< HEAD
      * @template TData Optional. Type of the data associated with the action.
      * @param verb The named action(s) to be handled.
      * @param handler The code to execute when the action is triggered.
@@ -141,15 +128,6 @@
      * @param handler.state The current turn state.
      * @param handler.data The data associated with the action.
      * @returns The application for chaining purposes.
-=======
-     * @template TData Type of the data associated with the action.
-     * @param {string | RegExp | RouteSelector | string[] | RegExp[] | RouteSelector[]} verb The named action(s) to be handled.
-     * @param {(context: TurnContext, state: TState, data: TData) => Promise<AdaptiveCard | string>} handler The code to execute when the action is triggered.
-     * @param {TurnContext} handler.context The current turn context.
-     * @param {TState} handler.state The current turn state.
-     * @param {TData} handler.data The data associated with the action.
-     * @returns {Application<TState>} The application for chaining purposes.
->>>>>>> 484a3fe0
      */
     public actionExecute<TData = Record<string, any>>(
         verb: string | RegExp | RouteSelector | (string | RegExp | RouteSelector)[],
@@ -209,11 +187,7 @@
     /**
      * Adds a route to the application for handling Adaptive Card Action.Submit events.
      *
-<<<<<<< HEAD
      * @remarks
-=======
-     * @summary
->>>>>>> 484a3fe0
      * The route will be added for the specified verb(s) and will be filtered using the
      * `actionSubmitFilter` option. The default filter is to use the `verb` field.
      *
@@ -310,13 +284,7 @@
 }
 
 /**
-<<<<<<< HEAD
  * @param verb
-=======
- * Creates a route selector function that matches the given verb using a RegExp or attempts to match the verb.
- *
- * @param {string|RegExp|RouteSelector} verb The verb to match.
->>>>>>> 484a3fe0
  * @private
  * @returns {RouteSelector} A function that matches the verb using a RegExp or attempts to match verb.
  */
@@ -356,16 +324,8 @@
 }
 
 /**
-<<<<<<< HEAD
  * @param verb
  * @param filter
-=======
- * Creates a route selector function that matches the given verb
- * using a RegExp or attempts to match the verb.
- *
- * @param {string|RegExp|RouteSelector} verb The verb to match.
- * @param {string} filter The filter to apply to the activity value.
->>>>>>> 484a3fe0
  * @private
  * @returns {RouteSelector} A function that matches the verb using a RegExp or attempts to match verb.
  */
