--- conflicted
+++ resolved
@@ -34,14 +34,10 @@
     private readonly _name: string;
     private readonly _msal?: ConfidentialClientApplication;
 
-<<<<<<< HEAD
+    /**
+     * The authentication settings.
+     */
     public readonly settings: OAuthSettings | TeamsSsoSettings;
-=======
-    /**
-     * The authentication settings.
-     */
-    public readonly settings: OAuthSettings;
->>>>>>> 85301516
 
     /**
      * Creates a new instance of the `Authentication` class.
