--- conflicted
+++ resolved
@@ -123,19 +123,11 @@
      */
     private async createOAuthCard(context: TurnContext): Promise<Attachment> {
         const signInResource = await getSignInResource(context, this._oauthSettings);
-<<<<<<< HEAD
-        let link = signInResource.signInLink;
-=======
         const link = signInResource.signInLink;
->>>>>>> 611a0369
         let tokenExchangeResource;
 
         if (this._oauthSettings.enableSso == true) {
             tokenExchangeResource = signInResource.tokenExchangeResource;
-<<<<<<< HEAD
-            link = undefined;
-=======
->>>>>>> 611a0369
         }
 
         return CardFactory.oauthCard(
