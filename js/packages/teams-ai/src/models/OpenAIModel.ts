--- conflicted
+++ resolved
@@ -195,13 +195,8 @@
         }
 
         // Check for azure config
-<<<<<<< HEAD
-        if ((options as AzureOpenAIModelOptions).azureApiKey) {
+        if ((options as AzureOpenAIModelOptions).azureApiKey || (options as AzureOpenAIModelOptions).azureADTokenProvider) {
             // Initialize options
-=======
-        if ('azureApiKey' in options || 'azureADTokenProvider' in options) {
-            this._useAzure = true;
->>>>>>> ab2130f7
             this.options = Object.assign(
                 {
                     completion_type: 'chat',
@@ -217,14 +212,11 @@
                 endpoint = endpoint.substring(0, endpoint.length - 1);
             }
 
-<<<<<<< HEAD
             if (!endpoint.toLowerCase().startsWith('https://')) {
                 throw new Error(
                     `Model created with an invalid endpoint of '${endpoint}'. The endpoint must be a valid HTTPS url.`
                 );
             }
-=======
->>>>>>> ab2130f7
             this.options.azureEndpoint = endpoint;
 
             // Create client
@@ -236,7 +228,8 @@
                 { 
                     apiKey: this.options.azureApiKey,
                     endpoint: this.options.azureEndpoint,
-                    apiVersion: this.options.azureApiVersion 
+                    apiVersion: this.options.azureApiVersion,
+                    adTokenProvider: this.options.azureADTokenProvider
                 }
             ));
         } else {
@@ -467,7 +460,6 @@
         };
     }
 
-<<<<<<< HEAD
     private returnError(err: unknown, input: Message<string>|undefined): PromptResponse<string> {
         if (err instanceof OpenAI.APIError) {
             if (err.status == 429) {
@@ -497,71 +489,6 @@
                     `The chat completion API returned an error: ${(err as Error).toString()}`
                 )
             };
-=======
-    /**
-     * @private
-     * @template TData
-     * @param {string} url - Url to post to.
-     * @param {object} body - POST body.
-     * @param {number} retryCount - Number of allowed retries.
-     * @returns {Promise<AxiosResponse<TData>>} Promise containing the POST response.
-     */
-    protected async post<TData>(url: string, body: object, retryCount = 0): Promise<AxiosResponse<TData>> {
-        // Initialize request config
-        const requestConfig: AxiosRequestConfig = Object.assign({}, this.options.requestConfig);
-
-        if (!requestConfig.headers) {
-            requestConfig.headers = {};
-        }
-
-        if (!requestConfig.headers['Content-Type']) {
-            requestConfig.headers['Content-Type'] = 'application/json';
-        }
-
-        if (!requestConfig.headers['User-Agent']) {
-            requestConfig.headers['User-Agent'] = this.UserAgent;
-        }
-
-        if (this._useAzure) {
-            let apiKey = (this.options as AzureOpenAIModelOptions).azureApiKey;
-            const azureADTokenProvider = (this.options as AzureOpenAIModelOptions).azureADTokenProvider;
-
-            if (!apiKey && azureADTokenProvider) {
-                apiKey = await azureADTokenProvider();
-                requestConfig.headers['Authorization'] = `Bearer ${apiKey}`;
-            } else {
-                requestConfig.headers['api-key'] = apiKey || '';
-            }
-        } else if ('apiKey' in this.options) {
-            requestConfig.headers['Authorization'] = `Bearer ${this.options.apiKey || ''}`;
-        }
-
-        if ('organization' in this.options && this.options.organization) {
-            requestConfig.headers['OpenAI-Organization'] = this.options.organization;
-        }
-
-        try {
-            const res = await this._httpClient.post(url, body, requestConfig);
-
-            // Check for rate limit error
-            if (
-                res.status == 429 &&
-                Array.isArray(this.options.retryPolicy) &&
-                retryCount < this.options.retryPolicy.length
-            ) {
-                const delay = this.options.retryPolicy[retryCount];
-                await new Promise((resolve) => setTimeout(resolve, delay));
-                return this.post(url, body, retryCount + 1);
-            }
-
-            return res;
-        } catch (err) {
-            if (this.options.logRequests) {
-                console.error(Colorize.error(err as Error));
-            }
-
-            throw err;
->>>>>>> ab2130f7
         }
     }
 }