/**
 * @module teams-ai
 */
/**
 * Copyright (c) Microsoft Corporation. All rights reserved.
 * Licensed under the MIT License.
 */

import { Channels, TurnContext } from 'botbuilder';
import { DefaultModerator } from './moderators';
import { Moderator } from './moderators/Moderator';
import { PredictedDoCommand, PredictedSayCommand, Planner, Plan } from './planners';
import { TurnState } from './TurnState';
import { Schema } from 'jsonschema';

/**
 * Entities argument passed to the action handler for AI.DoCommandActionName.
 * @template TState Type of the turn state.
 */
export interface PredictedDoCommandAndHandler<TState> extends PredictedDoCommand {
    /**
     * The handler that should be called to execute the command.
     * @param context Current turn context.
     * @param state Current turn state.
     * @param parameters Optional parameters for the action.
     * @param action Name of the action being executed.
     * @returns Whether the AI system should continue executing the plan.
     */
    handler: (context: TurnContext, state: TState, parameters?: Record<string, any>, action?: string) => Promise<string>;
}

/**
 * Options for configuring the AI system.
 * @template TState Type of the turn state.
 */
export interface AIOptions<TState extends TurnState> {
    /**
     * The planner to use for generating plans.
     */
    planner: Planner<TState>;

    /**
     * Optional. The moderator to use for moderating input passed to the model and the output
     * returned by the model.
     */
    moderator?: Moderator<TState>;

    /**
     * Optional. Maximum number of actions to execute in a single turn.
     * @remarks
     * The default value is 25.
     */
    max_actions?: number;

    /**
     * Optional. Maximum amount of time to spend executing a single turn in milliseconds.
     * @remarks
     * The default value is 300000 or 5 minutes.
     */
    max_time?: number;

    /**
     * Optional. If true, the AI system will allow the planner to loop.
     * @remarks
     * The default value is `true`.
     *
     * Looping is needed for augmentations like `functions` and `monologue` where the LLM needs to
     * see the result of the last action that was performed. The AI system will attempt to autodetect
     * if it needs to loop so you generally don't need to worry about this setting.
     *
     * If you're using an augmentation like `sequence` you can set this to `false` to guard against
     * any accidental looping.
     */
    allow_looping?: boolean;
}

/**
 * The configured options for the AI system after all defaults have been applied.
 * @template TState Type of the turn state.
 */
export interface ConfiguredAIOptions<TState extends TurnState> {
    /**
     * The planner being used for generating plans.
     */
    planner: Planner<TState>;

    /**
     * The moderator being used for moderating input passed to the model and the output
     */
    moderator: Moderator<TState>;

    /**
     * Maximum number of actions to execute in a single turn.
     */
    max_steps: number;

    /**
     * Maximum amount of time to spend executing a single turn in milliseconds.
     */
    max_time: number;

    /**
     * If true, the AI system will allow the planner to loop.
     */
    allow_looping: boolean;
}

export interface TooManyStepsParameters {
    max_steps: number;
    max_time: number;
    start_time: number;
    step_count: number;
}

/**
 * AI System.
 * @summary
 * The AI system is responsible for generating plans, moderating input and output, and
 * generating prompts. It can be used free standing or routed to by the Application object.
 * @template TState Optional. Type of the turn state.
 */
export class AI<TState extends TurnState = TurnState> {
    private readonly _actions: Map<string, ActionEntry<TState>> = new Map();
    private readonly _options: ConfiguredAIOptions<TState>;

    public static readonly StopCommandName = 'STOP';

    /**
     * An action that will be called anytime an unknown action is predicted by the planner.
     * @summary
     * The default behavior is to simply log an error to the console. The plan is allowed to
     * continue execution by default.
     */
    public static readonly UnknownActionName = '___UnknownAction___';

    /**
     * An action that will be called anytime an input is flagged by the moderator.
     * @summary
     * The default behavior is to simply log an error to the console. Override to send a custom
     * message to the user.
     */
    public static readonly FlaggedInputActionName = '___FlaggedInput___';

    /**
     * An action that will be called anytime an output is flagged by the moderator.
     * @summary
     * The default behavior is to simply log an error to the console. Override to send a custom
     * message to the user.
     */
    public static readonly FlaggedOutputActionName = '___FlaggedOutput___';

    /**
     * An action that will be called anytime the planner encounters an HTTP response with
     * status code >= `400`.
     */
    public static readonly HttpErrorActionName = '___HttpError___';

    /**
     * The task either executed too many steps or timed out.
     */
    public static readonly TooManyStepsActionName = '___TooManySteps___';

    /**
     * An action that will be called after the plan has been predicted by the planner and it has
     * passed moderation.
     * @summary
     * Overriding this action lets you customize the decision to execute a plan separately from the
     * moderator. The default behavior is to proceed with the plans execution only with a plan
     * contains one or more commands. Returning false from this action can be used to prevent the plan
     * from being executed.
     */
    public static readonly PlanReadyActionName = '___PlanReady___';

    /**
     * An action that is called to DO an action.
     * @summary
     * The action system is used to do other actions. Overriding this action lets you customize the
     * execution of an individual action. You can use it to log actions being used or to prevent
     * certain actions from being executed based on policy.
     *
     * The default behavior is to simply execute the action handler passed in so you will need to
     * perform that logic yourself should you override this action.
     */
    public static readonly DoCommandActionName = '___DO___';

    /**
     * An action that is called to SAY something.
     * @summary
     * Overriding this action lets you customize the execution of the SAY command. You can use it
     * to log the output being generated or to add support for sending certain types of output as
     * message attachments.
     *
     * The default behavior attempts to look for an Adaptive Card in the output and if found sends
     * it as an attachment. If no Adaptive Card is found then the output is sent as a plain text
     * message.
     *
     * If you override this action and want to automatically send Adaptive Cards as attachments you
     * will need to handle that yourself.
     */
    public static readonly SayCommandActionName = '___SAY___';

    /**
     * Creates a new AI system.
     * @param {ConfiguredAIOptions} options The options used to configure the AI system.
     */
    public constructor(options: AIOptions<TState>) {
        this._options = Object.assign({
            max_steps: 25,
            max_time: 300000,
            allow_looping: true
        }, options) as ConfiguredAIOptions<TState>;

        // Create moderator if needed
        if (!this._options.moderator) {
            this._options.moderator = new DefaultModerator<TState>();
        }

        // Register default UnknownAction handler
        this.defaultAction(
            AI.UnknownActionName,
            (context, state, data, action?) => {
                console.error(`An AI action named "${action}" was predicted but no handler was registered.`);
                return Promise.resolve(AI.StopCommandName);
            }
        );

        // Register default FlaggedInputAction handler
        this.defaultAction(
            AI.FlaggedInputActionName,
            () => {
                console.error(
                    `The users input has been moderated but no handler was registered for 'AI.FlaggedInputActionName'.`
                );
                return Promise.resolve(AI.StopCommandName);
            }
        );

        // Register default FlaggedOutputAction handler
        this.defaultAction(
            AI.FlaggedOutputActionName,
            () => {
                console.error(
                    `The bots output has been moderated but no handler was registered for 'AI.FlaggedOutputActionName'.`
                );
                return Promise.resolve(AI.StopCommandName);
            }
        );

<<<<<<< HEAD
        // Register default RateLimitedActionName
        this.defaultAction(
            AI.RateLimitedActionName,
            () => {
                throw new Error(`An AI request failed because it was rate limited`);
            }
=======
        // Register default HttpErrorActionName
        this.action(
            AI.HttpErrorActionName,
            (context, state, data, action) => {
                throw new Error(`An AI http request failed`);
            },
            true
>>>>>>> 5fc04e39
        );

        // Register default PlanReadyActionName
        this.defaultAction<Plan>(
            AI.PlanReadyActionName,
            (context, state, plan) => {
                const isValid = Array.isArray(plan.commands) && plan.commands.length > 0;
                return Promise.resolve(!isValid ? AI.StopCommandName : '');
            }
        );

        // Register default DoCommandActionName
        this.defaultAction<PredictedDoCommandAndHandler<TState>>(
            AI.DoCommandActionName,
            async (context, state, data, action) => {
                const { parameters: entities, handler } = data;
                return await handler(context, state, entities, action);
            }
        );

        // Register default SayCommandActionName
        this.defaultAction<PredictedSayCommand>(
            AI.SayCommandActionName,
            async (context, state, data, action) => {
                const response = data.response;
                if (context.activity.channelId == Channels.Msteams) {
                    await context.sendActivity(response.split('\n').join('<br>'));
                } else {
                    await context.sendActivity(response);
                }

                return '';
            }
        );

        // Register default TooManyStepsActionName
        this.defaultAction<TooManyStepsParameters>(
            AI.TooManyStepsActionName,
            async (context, state, data, action) => {
                const { max_steps, step_count } = data;
                if (step_count > max_steps) {
                    throw new Error(`The AI system has exceeded the maximum number of steps allowed.`);
                } else {
                    throw new Error(`The AI system has exceeded the maximum amount of time allowed.`);
                }
            }
        );
    }

    /**
     * Returns the moderator being used by the AI system.
     * @summary
     * The default moderator simply allows all messages and plans through without intercepting them.
     * @returns The AI's moderator
     */
    public get moderator(): Moderator<TState> {
        return this._options.moderator;
    }

    /**
     * @returns Returns the planner being used by the AI system.
     */
    public get planner(): Planner<TState> {
        return this._options.planner;
    }

    /**
     * Registers a handler for a named action.
     * @summary
     * The AI systems planner returns plans that are made up of a series of commands or actions
     * that should be performed. Registering a handler lets you provide code that should be run in
     * response to one of the predicted actions.
     *
     * Plans support a DO command which specifies the name of an action to call and an optional
     * set of entities that should be passed to the action. The internal plan executor will call
     * the registered handler for the action passing in the current context, state, and entities.
     *
     * Additionally, the AI system itself uses actions to handle things like unknown actions,
     * flagged input, and flagged output. You can override these actions by registering your own
     * handler for them. The names of the built-in actions are available as static properties on
     * the AI class.
     * @template TParameters Optional. The type of parameters that the action handler expects.
     * @param name Unique name of the action.
     * @param handler Function to call when the action is triggered.
     * @param schema Optional. Schema for the actions parameters.
     * @returns The AI system instance for chaining purposes.
     */
    public action<TParameters extends Record<string, any> | undefined>(
        name: string | string[],
        handler: (context: TurnContext, state: TState, parameters: TParameters, action?: string) => Promise<string>,
        schema?: Schema
    ): this {
        (Array.isArray(name) ? name : [name]).forEach((n) => {
            if (!this._actions.has(n)) {
                this._actions.set(n, { handler, schema, allowOverrides: false });
            } else {
                const entry = this._actions.get(n);
                if (entry!.allowOverrides) {
                    entry!.handler = handler;
                    entry!.allowOverrides = false;  // Only override once
                    if (schema) {
                        entry!.schema = schema;
                    }
                } else {
                    throw new Error(
                        `The AI.action() method was called with a previously registered action named "${n}".`
                    );
                }
            }
        });

        return this;
    }

    /**
     * Registers the default handler for a named action.
     * @summary
     * Default handlers can be replaced by calling the action() method with the same name.
     * @template TParameters Optional. The type of parameters that the action handler expects.
     * @param name Unique name of the action.
     * @param handler Function to call when the action is triggered.
     * @param schema Optional. The schema for the actions parameters.
     * @returns The AI system instance for chaining purposes.
     */
    public defaultAction<TParameters extends (Record<string, any> | undefined)>(
        name: string | string[],
        handler: (context: TurnContext, state: TState, parameters: TParameters, action?: string) => Promise<string>,
        schema?: Schema
    ): this {
        (Array.isArray(name) ? name : [name]).forEach((n) => {
            this._actions.set(n, { handler, schema, allowOverrides: true });
        });

        return this;
    }

    /**
     * Manually executes a named action.
     * @template TParameters Optional. Type of entities expected to be passed to the action.
     * @param context Current turn context.
     * @param state Current turn state.
     * @param action Name of the action to execute.
     * @param parameters Optional. Entities to pass to the action.
     * @returns True if the action thinks other actions should be executed.
     */
    public async doAction<TParameters = Record<string, any>>(
        context: TurnContext,
        state: TState,
        action: string,
        parameters?: TParameters
    ): Promise<string> {
        if (!this._actions.has(action)) {
            throw new Error(`Can't find an action named '${action}'.`);
        }

        const handler = this._actions.get(action)!.handler;
        return await handler(context, state, parameters, action);
    }

    /**
     * Gets the schema for a given action.
     * @param action Name of the action to get the schema for.
     * @returns The schema for the action or undefined if the action doesn't have a schema.
     */
    public getActionSchema(action: string): Schema | undefined {
        if (!this._actions.has(action)) {
            throw new Error(`Can't find an action named '${action}'.`);
        }

        return this._actions.get(action)!.schema;
    }

    /**
     * Checks to see if the AI system has a handler for a given action.
     * @param action Name of the action to check.
     * @returns True if the AI system has a handler for the given action.
     */
    public hasAction(action: string): boolean {
        return this._actions.has(action);
    }


    /**
     * Calls the configured planner to generate a plan and executes the plan that is returned.
     * @summary
     * The moderator is called to review the input and output of the plan. If the moderator flags
     * the input or output then the appropriate action is called. If the moderator allows the input
     * and output then the plan is executed.
     * @param context Current turn context.
     * @param state Current turn state.
     * @param start_time Optional. Time the AI system started running
     * @param step_count Optional. Number of steps that have been executed.
     * @returns True if the plan was completely executed, otherwise false.
     */
    public async run(
        context: TurnContext,
        state: TState,
        start_time?: number,
        step_count?: number
    ): Promise<boolean> {
        // Populate {{$temp.input}}
        if (typeof state.temp.input != 'string') {
            // Use the received activity text
            state.temp.input = context.activity.text;
        }

        // Initialize start time and action count
        const { max_steps, max_time } = this._options;
        if (start_time === undefined) {
            start_time = Date.now();
        }
        if (step_count === undefined) {
            step_count = 0;
        }

        // Review input on first loop
        let plan: Plan|undefined = step_count == 0 ? await this._options.moderator.reviewInput(context, state) : undefined;

        // Generate plan
        if (!plan) {
            if (step_count == 0) {
                plan = await this._options.planner.beginTask(context, state, this);
            } else {
                plan = await this._options.planner.continueTask(context, state, this);
            }

            // Review the plans output
            plan = await this._options.moderator.reviewOutput(context, state, plan);
        }

        // Process generated plan
        let completed = false;
        let response = await this._actions.get(AI.PlanReadyActionName)!.handler(context, state, plan, AI.PlanReadyActionName);
        if (response == AI.StopCommandName) {
            return false;
        }

        // Run predicted commands
        // - If the plan ends on a SAY command then the plan is considered complete, otherwise we'll loop
        completed = true;
        let should_loop = false;
        for (let i = 0; i < plan.commands.length; i++) {
            // Check for timeout
            if (Date.now() - start_time! > max_time || ++step_count! > max_steps) {
                completed = false;
                const parameters: TooManyStepsParameters = { max_steps, max_time, start_time: start_time!, step_count: step_count! };
                await this._actions.get(AI.TooManyStepsActionName)!.handler(context, state, parameters, AI.TooManyStepsActionName);
                break;
            }

            // eslint-disable-next-line security/detect-object-injection
            let output: string;
            const cmd = plan.commands[i];
            switch (cmd.type) {
                case 'DO': {
                    const { action } = cmd as PredictedDoCommand;
                    if (this._actions.has(action)) {
                        // Call action handler
                        const handler = this._actions.get(action)!.handler;
                        output = await this._actions
                            .get(AI.DoCommandActionName)!
                            .handler(context, state, { handler, ...(cmd as PredictedDoCommand) }, action);
                        should_loop = output.length > 0;
                        } else {
                        // Redirect to UnknownAction handler
                        output = await this._actions
                            .get(AI.UnknownActionName)!
                            .handler(context, state, plan, action);
                    }
                    break;
                }
                case 'SAY':
                    should_loop = false;
                    output = await this._actions
                        .get(AI.SayCommandActionName)!
                        .handler(context, state, cmd, AI.SayCommandActionName);
                    break;
                default:
                    throw new Error(`AI.run(): unknown command of '${cmd.type}' predicted.`);
            }

            // Check for stop command
            if (output == AI.StopCommandName) {
                completed = false;
                break;
            }

            // Copy the actions output to the input
            state.temp.input = output;
        }

        // Check for looping
        if (completed && should_loop && this._options.allow_looping) {
            return await this.run(context, state, start_time, step_count);
        } else {
            return completed;
        }
    }
}

/**
 * @private
 */
interface ActionEntry<TState> {
    handler: (context: TurnContext, state: TState, entities?: any, action?: string) => Promise<string>;
    schema?: Schema;
    allowOverrides: boolean;
}<|MERGE_RESOLUTION|>--- conflicted
+++ resolved
@@ -246,14 +246,6 @@
             }
         );
 
-<<<<<<< HEAD
-        // Register default RateLimitedActionName
-        this.defaultAction(
-            AI.RateLimitedActionName,
-            () => {
-                throw new Error(`An AI request failed because it was rate limited`);
-            }
-=======
         // Register default HttpErrorActionName
         this.action(
             AI.HttpErrorActionName,
@@ -261,7 +253,6 @@
                 throw new Error(`An AI http request failed`);
             },
             true
->>>>>>> 5fc04e39
         );
 
         // Register default PlanReadyActionName
