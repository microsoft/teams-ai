--- conflicted
+++ resolved
@@ -59,13 +59,10 @@
 
     /**
      * Optional. If true, the AI system will enable the feedback loop in Teams that allows a user to give thumbs up or down to a response. Default is `false`.
-<<<<<<< HEAD
      * @remarks
      * At this time, there is no activity handler support in the Teams AI Library to handle when a user gives feedback.
-=======
      * To make use of the feedback loop, use the app.feedbackLoop route registration.
      * https://github.com/microsoft/teams-ai/blob/main/getting-started/CONCEPTS/POWERED-BY-AI.md
->>>>>>> bd959e0c
      */
     enable_feedback_loop?: boolean;
 }
