--- conflicted
+++ resolved
@@ -166,11 +166,7 @@
                     const result = await handler(context, state, context.activity.value?.data ?? {});
                     if (!context.turnState.get(INVOKE_RESPONSE_KEY)) {
                         // Format invoke response
-<<<<<<< HEAD
-                        let response: TaskModuleResponse = {};
-=======
                         let response: TaskModuleResponse | undefined = undefined;
->>>>>>> e864c736
                         if (typeof result == 'string') {
                             // Return message
                             response = {
