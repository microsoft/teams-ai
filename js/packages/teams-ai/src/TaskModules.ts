/**
 * @module teams-ai
 */
/**
 * Copyright (c) Microsoft Corporation. All rights reserved.
 * Licensed under the MIT License.
 */

import {
    ActivityTypes,
    CacheInfo,
    Channels,
    INVOKE_RESPONSE_KEY,
    InvokeResponse,
    SuggestedActions,
    TaskModuleResponse,
    TaskModuleTaskInfo,
    TurnContext
} from 'botbuilder';
import { Application, RouteSelector } from './Application';
import { TurnState } from './TurnState';

<<<<<<< HEAD
export enum TaskModuleInvokeNames {
    CONFIG_FETCH_INVOKE_NAME = `config/fetch`,
    CONFIG_SUBMIT_INVOKE_NAME = `config/submit`,
    FETCH_INVOKE_NAME = `task/fetch`,
    SUBMIT_INVOKE_NAME = `task/submit`,
    DEFAULT_TASK_DATA_FILTER = 'verb'
}

/**
 * temporary types
 * Due to an error found in botbuilder-js, we need to temporarily define these types here in order to avoid being blocked by botbuilder-js bugfix release. corinagum is tracking; message her for updates. Merged PR: https://github.com/microsoft/botbuilder-js/pull/4570
 * release tbd
 */
export interface ConfigResponse {
    cacheInfo?: CacheInfo;
    config: ConfigResponseConfig;
    responseType: 'config';
}
export interface BotConfigAuth {
    suggestedActions?: SuggestedActions;
    type: 'auth';
}

export type ConfigResponseConfig = BotConfigAuth | TaskModuleResponse;
// end temporary types section
=======
/**
 * @private
 */
const FETCH_INVOKE_NAME = `task/fetch`;

/**
 * @private
 */
const SUBMIT_INVOKE_NAME = `task/submit`;

/**
 * @private
 */
const DEFAULT_TASK_DATA_FILTER = 'verb';
>>>>>>> 6a60d0d0

/**
 * Options for TaskModules class.
 */
export interface TaskModulesOptions {
    /**
     * Data field to use to identify the verb of the handler to trigger.
     * @remarks
     * When a task module is triggered, the field name specified here will be used to determine
     * the name of the verb for the handler to route the request to.
     *
     * Defaults to a value of 'verb'.
     */
    taskDataFilter?: string;
}

/**
 * TaskModules class to enable fluent style registration of handlers related to Task Modules.
 * @template TState Type of the turn state object being persisted.
 */
export class TaskModules<TState extends TurnState> {
    private readonly _app: Application<TState>;

    /**
     * Creates a new instance of the TaskModules class.
     * @param {Application} app Top level application class to register handlers with.
     */
    public constructor(app: Application<TState>) {
        this._app = app;
    }

    /**
     * Registers a handler to process the initial fetch of the task module.
     * @remarks
     * Handlers should respond with either an initial TaskInfo object or a string containing
     * a message to display to the user.
     * @template TData Optional. Type of the data object being passed to the handler.
     * @param {string | RegExp | RouteSelector | string[] | RegExp[] | RouteSelector[]} verb - Name of the verb(s) to register the handler for.
     * @param {(context: TurnContext, state: TState, data: TData) => Promise<TaskModuleTaskInfo | string>} handler - Function to call when the handler is triggered.
     * @param {TurnContext} handler.context - Context for the current turn of conversation with the user.
     * @param {TState} handler.state - Current state of the turn.
     * @param {TData} handler.data - Data object passed to the handler.
     * @returns {Application<TState>} The application for chaining purposes.
     */
    public fetch<TData extends Record<string, any> = Record<string, any>>(
        verb: string | RegExp | RouteSelector | (string | RegExp | RouteSelector)[],
        handler: (context: TurnContext, state: TState, data: TData) => Promise<TaskModuleTaskInfo | string>
    ): Application<TState> {
        (Array.isArray(verb) ? verb : [verb]).forEach((v) => {
            const { DEFAULT_TASK_DATA_FILTER, FETCH_INVOKE_NAME } = TaskModuleInvokeNames;
            const filterField = this._app.options.taskModules?.taskDataFilter ?? DEFAULT_TASK_DATA_FILTER;
            const selector = createTaskSelector(v, filterField, FETCH_INVOKE_NAME);
            this._app.addRoute(
                selector,
                async (context, state) => {
                    if (context?.activity?.channelId === Channels.Msteams) {
                        // Insure that we're in an invoke as expected
                        if (
                            context?.activity?.type !== ActivityTypes.Invoke ||
                            context?.activity?.name !== FETCH_INVOKE_NAME
                        ) {
                            throw new Error(
                                `Unexpected TaskModules.fetch() triggered for activity type: ${context?.activity?.type}`
                            );
                        }

                        // Call handler and then check to see if an invoke response has already been added
                        const result = await handler(context, state, context.activity.value?.data ?? {});
                        if (!context.turnState.get(INVOKE_RESPONSE_KEY)) {
                            // Format invoke response
                            let response: TaskModuleResponse;
                            if (typeof result == 'string') {
                                // Return message
                                response = {
                                    task: {
                                        type: 'message',
                                        value: result
                                    }
                                };
                            } else {
                                // Return card
                                response = {
                                    task: {
                                        type: 'continue',
                                        value: result
                                    }
                                };
                            }

                            // Queue up invoke response
                            await context.sendActivity({
                                value: { body: response, status: 200 } as InvokeResponse,
                                type: ActivityTypes.InvokeResponse
                            });
                        }
                    }
                },
                true
            );
        });
        return this._app;
    }

    /**
     * Registers a handler to process the submission of a task module.
     * @remarks
     * Handlers should respond with another TaskInfo object, message string, or `null` to indicate
     * the task is completed.
     * @template TData Optional. Type of the data object being passed to the handler.
     * @param {string | RegExp | RouteSelector | string[] | RegExp[] | RouteSelector[]} verb - Name of the verb(s) to register the handler for.
     * @param {(context: TurnContext, state: TState, data: TData) => Promise<TaskModuleTaskInfo | string | null | undefined>} handler - Function to call when the handler is triggered.
     * @param {TurnContext} handler.context - Context for the current turn of conversation with the user.
     * @param {TState} handler.state - Current state of the turn.
     * @param {TData} handler.data - Data object passed to the handler.
     * @returns {Application<TState>} The application for chaining purposes.
     */
    public submit<TData extends Record<string, any> = Record<string, any>>(
        verb: string | RegExp | RouteSelector | (string | RegExp | RouteSelector)[],
        handler: (
            context: TurnContext,
            state: TState,
            data: TData
        ) => Promise<TaskModuleTaskInfo | string | null | undefined>
    ): Application<TState> {
        (Array.isArray(verb) ? verb : [verb]).forEach((v) => {
            const { DEFAULT_TASK_DATA_FILTER, SUBMIT_INVOKE_NAME } = TaskModuleInvokeNames;
            const filterField = this._app.options.taskModules?.taskDataFilter ?? DEFAULT_TASK_DATA_FILTER;
            const selector = createTaskSelector(v, filterField, SUBMIT_INVOKE_NAME);
            this._app.addRoute(
                selector,
                async (context, state) => {
                    if (context?.activity?.channelId === Channels.Msteams) {
                        // Insure that we're in an invoke as expected
                        if (
                            context?.activity?.type !== ActivityTypes.Invoke ||
                            context?.activity?.name !== SUBMIT_INVOKE_NAME
                        ) {
                            throw new Error(
                                `Unexpected TaskModules.submit() triggered for activity type: ${context?.activity?.type}`
                            );
                        }

                        // Call handler and then check to see if an invoke response has already been added
                        const result = await handler(context, state, context.activity.value?.data ?? {});

                        if (!result) {
                            await context.sendActivity({
                                value: { status: 200 } as InvokeResponse,
                                type: ActivityTypes.InvokeResponse
                            });
                        }
                        if (!context.turnState.get(INVOKE_RESPONSE_KEY)) {
                            // Format invoke response
                            let response: TaskModuleResponse | undefined = undefined;
                            if (typeof result == 'string') {
                                // Return message
                                response = {
                                    task: {
                                        type: 'message',
                                        value: result
                                    }
                                };
                            } else if (typeof result == 'object') {
                                // Return card
                                response = {
                                    task: {
                                        type: 'continue',
                                        value: result as TaskModuleTaskInfo
                                    }
                                };
                            }

                            // Queue up invoke response
                            await context.sendActivity({
                                value: { body: response, status: 200 } as InvokeResponse,
                                type: ActivityTypes.InvokeResponse
                            });
                        }
                    }
                },
                true
            );
        });
        return this._app;
    }

    /**
     * Registers a handler for fetching Teams config data for Auth or Task Modules
     * @template TData Optional. Type of the data object being passed to the handler.
     * @param {(context: TurnContext, state: TState, data: TData) => Promise<TaskModuleTaskInfo | string | null | undefined>} handler - Function to call when the handler is triggered.
     * @param {TurnContext} handler.context - Context for the current turn of conversation with the user.
     * @param {TState} handler.state - Current state of the turn.
     * @param {TData} handler.data - Data object passed to the handler.
     * @returns {Application<TState>} The application for chaining purposes.
     */
    public configFetch<TData extends Record<string, any>>(
        handler: (context: TurnContext, state: TState, data: TData) => Promise<BotConfigAuth | TaskModuleResponse>
    ): Application<TState> {
        const selector = (context: TurnContext) => {
            const { CONFIG_SUBMIT_INVOKE_NAME } = TaskModuleInvokeNames;
            return Promise.resolve(
                context?.activity?.type === ActivityTypes.Invoke &&
                    context?.activity?.name === CONFIG_SUBMIT_INVOKE_NAME
            );
        };
        this._app.addRoute(
            selector,
            async (context, state) => {
                if (context?.activity?.channelId === Channels.Msteams) {
                    // Call handler and then check to see if an invoke response has already been added
                    const result = await handler(context, state, context.activity.value?.data ?? {});
                    let response: ConfigResponse;
                    if (!context.turnState.get(INVOKE_RESPONSE_KEY)) {
                        // Format invoke response)
                        response = {
                            responseType: 'config',
                            config: result
                        };

                        if ('cacheInfo' in result) {
                            response.cacheInfo = result.cacheInfo;
                        }

                        // Queue up invoke response
                        await context.sendActivity({
                            value: { body: response, status: 200 } as InvokeResponse,
                            type: ActivityTypes.InvokeResponse
                        });
                    }
                }
            },
            true
        );
        return this._app;
    }

    /**
     * Registers a handler for submitting Teams config data for Auth or Task Modules
     * @template TData Optional. Type of the data object being passed to the handler.
     * @param {(context: TurnContext, state: TState, data: TData) => Promise<TaskModuleTaskInfo | string | null | undefined>} handler - Function to call when the handler is triggered.
     * @param {TurnContext} handler.context - Context for the current turn of conversation with the user.
     * @param {TState} handler.state - Current state of the turn.
     * @param {TData} handler.data - Data object passed to the handler.
     * @returns {Application<TState>} The application for chaining purposes.
     */
    public configSubmit<TData extends Record<string, any>>(
        handler: (context: TurnContext, state: TState, data: TData) => Promise<BotConfigAuth | TaskModuleResponse>
    ): Application<TState> {
        const selector = (context: TurnContext) => {
            const { CONFIG_FETCH_INVOKE_NAME } = TaskModuleInvokeNames;
            return Promise.resolve(
                context?.activity?.type === ActivityTypes.Invoke && context?.activity?.name === CONFIG_FETCH_INVOKE_NAME
            );
        };
        this._app.addRoute(
            selector,
            async (context, state) => {
                if (context?.activity?.channelId === Channels.Msteams) {
                    // Call handler and then check to see if an invoke response has already been added
                    const result = await handler(context, state, context.activity.value?.data ?? {});
                    let response: ConfigResponse;
                    if (!context.turnState.get(INVOKE_RESPONSE_KEY)) {
                        // Format invoke response)
                        response = {
                            responseType: 'config',
                            config: result
                        };
                        if ('cacheInfo' in result) {
                            response.cacheInfo = result.cacheInfo;
                        }

                        // Queue up invoke response
                        await context.sendActivity({
                            value: { body: response, status: 200 } as InvokeResponse,
                            type: ActivityTypes.InvokeResponse
                        });
                    }
                }
            },
            true
        );
        return this._app;
    }
}

/**
 * Creates a route selector function for a given verb, filter field, and invoke name.
 * @param {string | RegExp | RouteSelector} verb - The verb to match.
 * @param {string} filterField - The field to use for filtering.
 * @param {string} invokeName - The name of the invoke action.
 * @returns {RouteSelector} The route selector function.
 * @private
 * @remarks
 * This function is used to create a route selector function for a given verb, filter field, and invoke name.
 * The route selector function is used to match incoming requests to the appropriate handler function.
 */
function createTaskSelector(
    verb: string | RegExp | RouteSelector,
    filterField: string,
    invokeName: string
): RouteSelector {
    if (typeof verb == 'function') {
        // Return the passed in selector function
        return verb;
    } else if (verb instanceof RegExp) {
        // Return a function that matches the verb using a RegExp
        return (context: TurnContext) => {
            const isTeams = context.activity.channelId == Channels.Msteams;
            const isInvoke = context?.activity?.type == ActivityTypes.Invoke && context?.activity?.name == invokeName;
            const data = context?.activity?.value?.data;
            if (
                isInvoke &&
                isTeams &&
                typeof data == 'object' &&
                // eslint-disable-next-line security/detect-object-injection
                typeof data[filterField] == 'string'
            ) {
                // eslint-disable-next-line security/detect-object-injection
                return Promise.resolve(verb.test(data[filterField]));
            } else {
                return Promise.resolve(false);
            }
        };
    } else {
        // Return a function that attempts to match verb
        return (context: TurnContext) => {
            const isInvoke = context?.activity?.type == ActivityTypes.Invoke && context?.activity?.name == invokeName;
            const data = context?.activity?.value?.data;
            return Promise.resolve(
                // eslint-disable-next-line security/detect-object-injection
                isInvoke && typeof data == 'object' && data[filterField] == verb
            );
        };
    }
}<|MERGE_RESOLUTION|>--- conflicted
+++ resolved
@@ -20,7 +20,6 @@
 import { Application, RouteSelector } from './Application';
 import { TurnState } from './TurnState';
 
-<<<<<<< HEAD
 export enum TaskModuleInvokeNames {
     CONFIG_FETCH_INVOKE_NAME = `config/fetch`,
     CONFIG_SUBMIT_INVOKE_NAME = `config/submit`,
@@ -46,22 +45,6 @@
 
 export type ConfigResponseConfig = BotConfigAuth | TaskModuleResponse;
 // end temporary types section
-=======
-/**
- * @private
- */
-const FETCH_INVOKE_NAME = `task/fetch`;
-
-/**
- * @private
- */
-const SUBMIT_INVOKE_NAME = `task/submit`;
-
-/**
- * @private
- */
-const DEFAULT_TASK_DATA_FILTER = 'verb';
->>>>>>> 6a60d0d0
 
 /**
  * Options for TaskModules class.
