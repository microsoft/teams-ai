--- conflicted
+++ resolved
@@ -29,11 +29,8 @@
         "gpt-3-encoder": "^1.1.4",
         "json-colorizer": "^2.2.2",
         "jsonschema": "1.4.1",
-<<<<<<< HEAD
+        "openai": "^4.16.0",
         "uuid": "^9.0.1",
-=======
-        "openai": "^4.16.0",
->>>>>>> 766e08e3
         "yaml": "^2.3.4"
     },
     "resolutions": {
