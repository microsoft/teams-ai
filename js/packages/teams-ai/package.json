--- conflicted
+++ resolved
@@ -2,11 +2,7 @@
     "name": "@microsoft/teams-ai",
     "author": "Microsoft Corp.",
     "description": "SDK focused on building AI based applications for Microsoft Teams.",
-<<<<<<< HEAD
-    "version": "0.1.0-preview.3",
-=======
     "version": "0.1.0-preview.2",
->>>>>>> 484a3fe0
     "license": "MIT",
     "keywords": [
         "botbuilder",
