---
sidebar_position: 3
---

# Running In Teams

Now that your agent is running locally, let's deploy it to Microsoft Teams for testing. This guide will walk you through the process.

## M365 Agents Toolkit

M365 Agents Toolkit is a powerful tool that simplifies deploying and debugging Teams applications. It automates tasks like managing the Teams app manifest, configuring authentication, provisioning, and deployment. If you'd like to learn what it helps automate, check out [Teams core concepts](/teams/core-concepts).

### Install M365 Agents Toolkit

First, you'll need to install the M365 Agents Toolkit IDE extension:

- Visit the [M365 Agents Toolkit installation guide](https://learn.microsoft.com/en-us/microsoftteams/platform/toolkit/install-teams-toolkit) to install on your preferred IDE.

## Adding Teams configuration files via `teams` CLI

To configure your agent for Teams, run the following command in the terminal inside your quote-agent folder:

:::tip
(if you have `teams` CLI installed globally, use `teams` instead of `npx`)
:::

```bash
npx @microsoft/teams.cli config add atk.basic
```

:::tip
The `atk.basic` configuration is a basic setup for M365 Agents Toolkit. It includes the necessary files and configuration to get started with Teams development.<br/>
Explore more advanced configurations as needed with teams config --help.<br />
:::

This [CLI](/developer-tools/cli) command adds configuration files required by M365 Agents Toolkit, including:

- Environment setup in the `env` folder and root `.env` file
- Teams app manifest in the `appPackage` folder (if not already present)
- Debug instructions in `.vscode/launch.json` and `.vscode/tasks.json`
- ATK automation files to your project (e.g. `teamsapp.local.yml`)

:::note
Note that running `teams config add` command line via the Teams CLI is equivalent **but not equal** to initializing a Teams project using the M365 Agents Toolkit extension or the [M365 Agents Toolkit CLI](https://learn.microsoft.com/en-us/microsoftteams/platform/toolkit/microsoft-365-agents-toolkit-cli). **Depending on the sample you choose via M365 Agents Toolkit, that project may or may not be using Teams AI v2 library.**
:::

The Teams CLI (Teams AI v2 CLI) helps with ATK configuration, but it is not a replacement for the M365 Agents Toolkit extension or the M365 Agents Toolkit CLI itself. Both CLI tools will support development in different ways.

| Cmd name   | CLI name      | Description                                                                                                                                        |
| ---------- | ------------- | -------------------------------------------------------------------------------------------------------------------------------------------------- |
<<<<<<< HEAD
| `teams`    | Teams AI v2   | A tool for setting up and utilizing the Teams AI v2 library including integration with ATK, if desired.                                            |
| `teamsapp` | M365 Agents Toolkit | A tool for managing provisioning, deployment, and in-client debugging for Teams. These samples do **not** necessarily use the Teams AI v2 library. |
=======
| `teams`    | Teams AI v2   | A tool for setting up and utilizing the Teams AI v2 library including integration with TTK, if desired.                                            |
| `atk` | Teams Toolkit | A tool for managing provisioning, deployment, and in-client debugging for Teams. These samples do not necessarily use the Teams AI v2 library. |
>>>>>>> 397c908e

## Debugging in Teams

After installing M365 Agents Toolkit and adding the configuration:

1. **Open** your agent's project in your IDE.
2. **Open the M365 Agents Toolkit extension panel** (usually on the left sidebar). The extension icon is the Teams logo.
3. **Log in** to your M365 and Azure accounts in the ATK extension.
4. **Select "Local"** under Environment Settings of the ATK extension.
5. **Click on Debug (Chrome) or Debug (Edge)** to start debugging via the 'play' button.

![M365 Agents Toolkit local environment UI](/screenshots/agents-toolkit.png)

When debugging starts, the M365 Agents Toolkit will:

- **Build** your application
- **Start a [devtunnel](/teams/core-concepts#devtunnel)** which will assign a temporary public URL to your local server
- **Provision the Teams app** for your tenant so that it can be installed and be authenticated on Teams
- **Set up the local variables** necessary for your agent to run in Teams in `env/.env.local` and `env/env.local.user`. This includes propagating the app manifest with your newly provisioned resources.
- **Start** the local server.
- **Package your app manifest** into a Teams application zip package and the manifest json with variables inserted in `appPackage/build`.
- **Launch Teams** in an incognito window your browser.
- **Upload the package** to Teams and signal it to sideload the app (fancy word for installing this app just for your use)

If you set up ATK via the Teams AI CLI, you should see something like the following in your terminal:


```sh
[nodemon] 3.1.9
[nodemon] to restart at any time, enter `rs`
[nodemon] watching path(s): src/**
[nodemon] watching extensions: ts
[nodemon] starting `node -r ts-node/register -r dotenv/config ./src/index.ts`
[WARN] @teams/app/devtools ⚠️  Devtools are not secure and should not be used production environments ⚠️
[INFO] @teams/app/http listening on port 3978 🚀
[INFO] @teams/app/devtools available at http://localhost:3979/devtools
```


## Testing your agent

After the debugging session starts:

1. Teams will open in your browser
2. You'll be prompted to sign in (if not already)
3. Teams will ask permission to install the app
4. Once installed, you can start chatting with your agent!

![Agent running on Teams](/screenshots/example-on-teams.png)

Congratulations! Now you have a fully functional agent running in Microsoft Teams. Interact with it just like any other Teams app and explore the rest of the documentation to build more complex agents.

:::tip
If you want to monitor the activities and events in your app, you can still use the [DevTools plugin](/developer-tools/devtools)! Note that the DevTools server is running on port 3979. You can open it in your browser to interact with your agent and monitor activities in real time.
:::

## Troubleshooting

<<<<<<< HEAD
While Teams AI v2 SDK heavily endorses Agents Toolkit, you can run your agent in Teams without it. However, using ATK saves time and effort.

:::warning
Please note that ATK is not managed by the Teams AI team. For problems running ATK, please refer to the [M365 Agents Toolkit documentation](https://learn.microsoft.com/en-us/microsoft-365/developer/overview-m365-agents-toolkit?toc=%2Fmicrosoftteams%2Fplatform%2Ftoc.json&bc=%2Fmicrosoftteams%2Fplatform%2Fbreadcrumb%2Ftoc.json) or contact the [M365 Agents Toolkit team](https://github.com/OfficeDev/Teams-Toolkit).
=======
In general, we strongly recommend using M365 Agents Toolkit for managing your resources, deployment, etc. If you have chosen to manually deploy and publish your resources, please refer to the [Teams app documentation](https://learn.microsoft.com/en-us/microsoftteams/platform/concepts/deploy-and-publish/apps-publish-overview) for support. Because Teams AI library does not support resource management, please refer to the [Microsoft Teams deployment documentation](https://learn.microsoft.com/en-us/microsoftteams/deploy-overview).

:::warning
Please note: for problems you may run into using M365 Agent Toolkit please refer to the [M365 Agent Toolkit documentation](https://learn.microsoft.com/en-us/microsoft-365/developer/overview-m365-agents-toolkit) or contact the [M365 Agent Toolkit team](https://github.com/OfficeDev/microsoft-365-agents-toolkit).
>>>>>>> 397c908e
:::

:::warning
Teams AI v2 library focuses on building agents and does not support manual resource management. If you are having trouble with provisioning or deployment, please refer to the M365 Agents Toolkit documentation or the [Microsoft Teams deployment documentation](https://learn.microsoft.com/en-us/microsoftteams/deploy-overview).
:::

## Next steps

Now that your agent is running in Teams, you can learn more [essential concepts](../essentials) to understand how to build more complex agents. Explore the [in-depth guides](../in-depth-guides) for advanced topics like authentication, message extensions, and more.

## Resources

- [Teams CLI documentation](/developer-tools/cli)
- [M365 Agents Toolkit documentation](https://learn.microsoft.com/en-us/microsoft-365/developer/overview-m365-agents-toolkit?toc=%2Fmicrosoftteams%2Fplatform%2Ftoc.json&bc=%2Fmicrosoftteams%2Fplatform%2Fbreadcrumb%2Ftoc.json)
- [M365 Agents Toolkit CLI documentation](https://learn.microsoft.com/en-us/microsoftteams/platform/toolkit/microsoft-365-agents-toolkit-cli)
- [Teams CLI GitHub repository](https://github.com/OfficeDev/Teams-Toolkit)
- [Microsoft Teams deployment documentation](https://learn.microsoft.com/en-us/microsoftteams/deploy-overview)<|MERGE_RESOLUTION|>--- conflicted
+++ resolved
@@ -48,13 +48,8 @@
 
 | Cmd name   | CLI name      | Description                                                                                                                                        |
 | ---------- | ------------- | -------------------------------------------------------------------------------------------------------------------------------------------------- |
-<<<<<<< HEAD
-| `teams`    | Teams AI v2   | A tool for setting up and utilizing the Teams AI v2 library including integration with ATK, if desired.                                            |
-| `teamsapp` | M365 Agents Toolkit | A tool for managing provisioning, deployment, and in-client debugging for Teams. These samples do **not** necessarily use the Teams AI v2 library. |
-=======
 | `teams`    | Teams AI v2   | A tool for setting up and utilizing the Teams AI v2 library including integration with TTK, if desired.                                            |
 | `atk` | Teams Toolkit | A tool for managing provisioning, deployment, and in-client debugging for Teams. These samples do not necessarily use the Teams AI v2 library. |
->>>>>>> 397c908e
 
 ## Debugging in Teams
 
@@ -113,17 +108,10 @@
 
 ## Troubleshooting
 
-<<<<<<< HEAD
-While Teams AI v2 SDK heavily endorses Agents Toolkit, you can run your agent in Teams without it. However, using ATK saves time and effort.
-
-:::warning
-Please note that ATK is not managed by the Teams AI team. For problems running ATK, please refer to the [M365 Agents Toolkit documentation](https://learn.microsoft.com/en-us/microsoft-365/developer/overview-m365-agents-toolkit?toc=%2Fmicrosoftteams%2Fplatform%2Ftoc.json&bc=%2Fmicrosoftteams%2Fplatform%2Fbreadcrumb%2Ftoc.json) or contact the [M365 Agents Toolkit team](https://github.com/OfficeDev/Teams-Toolkit).
-=======
 In general, we strongly recommend using M365 Agents Toolkit for managing your resources, deployment, etc. If you have chosen to manually deploy and publish your resources, please refer to the [Teams app documentation](https://learn.microsoft.com/en-us/microsoftteams/platform/concepts/deploy-and-publish/apps-publish-overview) for support. Because Teams AI library does not support resource management, please refer to the [Microsoft Teams deployment documentation](https://learn.microsoft.com/en-us/microsoftteams/deploy-overview).
 
 :::warning
 Please note: for problems you may run into using M365 Agent Toolkit please refer to the [M365 Agent Toolkit documentation](https://learn.microsoft.com/en-us/microsoft-365/developer/overview-m365-agents-toolkit) or contact the [M365 Agent Toolkit team](https://github.com/OfficeDev/microsoft-365-agents-toolkit).
->>>>>>> 397c908e
 :::
 
 :::warning
