--- conflicted
+++ resolved
@@ -38,18 +38,10 @@
       - name: Checkout
         uses: actions/checkout@11bd71901bbe5b1630ceea73d27597364c9af683 # v4.2.2
       - name: Initialize CodeQL
-<<<<<<< HEAD
-        uses: github/codeql-action/init@f09c1c0a94de965c15400f5634aa42fac8fb8f88 # v3.27.5
-        with:
-          languages: javascript
-      - name: Perform CodeQL Analysis
-        uses: github/codeql-action/analyze@f09c1c0a94de965c15400f5634aa42fac8fb8f88 # v3.27.5
-=======
         uses: github/codeql-action/init@aa578102511db1f4524ed59b8cc2bae4f6e88195 # v3.27.6
         with:
           languages: javascript
       - name: Perform CodeQL Analysis
         uses: github/codeql-action/analyze@aa578102511db1f4524ed59b8cc2bae4f6e88195 # v3.27.6
->>>>>>> d3356b6a
         with:
           category: "/language:javascript"