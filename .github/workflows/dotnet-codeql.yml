# For most projects, this workflow file will not need changing; you simply need
# to commit it to your repository.
#
# You may wish to alter this file to override the set of languages analyzed,
# or to provide custom queries or build logic.
#
# ******** NOTE ********
# We have attempted to detect the languages in your repository. Please check
# the `language` matrix defined below to confirm you have the correct set of
# supported CodeQL languages.
#
name: DOTNET CodeQL

on:
  workflow_dispatch:
  push:
    branches: ['main']
    paths: ['dotnet/**']
  pull_request:
    branches: ['main']
    paths: ['dotnet/**']
  schedule:
    - cron: '0 0 * * 1'

permissions:
  contents: read

jobs:
  analyze:
    name: Analyze
    runs-on: ubuntu-latest
    permissions:
      actions: read
      contents: read
      security-events: write
    strategy:
      fail-fast: false
    steps:
      - name: Checkout
        uses: actions/checkout@11bd71901bbe5b1630ceea73d27597364c9af683 # v4.2.2
      - name: Initialize CodeQL
<<<<<<< HEAD
        uses: github/codeql-action/init@f6091c0113d1dcf9b98e269ee48e8a7e51b7bdd4 # v3.28.5
=======
        uses: github/codeql-action/init@dd746615b3b9d728a6a37ca2045b68ca76d4841a # v3.28.8
>>>>>>> d041e811
        with:
          languages: csharp
      - name: Setup .NET
        uses: actions/setup-dotnet@3951f0dfe7a07e2313ec93c75700083e2005cbab # v4.3.0
        with:
          dotnet-version: 6.0
      - name: Build .NET
        working-directory: dotnet/packages/Microsoft.TeamsAI/
        run: dotnet build Microsoft.Teams.AI.sln --configuration Release
      - name: Perform CodeQL Analysis
<<<<<<< HEAD
        uses: github/codeql-action/analyze@f6091c0113d1dcf9b98e269ee48e8a7e51b7bdd4 # v3.28.5
=======
        uses: github/codeql-action/analyze@dd746615b3b9d728a6a37ca2045b68ca76d4841a # v3.28.8
>>>>>>> d041e811
        with:
          category: "/language:csharp"<|MERGE_RESOLUTION|>--- conflicted
+++ resolved
@@ -39,11 +39,7 @@
       - name: Checkout
         uses: actions/checkout@11bd71901bbe5b1630ceea73d27597364c9af683 # v4.2.2
       - name: Initialize CodeQL
-<<<<<<< HEAD
-        uses: github/codeql-action/init@f6091c0113d1dcf9b98e269ee48e8a7e51b7bdd4 # v3.28.5
-=======
         uses: github/codeql-action/init@dd746615b3b9d728a6a37ca2045b68ca76d4841a # v3.28.8
->>>>>>> d041e811
         with:
           languages: csharp
       - name: Setup .NET
@@ -54,10 +50,6 @@
         working-directory: dotnet/packages/Microsoft.TeamsAI/
         run: dotnet build Microsoft.Teams.AI.sln --configuration Release
       - name: Perform CodeQL Analysis
-<<<<<<< HEAD
-        uses: github/codeql-action/analyze@f6091c0113d1dcf9b98e269ee48e8a7e51b7bdd4 # v3.28.5
-=======
         uses: github/codeql-action/analyze@dd746615b3b9d728a6a37ca2045b68ca76d4841a # v3.28.8
->>>>>>> d041e811
         with:
           category: "/language:csharp"