# The `Application` class

<small>**Navigation**</small>

- [00.OVERVIEW](./README.md)
- [Action Planner](./ACTION-PLANNER.md)
- [Actions](./ACTIONS.md)
- [AI System](./AI-SYSTEM.md)
- [**Application class**](./APPLICATION.md)
- [Augmentations](./AUGMENTATIONS.md)
- [Data Sources](./DATA-SOURCES.md)
- [Moderator](./MODERATOR.md)
- [Planner](./PLANNER.md)
- [Prompts](./PROMPTS.md)
- [Turns](./TURNS.md)
- [User Authentication](./USER-AUTH.md)

---

The `Application` class encapsulates all the business logic for the application and comprises of two major components, the _Activity Handler System_ and the _AI System_.

## The Activity Handler System

The activity handler system is the primary way to implement bot or message extension application logic. It is a set of methods and configurations that allows you to register callbacks (known as route handlers), which will trigger based on the incoming activity. These can be in the form of a message, message reaction, or virtually any interaction within the Teams app.

Here's an example of registering a route handler that will run when the the user sends _"/login"_ to the bot:

**JS**

```js
// Listen for user to say '/login'.
app.message("/login", async (context: TurnContext, state: TurnState) => {
  await context.sendActivity(`Starting sign in flow.`);
  // start signin flow
});
```

**C#**

```cs
// Listen for user to say '/login'.
app.OnMessage("/login", async (ITurnContext turnContext, TurnState turnState, CancellationToken cancellationToken) =>
{
    await turnContext.SendActivityAsync("Starting sign in flow.", cancellationToken: cancellationToken);
        // start signin flow
});
```
<<<<<<< HEAD
=======

**Python**
```python
# Listen for user to say '/login'.
@app.message("/login")
async def on_login(context: ActionTurnContext, state: TurnState):
    await context.send_activity("Starting sign in flow.")
    # start signin flow
```

> The `message` and `OnMessage` methods are referred to as activity or *route registration* method. 
> The `turnContext` and `turnState` parameters are present in every route handler. To learn more about them see [TURNS](TURNS.md).
>>>>>>> d3a3f752

> The `message` and `OnMessage` methods are referred to as activity or _route registration_ method.
> The `turnContext` and `turnState` parameters are present in every route handler. To learn more about them see [TURNS](TURNS.md).

The `Application` groups the route registration methods based on the specific feature groups:

| **Feature**       | **Description**                                                  |
| ----------------- | ---------------------------------------------------------------- |
| Task Modules      | Task module related activities like `task/fetch`.                |
| Message Extension | Message extension activities like `composeExtension/query`.      |
| Meetings          | Meeting activites like `application/vnd.microsoft.meetingStart`. |
| AdaptiveCards     | Adaptive card activities like `adaptiveCard/action`.             |
| General           | Generic activites like `message`.                                |

> To see all the route registration methods supported, see the migration docs ([JS](https://github.com/microsoft/teams-ai/blob/main/getting-started/MIGRATION/JS.md#activity-handler-methods) | [C#](https://github.com/microsoft/teams-ai/blob/main/getting-started/MIGRATION/DOTNET.md#activity-handler-methods)).

In general, the activity handler system is all that is needed to have a functional bot or message extension.

## The AI System

The AI System is an optional component used to plug in LLM powered experiences like user intent mapping, chaining...etc. It is configured once when orchestrating the application class. To learn more about it see [The AI System](./AI-SYSTEM.md).

## The Routing Logic

When an incoming activity reaches the server, the bot adapter handles the necessary authentication and creates a turn context object that encapsulates the activity details. Then the `Application`'s main method (`run()` in Javscript. `OnTurnAsync()` in C#) is called. Its logic can be broken down into these eight steps.

1. If configured in the application options, pulses of the `Typing` activity are sent to the user.
2. If configured in the application options, the @mention is removed from the incoming message activity.
3. The turn state is loaded using the configured turn state factory.
4. If user authentication is configured, then attempt to sign the user in. If the user is already signed in, retrieve the access token and continue to step 5. Otherwise, start the sign in flow and end the current turn.
5. The `beforeTurn` activity handler is executed. If it returns false, save turn state to storage and end the turn.
6. All routes are iterated over and if a selector function is triggered, then the corresponding route handler is executed.
7. If no route is triggered, the incoming activity is a message, and an AI System is configured, then it is invoked by calling the `AI.run()` method.
8. The `AfterTurnAsync` activity handler is executed. If it returns true, save turn state to storage.

> Note: _End the turn_ means that the main method has terminated execution and so the application has completed processing the incoming activity.

> Note: To learn about what a _turn_ is, see [TURNS](TURNS.md).

![the routing logic](../assets/routing-logic.png)

---

## Return to other major section topics:

- [**CONCEPTS**](../CONCEPTS/README.md)
- [MIGRATION](../MIGRATION/README.md)
- [QUICKSTART](../QUICKSTART.md)
- [SAMPLES](../SAMPLES.md)
- [OTHER](../OTHER/README.md)<|MERGE_RESOLUTION|>--- conflicted
+++ resolved
@@ -45,8 +45,6 @@
         // start signin flow
 });
 ```
-<<<<<<< HEAD
-=======
 
 **Python**
 ```python
@@ -59,10 +57,7 @@
 
 > The `message` and `OnMessage` methods are referred to as activity or *route registration* method. 
 > The `turnContext` and `turnState` parameters are present in every route handler. To learn more about them see [TURNS](TURNS.md).
->>>>>>> d3a3f752
 
-> The `message` and `OnMessage` methods are referred to as activity or _route registration_ method.
-> The `turnContext` and `turnState` parameters are present in every route handler. To learn more about them see [TURNS](TURNS.md).
 
 The `Application` groups the route registration methods based on the specific feature groups:
 
