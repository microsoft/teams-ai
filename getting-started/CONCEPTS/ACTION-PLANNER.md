--- conflicted
+++ resolved
@@ -19,12 +19,9 @@
 
 The Action Planner is a powerful planner that uses an LLM to generate plans. It can trigger parameterized actions and send text-based responses to the user. It supports the following advanced features:
 
-<<<<<<< HEAD
+
 ### [Prompts](./PROMPTS.md)
 
-=======
-### [Prompt Management](./PROMPTS.md)
->>>>>>> d3a3f752
 The Action Planner has a built-in prompt management system that supports creating prompt templates as folders in the file system. A prompt template is the prompt text along with all the configurations for completion with the LLM model. Dynamic prompts also support template variables and functions.
 
 #### [Data Sources](./DATA-SOURCES.md)
