--- conflicted
+++ resolved
@@ -63,8 +63,6 @@
 .Build();
 ```
 
-<<<<<<< HEAD
-=======
 **Python**
 ```python
 app = Application[TurnState](ApplicationOptions(
@@ -76,7 +74,6 @@
 ))
 ```
 
->>>>>>> d3a3f752
 > This snippet is taken from the [Twenty Questions bot] sample.
 > Note for C# application, the moderator should be registered to the Web app's service collection as a singleton.
 
@@ -102,17 +99,6 @@
 IModerator<TurnState> moderator = new AzureContentSafetyModerator<TurnState>(moderatorOptions);
 ```
 
-<<<<<<< HEAD
----
-
-## Return to other major section topics:
-
-- [**CONCEPTS**](../CONCEPTS/README.md)
-- [MIGRATION](../MIGRATION/README.md)
-- [QUICKSTART](../QUICKSTART.md)
-- [SAMPLES](../SAMPLES.md)
-- [OTHER](../OTHER/README.md)
-=======
 **Python**
 ```python
 app = Application[TurnState](ApplicationOptions(
@@ -124,4 +110,13 @@
     )
 ))
 ```
->>>>>>> d3a3f752
+
+---
+
+## Return to other major section topics:
+
+- [**CONCEPTS**](../CONCEPTS/README.md)
+- [MIGRATION](../MIGRATION/README.md)
+- [QUICKSTART](../QUICKSTART.md)
+- [SAMPLES](../SAMPLES.md)
+- [OTHER](../OTHER/README.md)
