<<<<<<< HEAD
# Frequenly asked questions
=======
# Frequently asked questions
>>>>>>> 7bad155f

<small>Getting started directory</small>

1. [Migration](./00.MIGRATION.md)
2. [AI Setup](./01.AI-SETUP.md)
3. [Activity Routing](./02.ACTIVITY-ROUTING.md)
4. [**QNA**](./03.QNA.md)
5. [Other](../OTHER/README.md)

## How do I create a Message Extension (ME)

The official [Message Extensions documentation](https://learn.microsoft.com/microsoftteams/platform/messaging-extensions/what-are-messaging-extensions?tabs=dotnet) is available for more details than this document covers. However, please note that the documentation is for the Bot Framework SDK, which has different usage in various scenarios. This document will cover the usage of ME's in the Teams AI SDK.

First update your bot's Teams manifest to define your ME's action or command. Here's an example entry for a search command.

```JSON
{
    "composeExtensions": [
        {
            "botId": "${{BOT_ID}}",
            "canUpdateConfiguration": true,
            "commands": [
                {
                    "id": "searchCmd",
                    "description": "NPM Search",
                    "title": "Search",
                    "initialRun": false,
                    "parameters": [
                        {
                            "name": "queryText",
                            "description": "Enter your search query",
                            "title": "Query"
                        }
                    ]
                }
            ]
        }
    ]
}
```

Next add a handler for your command or action to your code by calling methods under the `app.messageExtensions` property:

```typescript
const app = new Application(config);

app.messageExtensions.query("searchCmd", async (context: TurnContext, state: DefaultTurnState, query) => {
  const searchQuery = query.parameters.queryText ?? "";
  const count = query.count ?? 10;
  const response = await axios.get(
    `http://registry.npmjs.com/-/v1/search?${new URLSearchParams({
      size: count.toString(),
      text: searchQuery
    }).toString()}`
  );

  // Format search results
  const results: MessagingExtensionAttachment[] = [];
  response?.data?.objects?.forEach((obj: any) => results.push(createNpmSearchResultCard(obj.package)));

  // Return results as a list
  return {
    attachmentLayout: "list",
    attachments: results,
    type: "result"
  };
});
```

For search commands you can handle the user tapping on a result using the `selectItem()` method:

```typescript
app.messageExtensions.selectItem(async (context: TurnContext, state: DefaultTurnState, item) => {
  // Generate detailed result
  const card = createNpmPackageCard(item);

  // Return results
  return {
    attachmentLayout: "list",
    attachments: [card],
    type: "result"
  };
});
```<|MERGE_RESOLUTION|>--- conflicted
+++ resolved
@@ -1,8 +1,4 @@
-<<<<<<< HEAD
-# Frequenly asked questions
-=======
 # Frequently asked questions
->>>>>>> 7bad155f
 
 <small>Getting started directory</small>
 
