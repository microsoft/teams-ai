--- conflicted
+++ resolved
@@ -17,17 +17,9 @@
 
 ### Start with our getting started guides
 
-<<<<<<< HEAD
 This SDK is under private preview and is subject to change. We welcome your feedback and contributions!
 
 **To get started, head over to the [Getting Started Guide](getting-started/README.md).**
-=======
-0. [Teams AI Library documentation](https://learn.microsoft.com/en-us/microsoftteams/platform/bots/how-to/teams%20conversational%20ai/teams-conversation-ai-overview) - Take a look our documentation!
-1. [Migration](getting-started/00.MIGRATION.md) - if you have an existing bot, this guide will help you migrate to this SDK.
-2. [AI Setup](getting-started/01.AI-SETUP.md) - if you're starting from scratch, this guide will help you <large>**get started with AI**</large>.
-3. [API-Reference](getting-started/02.API-REFERENCE.md) - this guide will help you understand the API reference.
-4. [Prompt injection](getting-started/03.PROMPT-INJECTION.md) - this guide will help you learn the basics of avoiding prompt injection in your bot.
->>>>>>> b7155d5b
 
 ## Capabilities
 
