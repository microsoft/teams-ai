--- conflicted
+++ resolved
@@ -36,9 +36,5 @@
 # Misc
 .DS_Store
 *.pem
-<<<<<<< HEAD
-
-=======
->>>>>>> 72b7f209
 docs/
 .specstory