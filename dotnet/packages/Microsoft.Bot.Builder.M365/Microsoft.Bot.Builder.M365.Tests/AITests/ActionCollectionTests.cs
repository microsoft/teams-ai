--- conflicted
+++ resolved
@@ -1,8 +1,5 @@
 ﻿using Microsoft.Bot.Builder.M365.AI.Action;
-<<<<<<< HEAD
-=======
 using Microsoft.Bot.Builder.M365.Tests.TestUtils;
->>>>>>> ef713b6a
 
 namespace Microsoft.Bot.Builder.M365.Tests.AITests
 {
@@ -14,11 +11,7 @@
             // Arrange
             IActionCollection<TestTurnState> actionCollection = new ActionCollection<TestTurnState>();
             string name = "action";
-<<<<<<< HEAD
-            IActionHandler<TurnState> handler = new TestActionHandler();
-=======
-            ActionHandler<TestTurnState> handler = (turnContext, turnState, data, action) => Task.FromResult(true);
->>>>>>> ef713b6a
+            IActionHandler<TestTurnState> handler = new TestActionHandler();
             bool allowOverrides = true;
 
             // Act
@@ -39,11 +32,7 @@
             // Arrange
             IActionCollection<TestTurnState> actionCollection = new ActionCollection<TestTurnState>();
             string name = "action";
-<<<<<<< HEAD
-            IActionHandler<TurnState> handler = new TestActionHandler();
-=======
-            ActionHandler<TestTurnState> handler = (turnContext, turnState, data, action) => Task.FromResult(true);
->>>>>>> ef713b6a
+            IActionHandler<TestTurnState> handler = new TestActionHandler();
             bool allowOverrides = false;
             actionCollection.SetAction(name, handler, allowOverrides);
 
@@ -88,13 +77,8 @@
         public void Test_HasAction_True()
         {
             // Arrange
-<<<<<<< HEAD
-            IActionCollection<TurnState> actionCollection = new ActionCollection<TurnState>();
-            IActionHandler<TurnState> handler = new TestActionHandler();
-=======
-            IActionCollection<TestTurnState> actionCollection = new ActionCollection<TestTurnState>();
-            ActionHandler<TestTurnState> handler = (turnContext, turnState, data, action) => Task.FromResult(true);
->>>>>>> ef713b6a
+            IActionCollection<TestTurnState> actionCollection = new ActionCollection<TurnState>();
+            IActionHandler<TestTurnState> handler = new TestActionHandler();
             var name = "actionName";
 
             // Act
