﻿using AdaptiveCards;
using Microsoft.Bot.Builder.M365.AI.Planner;
using Microsoft.Bot.Builder.M365.Exceptions;
<<<<<<< HEAD
using Microsoft.Bot.Builder.M365.Utilities;
=======
using Microsoft.Bot.Builder.M365.State;
>>>>>>> ef713b6a
using Microsoft.Bot.Connector;
using Microsoft.Bot.Schema;
using Microsoft.Extensions.Logging;

namespace Microsoft.Bot.Builder.M365.AI.Action
<<<<<<< HEAD
{
    public class DefaultActions<TState> where TState : TurnState
=======
{   
    // Create work item
    // TODO: Resolve this issue before private preview. Need more research and thinking. How are developers going to use this?
    // 1. Unused parameters, 2. Making the data parameter type more explicit and not just "object".
    public class DefaultActions<TState> where TState : ITurnState<StateBase, StateBase, TempState>
>>>>>>> ef713b6a
    {
        private readonly ILogger? _logger;

        public DefaultActions(ILogger? logger)
        {
            _logger = logger;
        }

        [Action(DefaultActionTypes.UnknownActionName)]
        public Task<bool> UnkownAction([ActionName] string action)
        {
            _logger?.LogError($"An AI action named \"{action}\" was predicted but no handler was registered");
            return Task.FromResult(true);
        }

        [Action(DefaultActionTypes.FlaggedInputActionName)]
        public Task<bool> FlaggedInputAction()
        {
            _logger?.LogError($"The users input has been moderated but no handler was registered for {DefaultActionTypes.FlaggedInputActionName}");
            return Task.FromResult(true);
        }

        [Action(DefaultActionTypes.FlaggedOutputActionName)]
        public Task<bool> FlaggedOutputAction()
        {
            _logger?.LogError($"The bots output has been moderated but no handler was registered for {DefaultActionTypes.FlaggedOutputActionName}");
            return Task.FromResult(true);
        }

        [Action(DefaultActionTypes.RateLimitedActionName)]
        public Task<bool> RateLimitedAction()
        {
            throw new AIException("An AI request failed because it was rate limited");
        }

        [Action(DefaultActionTypes.PlanReadyActionName)]
        public Task<bool> PlanReadyAction([ActionEntities] Plan plan)
        {
            Verify.NotNull(plan, nameof(plan));

            return Task.FromResult(plan.Commands.Count > 0);
        }

        [Action(DefaultActionTypes.DoCommandActionName)]
        public Task<bool> DoCommand([ActionTurnContext] ITurnContext turnContext, [ActionTurnState] TState turnState, [ActionEntities] DoCommandActionData<TState> doCommandActionData, [ActionName] string action)
        {
            Verify.NotNull(doCommandActionData, nameof(doCommandActionData));

            if (doCommandActionData.Handler == null)
            {
                throw new Exception("Unexpected `data` object: Handler does not exist");
            }

            if (doCommandActionData.PredictedDoCommand == null)
            {
                throw new Exception("Unexpected `data` object: PredictedDoCommand does not exist");
            }

            IActionHandler<TState> handler = doCommandActionData.Handler;

            return handler.PerformAction(turnContext, turnState, doCommandActionData.PredictedDoCommand.Entities, doCommandActionData.PredictedDoCommand.Action);
        }

        [Action(DefaultActionTypes.SayCommandActionName)]
        public async Task<bool> SayCommand([ActionTurnContext] ITurnContext turnContext, [ActionEntities] PredictedSayCommand command)
        {
            Verify.NotNull(command, nameof(command));
            string response = command.Response;
            AdaptiveCardParseResult? card = ResponseParser.ParseAdaptiveCard(response);

            if (card != null)
            {
                if (card.Warnings.Count > 0)
                {
                    string warnings = string.Join("\n", card.Warnings.Select(w => w.Message));
                    _logger?.LogWarning($"{card.Warnings.Count} warnings found in the model generated adaptive card:\n {warnings}");
                }

                Attachment attachment = new() { Content = card, ContentType = AdaptiveCard.ContentType };
                IMessageActivity activity = MessageFactory.Attachment(attachment);
                _ = await turnContext.SendActivityAsync(activity);
            }
            else if (turnContext.Activity.ChannelId == Channels.Msteams)
            {
                _ = await turnContext.SendActivityAsync(response.Replace("\n", "<br>"));
            }
            else
            {
                _ = await turnContext.SendActivityAsync(response);
            };

            return true;
        }
    }
}<|MERGE_RESOLUTION|>--- conflicted
+++ resolved
@@ -1,26 +1,14 @@
 ﻿using AdaptiveCards;
 using Microsoft.Bot.Builder.M365.AI.Planner;
 using Microsoft.Bot.Builder.M365.Exceptions;
-<<<<<<< HEAD
-using Microsoft.Bot.Builder.M365.Utilities;
-=======
 using Microsoft.Bot.Builder.M365.State;
->>>>>>> ef713b6a
 using Microsoft.Bot.Connector;
 using Microsoft.Bot.Schema;
 using Microsoft.Extensions.Logging;
 
 namespace Microsoft.Bot.Builder.M365.AI.Action
-<<<<<<< HEAD
-{
-    public class DefaultActions<TState> where TState : TurnState
-=======
 {   
-    // Create work item
-    // TODO: Resolve this issue before private preview. Need more research and thinking. How are developers going to use this?
-    // 1. Unused parameters, 2. Making the data parameter type more explicit and not just "object".
     public class DefaultActions<TState> where TState : ITurnState<StateBase, StateBase, TempState>
->>>>>>> ef713b6a
     {
         private readonly ILogger? _logger;
 
