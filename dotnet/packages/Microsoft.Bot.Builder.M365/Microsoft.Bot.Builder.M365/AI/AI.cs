﻿using Microsoft.Bot.Builder.M365.AI.Action;
using Microsoft.Bot.Builder.M365.AI.Planner;
using System.Reflection;
using Microsoft.Bot.Builder.M365.AI.Prompt;
using Microsoft.Bot.Builder.M365.Exceptions;
using Microsoft.Extensions.Logging;
using Microsoft.Bot.Builder.M365.AI.Moderator;
using Microsoft.Bot.Builder.M365.Utilities;
using Microsoft.Bot.Builder.M365.State;
using Microsoft.Extensions.Options;

namespace Microsoft.Bot.Builder.M365.AI
{
    /// <summary>
    /// AI System.
    /// </summary>
    /// <remarks>
    /// The AI system is responsible for generating plans, moderating input and output, and
    /// generating prompts. It can be used free standing or routed to by the Application object.
    /// </remarks>
    /// <typeparam name="TState">Optional. Type of the turn state.</typeparam>
    public class AI<TState> where TState : ITurnState<StateBase, StateBase, TempState>
    {
        private readonly IActionCollection<TState> _actions;
        private readonly AIOptions<TState> _options;

        public AI(AIOptions<TState> options, ILogger? logger = null)
        {
            Verify.ParamNotNull(options, nameof(options));

            _options = options;
            _actions = new ActionCollection<TState>();

            if (_options.Moderator == null)
            {
                _options.Moderator = new DefaultModerator<TState>();
            }

            _options.History ??= new AIHistoryOptions();


            // Import default actions
            ImportActions(new DefaultActions<TState>(logger));
        }

        /// <summary>
        /// Returns the moderator being used by the AI system.
        /// </summary>
        /// <remarks>
        /// The default moderator simply allows all messages and plans through without intercepting them.
        /// </remarks>
        public IModerator<TState> Moderator => _options.Moderator;

        /// <summary>
        /// Returns the options for the AI system.
        /// </summary>
        public AIOptions<TState> Options => _options;

        /// <summary>
        /// Returns the planner being used by the AI system.
        /// </summary>
        public IPlanner<TState> Planner => _options.Planner;

        public IPromptManager<TState> Prompts => _options.PromptManager;

        /// <summary>
        /// Registers a handler for a named action.
        /// </summary>
        /// <remarks>
        /// The AI systems planner returns plans that are made up of a series of commands or actions
        /// that should be performed. Registering a handler lets you provide code that should be run in
        /// response to one of the predicted actions.
        /// 
        /// Plans support a DO command which specifies the name of an action to call and an optional
        /// set of entities that should be passed to the action. The internal plan executor will call
        /// the registered handler for the action passing in the current context, state, and entities.
        /// 
        /// Additionally, the AI system itself uses actions to handle things like unknown actions,
        /// flagged input, and flagged output. You can override these actions by registering your own
        /// handler for them. The names of the built-in actions are available as static properties on
        /// the AI class.
        /// </remarks>
        /// <param name="name">The name of the action.</param>
        /// <param name="handler">The action handler function.</param>
        /// <param name="allowOverrides">Whether or not this action's properties can be overriden.</param>
        /// <returns>The current instance object.</returns>
        /// <exception cref="Exception"></exception>
        public AI<TState> RegisterAction(string name, IActionHandler<TState> handler, bool allowOverrides = false)
        {
            Verify.ParamNotNull(name, nameof(name));
            Verify.ParamNotNull(handler, nameof(handler));

            if (!_actions.HasAction(name) || allowOverrides)
            {
                _actions.SetAction(name, handler, allowOverrides);
            } else
            {
                ActionEntry<TState> entry = _actions.GetAction(name);
                if (entry.AllowOverrides)
                {
                    entry.Handler = handler;
                } else
                {
                    throw new Exception($"Attempting to register an already existing action `{name}` that does not allow overrides.");
                }
            }

            return this;
        }

        /// <summary>
        /// Register an action into the AI module.
        /// </summary>
        /// <param name="action"></param>
        /// <returns>The current instance object.</returns>
        public AI<TState> RegisterAction(ActionEntry<TState> action)
        {
            Verify.ParamNotNull(action, nameof(action));

            return RegisterAction(action.Name, action.Handler, action.AllowOverrides);
        }

        /// <summary>
        /// Import a set of Actions from the given class instance. The functions must have the `Action` attribute.
        /// Once these functions are imported, the AI module will have access to these functions.
        /// </summary>
        /// <param name="instance">Instance of a class containing these functions.</param>
        /// <returns>The current instance object.</returns>
        public AI<TState> ImportActions(object instance)
        {
            Verify.ParamNotNull(instance, nameof(instance));

            MethodInfo[] methods = instance.GetType()
                .GetMethods(BindingFlags.Static | BindingFlags.Instance | BindingFlags.Public | BindingFlags.InvokeMethod);

            // Filter out null functions
            IEnumerable<ActionEntry<TState>> functions = from method in methods select ActionEntry<TState>.FromNativeMethod(method, instance);
            List<ActionEntry<TState>> result = (from function in functions where function != null select function).ToList();

            // Fail if two functions have the same name
            var uniquenessCheck = new HashSet<string>(from x in result select x.Name, StringComparer.OrdinalIgnoreCase);
            if (result.Count > uniquenessCheck.Count)
            {
                throw new Exception("Function overloads are not supported, please differentiate function names");
            }

            // Register the actions
            result.ForEach(action => RegisterAction(action));

            return this;
        }

        /// <summary>
        /// Chains into another prompt and executes the plan that is returned.
        /// </summary>
        /// <remarks>
        /// This method is used to chain into another prompt. It will call the prompt manager to
        /// get the plan for the prompt and then execute the plan. The return value indicates whether
        /// that plan was completely executed or not, and can be used to make decisions about whether the
        /// outer plan should continue executing.
        /// </remarks>
        /// <param name="turnContext">Current turn context.</param>
        /// <param name="turnState">Current turn state.</param>
        /// <param name="prompt">Optional. Prompt name or prompt template to use. If omitted, the AI systems default prompt will be used.</param>
        /// <param name="options">Optional. Override options for the prompt. If omitted, the AI systems configured options will be used.</param>
        /// <param name="cancellationToken">A cancellation token that can be used by other objects
        /// or threads to receive notice of cancellation.</param>
        /// <returns>True if the plan was completely executed, otherwise false.</returns>
        /// <exception cref="AIException">This exception is thrown when an unknown (not  DO or SAY) command is predicted.</exception>
        public async Task<bool> ChainAsync(ITurnContext turnContext, TState turnState, string? prompt = null, AIOptions<TState>? options = null, CancellationToken cancellationToken = default)
        {
            Verify.ParamNotNull(turnContext, nameof(turnContext));
            Verify.ParamNotNull(turnState, nameof(turnState));

            AIOptions<TState> aIOptions = _ConfigureOptions(options);

            // Select prompt
            if (prompt == null)
            {
                if (aIOptions.Prompt == null)
                {
                    throw new AIException("AI.ChainAsync() was called without a prompt and no default prompt was configured.");
                } else
                {
                    prompt = aIOptions.Prompt;
                }
            }

            _SetTempStateValues(turnState, turnContext, options);

            // Render the prompt
            PromptTemplate renderedPrompt = await aIOptions.PromptManager.RenderPrompt(turnContext, turnState, prompt);

            return await ChainAsync(turnContext, turnState, renderedPrompt, options, cancellationToken);
        }

        /// <summary>
        /// Chains into another prompt and executes the plan that is returned.
        /// </summary>
        /// <remarks>
        /// This method is used to chain into another prompt. It will call the prompt manager to
        /// get the plan for the prompt and then execute the plan. The return value indicates whether
        /// that plan was completely executed or not, and can be used to make decisions about whether the
        /// outer plan should continue executing.
        /// </remarks>
        /// <param name="turnContext">Current turn context.</param>
        /// <param name="turnState">Current turn state.</param>
        /// <param name="prompt">Optional. Prompt template to use.</param>
        /// <param name="options">Optional. Override options for the prompt. If omitted, the AI systems configured options will be used.</param>
        /// <param name="cancellationToken">A cancellation token that can be used by other objects
        /// or threads to receive notice of cancellation.</param>
        /// <returns>True if the plan was completely executed, otherwise false.</returns>
        /// <exception cref="AIException">This exception is thrown when an unknown (not  DO or SAY) command is predicted.</exception>
        public async Task<bool> ChainAsync(ITurnContext turnContext, TState turnState, PromptTemplate prompt, AIOptions<TState>? options = null, CancellationToken cancellationToken = default)
        {
            Verify.ParamNotNull(turnContext, nameof(turnContext));
            Verify.ParamNotNull(turnState, nameof(turnState));
            Verify.ParamNotNull(prompt, nameof(prompt));

            AIOptions<TState> opts = _ConfigureOptions(options);

            _SetTempStateValues(turnState, turnContext, options);

            // Render the prompt
            PromptTemplate renderedPrompt = await opts.PromptManager.RenderPrompt(turnContext, turnState, prompt);

            // Review prompt
            Plan? plan = await opts.Moderator.ReviewPrompt(turnContext, turnState, renderedPrompt);

            if (plan == null)
            {
                // Generate plan
                plan = await opts.Planner.GeneratePlanAsync(turnContext, turnState, renderedPrompt, opts, cancellationToken);
                plan = await opts.Moderator.ReviewPlan(turnContext, turnState, plan);
            }

            // Process generated plan
            bool continueChain = await _actions.GetAction(DefaultActionTypes.PlanReadyActionName)!.Handler.PerformAction(turnContext, turnState, plan);
            if (continueChain)
            {
                // Update conversation history
                if (turnState != null && opts?.History != null && opts.History.TrackHistory)
                {
                    string userPrefix = opts.History!.UserPrefix.Trim();
                    string userInput = turnState.Temp!.Input.Trim();
                    int doubleMaxTurns = opts.History.MaxTurns * 2;

                    ConversationHistory.AddLine(turnState, $"{userPrefix} {userInput}", doubleMaxTurns);
                    string assisstantPrefix = Options.History!.AssistantPrefix.Trim();

                    switch (opts?.History.AssistantHistoryType)
                    {
                        case AssistantHistoryType.Text:
                            // Extract only the things the assistant has said
                            string text = string.Join("\n", plan.Commands
                                .OfType<PredictedSayCommand>()
                                .Select(c => c.Response));

                            ConversationHistory.AddLine(turnState, $"{assisstantPrefix}, {text}");

                            break;

                        case AssistantHistoryType.PlanObject:
                        default:
                            // Embed the plan object to re-enforce the model
                            // TODO: Add support for XML as well
                            ConversationHistory.AddLine(turnState, $"{assisstantPrefix} {plan.ToJsonString()}");
                            break;
                    }

                }
            }

            for (int i = 0; i < plan.Commands.Count && continueChain; i++)
            {
                IPredictedCommand command = plan.Commands[i];

                if (command is PredictedDoCommand doCommand)
                {
                    if (_actions.HasAction(doCommand.Action))
                    {
                        DoCommandActionData<TState> data = new()
                        {
                            PredictedDoCommand = doCommand,
                            Handler = _actions.GetAction(doCommand.Action).Handler
                        };

                        // Call action handler
                        continueChain = await _actions
                            .GetAction(DefaultActionTypes.DoCommandActionName)!
<<<<<<< HEAD
                            .Handler
                            .PerformAction(turnContext, turnState, doCommand, doCommand.Action);
=======
                            .Handler(turnContext, turnState, data, doCommand.Action);
>>>>>>> ef713b6a
                    }
                    else
                    {
                        // Redirect to UnknownAction handler
                        continueChain = await _actions
                            .GetAction(DefaultActionTypes.UnknownActionName)
                            .Handler
                            .PerformAction(turnContext, turnState, plan, doCommand.Action);
                    }
                }
                else if (command is PredictedSayCommand sayCommand)
                {
                    continueChain = await _actions
                        .GetAction(DefaultActionTypes.SayCommandActionName)
                        .Handler
                        .PerformAction(turnContext, turnState, sayCommand, DefaultActionTypes.SayCommandActionName);
                }
                else
                {
                    throw new AIException($"Unknown command of {command.Type} predicted");
                }
            }

            return continueChain;
        }

        /// <summary>
        /// A helper method to complete a prompt using the configured prompt manager.
        /// </summary>
        /// <param name="turnContext">Current turn context.</param>
        /// <param name="turnState">Current turn state.</param>
        /// <param name="promptTemplate">Prompt template to use.</param>
        /// <param name="options">Optional. Override options for the prompt. If omitted, the AI systems configured options will be used.</param>
        /// <param name="cancellationToken">A cancellation token that can be used by other objects
        /// or threads to receive notice of cancellation.</param>
        public async Task<string> CompletePromptAsync(ITurnContext turnContext, TState turnState, PromptTemplate promptTemplate, AIOptions<TState>? options, CancellationToken cancellationToken)
        {
            Verify.ParamNotNull(turnContext, nameof(turnContext));
            Verify.ParamNotNull(turnState, nameof(turnState));
            Verify.ParamNotNull(promptTemplate, nameof(promptTemplate));

            // Configure options
            AIOptions<TState> aiOptions = _ConfigureOptions(options);

            // Render the prompt
            PromptTemplate renderedPrompt = await aiOptions.PromptManager.RenderPrompt(turnContext, turnState, promptTemplate);

            // Complete the prompt
            return await aiOptions.Planner.CompletePromptAsync(turnContext, turnState, renderedPrompt, aiOptions, cancellationToken);
        }

        /// <summary>
        /// A helper method to complete a prompt using the configured prompt manager.
        /// </summary>
        /// <param name="turnContext">Current turn context.</param>
        /// <param name="turnState">Current turn state.</param>
        /// <param name="name">Prompt name to use</param>
        /// <param name="options">Optional. Override options for the prompt. If omitted, the AI systems configured options will be used.</param>
        /// <param name="cancellationToken">A cancellation token that can be used by other objects
        /// or threads to receive notice of cancellation.</param>
        public async Task<string> CompletePromptAsync(ITurnContext turnContext, TState turnState, string name, AIOptions<TState>? options, CancellationToken cancellationToken)
        {
            Verify.ParamNotNull(turnContext, nameof(turnContext));
            Verify.ParamNotNull(turnState, nameof(turnState));
            Verify.ParamNotNull(name, nameof(name));

            // Configure options
            AIOptions<TState> aiOptions = _ConfigureOptions(options);

            // Render the prompt
            PromptTemplate renderedPrompt = await aiOptions.PromptManager.RenderPrompt(turnContext, turnState, name);

            // Complete the prompt
            return await aiOptions.Planner.CompletePromptAsync(turnContext, turnState, renderedPrompt, aiOptions, cancellationToken);
        }

        /// <summary>
        /// Creates a semantic function that can be registered with the app's prompt manager.
        /// </summary>
        /// <remarks>
        /// Semantic functions are functions that make model calls and return their results as template
        /// parameters to other prompts. For example, you could define a semantic function called
        /// 'translator' that first translates the user's input to English before calling your main prompt:
        /// <br/><br/>
        /// <c>
        /// app.AI.Prompts.AddFunction('translator', app.AI.CreateSemanticFunction('translator-prompt'));
        /// </c>
        /// <br/><br/>
        /// You would then create a prompt called "translator-prompt" that does the translation and then in
        /// your main prompt you can call it using the template expression `{{translator}}`.
        /// </remarks>
        /// <param name="name">Prompt to use. If template is provided then this name will be assigned to it in the prompt manager.</param>
        /// <param name="template">Optional. Prompt template to use.</param>
        /// <param name="options">Optional. Override options for the prompt. If omitted, the AI systems configured options will be used.</param>
        /// <returns>A prompt function.</returns>
        public PromptFunction<TState> CreateSemanticFunction(string name, PromptTemplate? template, AIOptions<TState>? options)
        {
            Verify.ParamNotNull(name, nameof(name));

            if (template != null)
            {
                _options.PromptManager.AddPromptTemplate(name, template);
            }

            return (ITurnContext turnContext, TState turnState) => CompletePromptAsync(turnContext, turnState, name, options, default);
        }

        private AIOptions<TState> _ConfigureOptions(AIOptions<TState>? options)
        {
            AIOptions<TState> configuredOptions;

            if (options != null)
            {
                configuredOptions = options;

                // Disable history tracking by default
                options.History ??= new AIHistoryOptions() { TrackHistory = false };
            } else
            {
                configuredOptions = _options;
            }

            return configuredOptions;
        }

        private void _SetTempStateValues(TState turnState, ITurnContext turnContext, AIOptions<TState>? options)
        {
            TempState? tempState =  turnState.Temp;

            if (tempState != null)
            {
                if (tempState.Input == null || tempState.Input == string.Empty)
                {
                    tempState.Input = turnContext.Activity.Text;
                }

                if (tempState.History == null && options?.History != null && options.History.TrackHistory)
                {
                    tempState.History = ConversationHistory.ToString(turnState, options.History.MaxTokens, options.History.LineSeparator);
                }
            }
        }
    }   
}<|MERGE_RESOLUTION|>--- conflicted
+++ resolved
@@ -288,12 +288,8 @@
                         // Call action handler
                         continueChain = await _actions
                             .GetAction(DefaultActionTypes.DoCommandActionName)!
-<<<<<<< HEAD
                             .Handler
-                            .PerformAction(turnContext, turnState, doCommand, doCommand.Action);
-=======
-                            .Handler(turnContext, turnState, data, doCommand.Action);
->>>>>>> ef713b6a
+                            .PerformAction(turnContext, turnState, data, doCommand.Action);
                     }
                     else
                     {
