﻿using Microsoft.Bot.Builder.M365.AI;

namespace Microsoft.Bot.Builder.M365
{
    /// <summary>
    /// Options for the <see cref="Application{TState}"/> class
    /// </summary>
    /// <typeparam name="TState">Type of the turn state</typeparam>
    public class ApplicationOptions<TState> where TState : TurnState
    {
        /// <summary>
        /// Optional. Bot adapter being used.
        /// </summary>
        /// <remarks>
        /// If using the LongRunningMessages option or calling the ContinueConversationAsync method, this property is required.
        /// </remarks>
        public BotAdapter? Adapter { get; set; }

        /// <summary>
        /// Optional. Application ID of the bot.
        /// </summary>
        /// <remarks>
        /// If using the <see cref="ApplicationOptions{TState}.LongRunningMessages"/> option or calling the <see cref="CloudAdapterBase.ContinueConversationAsync(string, Schema.Activity, BotCallbackHandler, CancellationToken)"/> method, this property is required.
        /// </remarks>
        public string? BotAppId { get; set; }

        /// <summary>
        /// Optional. Storage provider to use for the application.
        /// </summary>
        public IStorage? Storage { get; set; }

        /// <summary>
        /// Optional. AI options to use. When provided, a new instance of the AI system will be created.
        /// </summary>
        public AIOptions<TState>? AI { get; set; }

        /// <summary>
        /// Optional. Turn state manager to use. If omitted, an instance of DefaultTurnStateManager will
        /// be created.
        /// </summary>
        public TurnStateManager<TState>? TurnStateManager { get; set; }

        /// <summary>
        /// Optional. If true, the bot will automatically remove mentions of the bot's name from incoming
        /// messages. Defaults to true.
        /// </summary>
        public bool RemoveRecipientMention { get; set; } = true;

        /// <summary>
        /// Optional. If true, the bot will automatically start a typing timer when messages are received.
        /// This allows the bot to automatically indicate that it's received the message and is processing
        /// the request. Defaults to true.
        /// </summary>
        public bool StartTypingTimer { get; set; } = true;

<<<<<<< HEAD
=======
        // TODO: Implement long running messages infrastructure
>>>>>>> 8bcc6fab
        /// <summary>
        /// Optional. If true, the bot supports long running messages that can take longer then the 10 - 15
        /// second timeout imposed by most channels. Defaults to false.
        /// </summary>
        /// <remarks>
        /// This works by immediately converting the incoming request to a proactive conversation. Care should
        /// be used for bots that operate in a shared hosting environment. The incoming request is immediately
        /// completed and many shared hosting environments will mark the bot's process as idle and shut it down.
        /// </remarks>
        public bool? LongRunningMessages { get; set; } = false;
    }
}<|MERGE_RESOLUTION|>--- conflicted
+++ resolved
@@ -53,10 +53,7 @@
         /// </summary>
         public bool StartTypingTimer { get; set; } = true;
 
-<<<<<<< HEAD
-=======
         // TODO: Implement long running messages infrastructure
->>>>>>> 8bcc6fab
         /// <summary>
         /// Optional. If true, the bot supports long running messages that can take longer then the 10 - 15
         /// second timeout imposed by most channels. Defaults to false.
