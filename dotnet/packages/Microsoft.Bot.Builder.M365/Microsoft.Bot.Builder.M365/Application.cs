--- conflicted
+++ resolved
@@ -145,13 +145,8 @@
                 // Start typing timer if configured
                 if (_options.StartTypingTimer)
                 {
-<<<<<<< HEAD
-                    timer = new TypingTimer(_typingTimerDelay);
-                    timer.StartTypingTimer(turnContext);
-=======
                     timer = new TypingTimer(_options.TypingTimerDelay);
                     timer.Start(turnContext);
->>>>>>> 5af6108f
                 }
 
                 // Remove @mentions
