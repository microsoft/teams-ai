﻿using Microsoft.Bot.Schema;
using Newtonsoft.Json.Linq;
using System.Net;
using Microsoft.Bot.Builder.M365.Exceptions;
using Microsoft.Bot.Builder.Integration.AspNet.Core;
using Microsoft.Bot.Builder.M365.AI;
using Microsoft.Bot.Schema.Teams;
using Microsoft.Bot.Connector;
using Microsoft.Bot.Builder.Teams;
<<<<<<< HEAD
=======
using Microsoft.Extensions.Logging;
using Microsoft.Bot.Builder.M365.Utilities;
>>>>>>> 8bcc6fab

namespace Microsoft.Bot.Builder.M365
{
    // TODO: Implement long running calls feature
    /// <summary>
    /// Application class for routing and processing incoming requests.
    /// </summary>
    /// <remarks>
    /// The Application object replaces the traditional ActivityHandler that a bot would use. It supports
    /// a simpler fluent style of authoring bots versus the inheritance based approach used by the
    /// ActivityHandler class.
    ///
    /// Additionally, it has built-in support for calling into the SDK's AI system and can be used to create
    /// bots that leverage Large Language Models (LLM) and other AI capabilities.
    /// </remarks>
    /// <typeparam name="TState">Type of the turn state. This allows for strongly typed access to the turn state.</typeparam>
    public class Application<TState> : IBot where TState : TurnState
    {
        private readonly ApplicationOptions<TState> _options;
        private readonly AI<TState>? _ai;
        private readonly int _typingTimerDelay = 1000;

        /// <summary>
        /// Creates a new Application instance.
        /// </summary>
        /// <param name="options">Optional. Options used to configure the application.</param>
<<<<<<< HEAD
        public Application(ApplicationOptions<TState> options)
=======
        public Application(ApplicationOptions<TState> options, ILogger? logger = null)
>>>>>>> 8bcc6fab
        {
            Verify.NotNull(options);

            _options = options;

            if (_options.TurnStateManager == null)
            {
                // TODO: set to default turn state manager
                _options.TurnStateManager = null;
            }

            if (_options.AI != null)
            {
<<<<<<< HEAD
                _ai = new AI<TState>(_options.AI);
=======
                _ai = new AI<TState>(_options.AI, logger);
>>>>>>> 8bcc6fab
            }

        }

        /// <summary>
        /// Fluent interface for accessing AI specific features.
        /// </summary>
        /// <remarks>
        /// This property is only available if the Application was configured with 'ai' options. An
        /// exception will be thrown if you attempt to access it otherwise.
        /// </remarks>
        public AI<TState> AI
        {
            get
            {
                if (_ai == null)
                {
                    throw new Exception("The Application.AI property is unavailable because no AI options were configured.");
                }

                return _ai;
            }
        }

        /// <summary>
        /// The application's configured options.
        /// </summary>
        public ApplicationOptions<TState> Options { get { return _options; } }

        /// <summary>
        /// Handler that will execute before the turn's activity handler logic is processed.
        /// </summary>
        /// <param name="turnContext">A strongly-typed context object for this turn.</param>
        /// <param name="turnState">The turn state object that stores arbitrary data for this turn.</param>
        /// <param name="cancellationToken">A cancellation token that can be used by other objects
        /// or threads to receive notice of cancellation.</param>
        /// <returns>True to continue execution of the current turn. Otherwise, return False.</returns>
        protected virtual Task<bool> OnBeforeTurnAsync (ITurnContext turnContext, TState turnState, CancellationToken cancellationToken)
        {
            return Task.FromResult(true);
        }

        /// <summary>
        /// Handler that will execute after the turn's activity handler logic is processed.
        /// </summary>
        /// <param name="turnContext">A strongly-typed context object for this turn.</param>
        /// <param name="turnState">The turn state object that stores arbitrary data for this turn.</param>
        /// <param name="cancellationToken">A cancellation token that can be used by other objects
        /// or threads to receive notice of cancellation.</param>
        /// <returns>True to continue execution of the current turn. Otherwise, return False.</returns>
        protected virtual Task<bool> OnAfterTurnAsync(ITurnContext turnContext, TState turnState, CancellationToken cancellationToken)
        {
            return Task.FromResult(true);
        }


        /// <summary>
        /// Called by the adapter (for example, a <see cref="CloudAdapter"/>)
        /// at runtime in order to process an inbound <see cref="Activity"/>.
        /// </summary>
        /// <param name="turnContext">The context object for this turn.</param>
        /// <param name="cancellationToken">A cancellation token that can be used by other objects
        /// or threads to receive notice of cancellation.</param>
        /// <returns>A task that represents the work queued to execute.</returns>
        /// <remarks>
        /// This method calls other methods in this class based on the type of the activity to
        /// process, which allows a derived class to provide type-specific logic in a controlled way.
        /// <see cref="RunActivityHandlerAsync(ITurnContext, TState, CancellationToken)"/> is responsible for
        /// routing the activity to the appropriate type-specific handler.
        /// </remarks>
        /// <seealso cref="OnMessageActivityAsync(ITurnContext{IMessageActivity}, TState, CancellationToken)"/>
        public async Task OnTurnAsync(ITurnContext turnContext, CancellationToken cancellationToken = default)
        {
            if (turnContext == null)
            {
                throw new ArgumentNullException(nameof(turnContext));
            }

            if (turnContext.Activity == null)
            {
                throw new ArgumentException($"{nameof(turnContext)} must have non-null Activity.");
            }

            if (turnContext.Activity.Type == null)
            {
                throw new ArgumentException($"{nameof(turnContext)}.Activity must have non-null Type.");
            }

            TypingTimer? timer = null;

            try
            {
                // Start typing timer if configured
                if (_options.StartTypingTimer)
                {
<<<<<<< HEAD
                    timer = new TypingTimer(_typingTimerDelay);
                    timer.StartTypingTimer(turnContext);
=======
                    timer = new TypingTimer(_options.TypingTimerDelay);
                    timer.Start(turnContext);
>>>>>>> 8bcc6fab
                }

                // Remove @mentions
                if (_options.RemoveRecipientMention && ActivityTypes.Message.Equals(turnContext.Activity.Type, StringComparison.OrdinalIgnoreCase))
                {
                    turnContext.Activity.Text = turnContext.Activity.RemoveRecipientMention();
                }

                // TODO : Fix turn state loading, this is just a placeholder
                TState turnState = (TState)new TurnState();

                // Call before activity handler
                if (!await OnBeforeTurnAsync(turnContext, turnState, cancellationToken)) return;

                // Call activity type specific handler
                bool eventHandlerCalled = await RunActivityHandlerAsync(turnContext, turnState, cancellationToken);

                if (!eventHandlerCalled && _ai != null && ActivityTypes.Message.Equals(turnContext.Activity.Type, StringComparison.OrdinalIgnoreCase) && turnContext.Activity.Text != null)
                {
                    // Begin a new chain of AI calls
                    await _ai.ChainAsync(turnContext, turnState); 
                }

                // Call after turn activity handler
                if (await OnAfterTurnAsync(turnContext, turnState, cancellationToken))
                {
                    // TODO : Save turn state to persistent storage
                };
            }
            finally
            {
                // Dipose the timer if configured
                timer?.Dispose();
            }


        }

        /// <summary>
        /// Called by the <see cref="OnTurnAsync(ITurnContext, CancellationToken)"/>
        /// at runtime in order to dispatch the appropriate handler method.
        /// </summary>
        /// <param name="turnContext">A strongly-typed context object for this turn.</param>
        /// <param name="turnState">The turn state object that stores arbitrary data for this turn.</param>
        /// <param name="cancellationToken">A cancellation token that can be used by other objects
        /// or threads to receive notice of cancellation.</param>
        /// <returns>True if and only if the executed handler method was implemented. That is, the handler method does not 
        /// throw a <see cref="NotImplementedException"/>.</returns>
        /// <remarks>
        /// This method calls other methods in this class based on the type of the activity to
        /// process, which allows a derived class to provide type-specific logic in a controlled way.
        ///
        /// In a derived class, override this method to add logic that applies to all activity types.
        /// To add logic to apply before the type-specific logic override the
        /// <see cref="OnBeforeTurnAsync(ITurnContext, TState, CancellationToken)"/> method.
        ///  To add logic to apply after the type-specific logic override the
        /// <see cref="OnAfterTurnAsync(ITurnContext, TState, CancellationToken)"/> method.
        /// </remarks>
        /// <seealso cref="OnMessageActivityAsync(ITurnContext{IMessageActivity}, TState, CancellationToken)"/>
        /// <seealso cref="OnMessageUpdateActivityAsync(ITurnContext{IMessageUpdateActivity}, TState, CancellationToken)"/>
        /// <seealso cref="OnMessageDeleteActivityAsync(ITurnContext{IMessageDeleteActivity}, TState, CancellationToken)"/>
        /// <seealso cref="OnConversationUpdateActivityAsync(ITurnContext{IConversationUpdateActivity}, TState, CancellationToken)"/>
        /// <seealso cref="OnMessageReactionActivityAsync(ITurnContext{IMessageReactionActivity}, TState, CancellationToken)"/>
        /// <seealso cref="OnEventActivityAsync(ITurnContext{IEventActivity}, TState, CancellationToken)"/>
        /// <seealso cref="OnUnrecognizedActivityTypeAsync(ITurnContext, TState, CancellationToken)"/>
        /// <seealso cref="Activity.Type"/>
        /// <seealso cref="ActivityTypes"/>
        public async Task<bool> RunActivityHandlerAsync(ITurnContext turnContext, TState turnState, CancellationToken cancellationToken)
        {
            try
            {
                switch (turnContext.Activity.Type)
                {
                    case ActivityTypes.Message:
                        await OnMessageActivityAsync(new DelegatingTurnContext<IMessageActivity>(turnContext), turnState, cancellationToken).ConfigureAwait(false);
                        break;

                    case ActivityTypes.MessageUpdate:
                        await OnMessageUpdateActivityAsync(new DelegatingTurnContext<IMessageUpdateActivity>(turnContext), turnState, cancellationToken).ConfigureAwait(false);
                        break;

                    case ActivityTypes.MessageDelete:
                        await OnMessageDeleteActivityAsync(new DelegatingTurnContext<IMessageDeleteActivity>(turnContext), turnState, cancellationToken).ConfigureAwait(false);
                        break;

                    case ActivityTypes.ConversationUpdate:
                        await OnConversationUpdateActivityAsync(new DelegatingTurnContext<IConversationUpdateActivity>(turnContext), turnState, cancellationToken).ConfigureAwait(false);
                        break;

                    case ActivityTypes.MessageReaction:
                        await OnMessageReactionActivityAsync(new DelegatingTurnContext<IMessageReactionActivity>(turnContext), turnState, cancellationToken).ConfigureAwait(false);
                        break;

                    case ActivityTypes.Event:
                        await OnEventActivityAsync(new DelegatingTurnContext<IEventActivity>(turnContext), turnState, cancellationToken).ConfigureAwait(false);
                        break;

                    case ActivityTypes.Invoke:
                        var invokeResponse = await OnInvokeActivityAsync(new DelegatingTurnContext<IInvokeActivity>(turnContext), turnState, cancellationToken).ConfigureAwait(false);

                        // If OnInvokeActivityAsync has already sent an InvokeResponse, do not send another one.
                        if (invokeResponse != null && turnContext.TurnState.Get<Activity>(BotAdapter.InvokeResponseKey) == null)
                        {
                            await turnContext.SendActivityAsync(new Activity { Value = invokeResponse, Type = ActivityTypesEx.InvokeResponse }, cancellationToken).ConfigureAwait(false);
                        }

                        break;

                    case ActivityTypes.EndOfConversation:
                        await OnEndOfConversationActivityAsync(new DelegatingTurnContext<IEndOfConversationActivity>(turnContext), turnState, cancellationToken).ConfigureAwait(false);
                        break;

                    case ActivityTypes.Typing:
                        await OnTypingActivityAsync(new DelegatingTurnContext<ITypingActivity>(turnContext), turnState, cancellationToken).ConfigureAwait(false);
                        break;

                    case ActivityTypes.InstallationUpdate:
                        await OnInstallationUpdateActivityAsync(new DelegatingTurnContext<IInstallationUpdateActivity>(turnContext), turnState, cancellationToken).ConfigureAwait(false);
                        break;

                    case ActivityTypes.Command:
                        await OnCommandActivityAsync(new DelegatingTurnContext<ICommandActivity>(turnContext), turnState, cancellationToken).ConfigureAwait(false);
                        break;

                    case ActivityTypes.CommandResult:
                        await OnCommandResultActivityAsync(new DelegatingTurnContext<ICommandResultActivity>(turnContext), turnState, cancellationToken).ConfigureAwait(false);
                        break;

                    default:
                        await OnUnrecognizedActivityTypeAsync(turnContext, turnState, cancellationToken).ConfigureAwait(false);
                        break;
                }

            } 
            catch (NotImplementedException) 
            {
                return false;
            }

            return true;
        }

        /// <summary>
        /// An <see cref="InvokeResponse"/> factory that initializes the body to the parameter passed and status equal to OK.
        /// </summary>
        /// <param name="body">JSON serialized content from a POST response.</param>
        /// <returns>A new <see cref="InvokeResponse"/> object.</returns>
        protected static InvokeResponse CreateInvokeResponse(object? body)
        {
            return new InvokeResponse { Status = (int)HttpStatusCode.OK, Body = body };
        }

        /// <summary>
        /// Override this in a derived class to provide logic specific to
        /// <see cref="ActivityTypes.Message"/> activities, such as the conversational logic.
        /// </summary>
        /// <param name="turnContext">A strongly-typed context object for this turn.</param>
        /// <param name="turnState">The turn state object that stores arbitrary data for this turn.</param>
        /// <param name="cancellationToken">A cancellation token that can be used by other objects
        /// or threads to receive notice of cancellation.</param>
        /// <returns>A task that represents the work queued to execute.</returns>
        /// <remarks>
        /// When the <see cref="RunActivityHandlerAsync(ITurnContext, TState, CancellationToken)"/>
        /// method receives a message activity, it calls this method.
        /// </remarks>
        /// <seealso cref="RunActivityHandlerAsync(ITurnContext, TState, CancellationToken)"/>
        protected virtual Task OnMessageActivityAsync(ITurnContext<IMessageActivity> turnContext, TState turnState, CancellationToken cancellationToken)
        {
            throw new NotImplementedException();
        }

        /// <summary>
        /// Override this in a derived class to provide logic specific to
        /// <see cref="ActivityTypes.MessageUpdate"/> activities, such as the conversational logic.
        /// </summary>
        /// <param name="turnContext">A strongly-typed context object for this turn.</param>
        /// <param name="turnState">The turn state object that stores arbitrary data for this turn.</param>
        /// <param name="cancellationToken">A cancellation token that can be used by other objects
        /// or threads to receive notice of cancellation.</param>
        /// <returns>A task that represents the work queued to execute.</returns>
        /// <remarks>
        /// When the <see cref="RunActivityHandlerAsync(ITurnContext, TState, CancellationToken)"/>
        /// method receives a message update activity, it calls this method.
        /// If it is a message edit event, it calls
        /// <see cref="OnMessageEditAsync(ITurnContext{IMessageUpdateActivity}, TState, CancellationToken)"/>.
        /// If it is a message undelete event, it calls
        /// <see cref="OnMessageUndeleteAsync(ITurnContext{IMessageUpdateActivity}, TState, CancellationToken)"/>.
        /// </remarks>
        /// <seealso cref="RunActivityHandlerAsync(ITurnContext, TState, CancellationToken)"/>
        protected virtual Task OnMessageUpdateActivityAsync(ITurnContext<IMessageUpdateActivity> turnContext, TState turnState, CancellationToken cancellationToken)
        {
            if (turnContext.Activity.ChannelId == Channels.Msteams)
            {
                var channelData = turnContext.Activity.GetChannelData<TeamsChannelData>();

                if (channelData != null)
                {
                    switch (channelData.EventType)
                    {
                        case "editMessage":
                            return OnMessageEditAsync(turnContext, turnState, cancellationToken);

                        case "undeleteMessage":
                            return OnMessageUndeleteAsync(turnContext, turnState, cancellationToken);

                    }
                }
            }

            throw new NotImplementedException();
        }

        /// <summary>
        /// Invoked when a edit message event activity is received.
        /// </summary>
        /// <param name="turnContext">A strongly-typed context object for this turn.</param>
        /// <param name="turnState">The turn state object that stores arbitrary data for this turn.</param>
        /// <param name="cancellationToken">A cancellation token that can be used by other objects
        /// or threads to receive notice of cancellation.</param>
        /// <returns>A task that represents the work queued to execute.</returns>
        protected virtual Task OnMessageEditAsync(ITurnContext<IMessageUpdateActivity> turnContext, TState turnState, CancellationToken cancellationToken)
        {
            throw new NotImplementedException();
        }

        /// <summary>
        /// Invoked when a undo soft delete message event activity is received.
        /// </summary>
        /// <param name="turnContext">A strongly-typed context object for this turn.</param>
        /// <param name="turnState">The turn state object that stores arbitrary data for this turn.</param>
        /// <param name="cancellationToken">A cancellation token that can be used by other objects
        /// or threads to receive notice of cancellation.</param>
        /// <returns>A task that represents the work queued to execute.</returns>
        protected virtual Task OnMessageUndeleteAsync(ITurnContext<IMessageUpdateActivity> turnContext, TState turnState, CancellationToken cancellationToken)
        {
            throw new NotImplementedException();
        }

        /// <summary>
        /// Override this in a derived class to provide logic specific to
        /// <see cref="ActivityTypes.MessageDelete"/> activities, such as the conversational logic.
        /// </summary>
        /// <param name="turnContext">A strongly-typed context object for this turn.</param>
        /// <param name="turnState">The turn state object that stores arbitrary data for this turn.</param>
        /// <param name="cancellationToken">A cancellation token that can be used by other objects
        /// or threads to receive notice of cancellation.</param>
        /// <returns>A task that represents the work queued to execute.</returns>
        /// <remarks>
        /// When the <see cref="RunActivityHandlerAsync(ITurnContext, TState, CancellationToken)"/>
        /// method receives a message delete activity, it calls this method.
        /// </remarks>
        /// <seealso cref="RunActivityHandlerAsync(ITurnContext, TState, CancellationToken)"/>
        protected virtual Task OnMessageDeleteActivityAsync(ITurnContext<IMessageDeleteActivity> turnContext, TState turnState, CancellationToken cancellationToken)
        {
            if (turnContext.Activity.ChannelId == Channels.Msteams)
            {
                var channelData = turnContext.Activity.GetChannelData<TeamsChannelData>();

                if (channelData != null)
                {
                    switch (channelData.EventType)
                    {
                        case "softDeleteMessage":
                            return OnMessageSoftDeleteAsync(turnContext, turnState, cancellationToken);
                    }
                }
            }

            throw new NotImplementedException();
        }

        /// <summary>
        /// Invoked when a soft delete message event activity is received.
        /// </summary>
        /// <param name="turnContext">A strongly-typed context object for this turn.</param>
        /// <param name="turnState">The turn state object that stores arbitrary data for this turn.</param>
        /// <param name="cancellationToken">A cancellation token that can be used by other objects
        /// or threads to receive notice of cancellation.</param>
        /// <returns>A task that represents the work queued to execute.</returns>
        protected virtual Task OnMessageSoftDeleteAsync(ITurnContext<IMessageDeleteActivity> turnContext, TState turnState, CancellationToken cancellationToken)
        {
            throw new NotImplementedException();
        }

        /// <summary>
        /// Invoked when a conversation update activity is received from the channel when the base behavior of
        /// <see cref="RunActivityHandlerAsync(ITurnContext, TState, CancellationToken)"/> is used.
        /// Conversation update activities are useful when it comes to responding to users being added to or removed from the conversation.
        /// For example, a bot could respond to a user being added by greeting the user.
        /// By default, this method will call <see cref="OnMembersAddedAsync(IList{ChannelAccount}, ITurnContext{IConversationUpdateActivity}, TState, CancellationToken)"/>
        /// if any users have been added or <see cref="OnMembersRemovedAsync(IList{ChannelAccount}, ITurnContext{IConversationUpdateActivity}, TState, CancellationToken)"/>
        /// if any users have been removed. The method checks the member ID so that it only responds to updates regarding members other than the bot itself.
        /// </summary>
        /// <param name="turnContext">A strongly-typed context object for this turn.</param>
        /// <param name="turnState">The turn state object that stores arbitrary data for this turn.</param>
        /// <param name="cancellationToken">A cancellation token that can be used by other objects
        /// or threads to receive notice of cancellation.</param>
        /// <returns>A task that represents the work queued to execute.</returns>
        /// <remarks>
        /// When the <see cref="RunActivityHandlerAsync(ITurnContext, TState, CancellationToken)"/>
        /// method receives a conversation update activity, it calls this method.
        /// If the conversation update activity indicates that members other than the bot joined the conversation, it calls
        /// <see cref="OnMembersAddedAsync(IList{ChannelAccount}, ITurnContext{IConversationUpdateActivity}, TState, CancellationToken)"/>.
        /// If the conversation update activity indicates that members other than the bot left the conversation, it calls
        /// <see cref="OnMembersRemovedAsync(IList{ChannelAccount}, ITurnContext{IConversationUpdateActivity}, TState, CancellationToken)"/>.
        ///
        /// In a derived class, override this method to add logic that applies to all conversation update activities.
        /// Add logic to apply before the member added or removed logic before the call to the base class
        /// <see cref="OnConversationUpdateActivityAsync(ITurnContext{IConversationUpdateActivity}, TState, CancellationToken)"/> method.
        /// Add logic to apply after the member added or removed logic after the call to the base class
        /// <see cref="OnConversationUpdateActivityAsync(ITurnContext{IConversationUpdateActivity}, TState, CancellationToken)"/> method.
        /// </remarks>
        /// <seealso cref="RunActivityHandlerAsync(ITurnContext, TState, CancellationToken)"/>
        /// <seealso cref="OnMembersAddedAsync(IList{ChannelAccount}, ITurnContext{IConversationUpdateActivity}, TState, CancellationToken)"/>
        /// <seealso cref="OnMembersRemovedAsync(IList{ChannelAccount}, ITurnContext{IConversationUpdateActivity}, TState, CancellationToken)"/>
        protected virtual Task OnConversationUpdateActivityAsync(ITurnContext<IConversationUpdateActivity> turnContext, TState turnState, CancellationToken cancellationToken)
        {
            if (turnContext.Activity.ChannelId == Channels.Msteams)
            {
                var channelData = turnContext.Activity.GetChannelData<TeamsChannelData>();

                if (turnContext.Activity.MembersAdded != null)
                {
                    return OnMembersAddedDispatchAsync(turnContext.Activity.MembersAdded, channelData?.Team, turnContext, turnState, cancellationToken);
                }

                if (turnContext.Activity.MembersRemoved != null)
                {
                    return OnMembersRemovedDispatchAsync(turnContext.Activity.MembersRemoved, channelData?.Team, turnContext, turnState, cancellationToken);
                }

                if (channelData != null)
                {
                    switch (channelData.EventType)
                    {
                        case "channelCreated":
                            return OnChannelCreatedAsync(channelData.Channel, channelData.Team, turnContext, turnState, cancellationToken);

                        case "channelDeleted":
                            return OnChannelDeletedAsync(channelData.Channel, channelData.Team, turnContext, turnState, cancellationToken);

                        case "channelRenamed":
                            return OnChannelRenamedAsync(channelData.Channel, channelData.Team, turnContext, turnState, cancellationToken);

                        case "channelRestored":
                            return OnChannelRestoredAsync(channelData.Channel, channelData.Team, turnContext, turnState, cancellationToken);

                        case "teamArchived":
                            return OnTeamArchivedAsync(channelData.Team, turnContext, turnState, cancellationToken);

                        case "teamDeleted":
                            return OnTeamDeletedAsync(channelData.Team, turnContext, turnState, cancellationToken);

                        case "teamHardDeleted":
                            return OnTeamHardDeletedAsync(channelData.Team, turnContext, turnState, cancellationToken);

                        case "teamRenamed":
                            return OnTeamRenamedAsync(channelData.Team, turnContext, turnState, cancellationToken);

                        case "teamRestored":
                            return OnTeamRestoredAsync(channelData.Team, turnContext, turnState, cancellationToken);

                        case "teamUnarchived":
                            return OnTeamUnarchivedAsync(channelData.Team, turnContext, turnState, cancellationToken);

                        default:
                            break;
                    }
                }
            }

            if (turnContext.Activity.MembersAdded != null && turnContext.Activity.MembersAdded.Any(m => m.Id != turnContext.Activity.Recipient?.Id))
            {
                return OnMembersAddedAsync(turnContext.Activity.MembersAdded, turnContext, turnState, cancellationToken);
            }
            else if (turnContext.Activity.MembersRemoved != null && turnContext.Activity.MembersRemoved.Any(m => m.Id != turnContext.Activity.Recipient?.Id))
            {
                return OnMembersRemovedAsync(turnContext.Activity.MembersRemoved, turnContext, turnState, cancellationToken);
            }

            throw new NotImplementedException();
        }

        /// <summary>
        /// Override this in a derived class to provide logic for when members other than the bot
        /// join the channel, such as your bot's welcome logic.
        /// UseIt will get the associated members with the provided accounts.
        /// </summary>
        /// <param name="membersAdded">A list of all the accounts added to the channel, as
        /// described by the conversation update activity.</param>
        /// <param name="teamInfo">The team info object representing the team.</param>
        /// <param name="turnContext">A strongly-typed context object for this turn.</param>
        /// <param name="turnState">The turn state object that stores arbitrary data for this turn.</param>
        /// <param name="cancellationToken">A cancellation token that can be used by other objects
        /// or threads to receive notice of cancellation.</param>
        /// <returns>A task that represents the work queued to execute.</returns>
        protected virtual async Task OnMembersAddedDispatchAsync(IList<ChannelAccount> membersAdded, TeamInfo teamInfo, ITurnContext<IConversationUpdateActivity> turnContext, TState turnState, CancellationToken cancellationToken)
        {
            var teamsMembersAdded = new List<TeamsChannelAccount>();
            foreach (var memberAdded in membersAdded)
            {
                if (memberAdded.Properties.HasValues || memberAdded.Id == turnContext.Activity?.Recipient?.Id)
                {
                    // when the ChannelAccount object is fully a TeamsChannelAccount, or the bot (when Teams changes the service to return the full details)
                    teamsMembersAdded.Add(JObject.FromObject(memberAdded).ToObject<TeamsChannelAccount>());
                }
                else
                {
                    TeamsChannelAccount newMemberInfo = null;
                    try
                    {
                        newMemberInfo = await TeamsInfo.GetMemberAsync(turnContext, memberAdded.Id, cancellationToken).ConfigureAwait(false);
                    }
                    catch (ErrorResponseException ex)
                    {
                        if (ex.Body?.Error?.Code != "ConversationNotFound")
                        {
                            throw;
                        }

                        // unable to find the member added in ConversationUpdate Activity in the response from the GetMemberAsync call
                        newMemberInfo = new TeamsChannelAccount
                        {
                            Id = memberAdded.Id,
                            Name = memberAdded.Name,
                            AadObjectId = memberAdded.AadObjectId,
                            Role = memberAdded.Role,
                        };
                    }

                    teamsMembersAdded.Add(newMemberInfo);
                }
            }

            await OnMembersAddedAsync(teamsMembersAdded, teamInfo, turnContext, turnState, cancellationToken).ConfigureAwait(false);
        }

        /// <summary>
        /// Override this in a derived class to provide logic for when members other than the bot
        /// leave the channel, such as your bot's good-bye logic.
        /// It will get the associated members with the provided accounts.
        /// </summary>
        /// <param name="membersRemoved">A list of all the accounts removed from the channel, as
        /// described by the conversation update activity.</param>
        /// <param name="teamInfo">The team info object representing the team.</param>
        /// <param name="turnContext">A strongly-typed context object for this turn.</param>
        /// <param name="turnState">The turn state object that stores arbitrary data for this turn.</param>
        /// <param name="cancellationToken">A cancellation token that can be used by other objects
        /// or threads to receive notice of cancellation.</param>
        /// <returns>A task that represents the work queued to execute.</returns>
        protected virtual Task OnMembersRemovedDispatchAsync(IList<ChannelAccount> membersRemoved, TeamInfo teamInfo, ITurnContext<IConversationUpdateActivity> turnContext, TState turnState, CancellationToken cancellationToken)
        {
            var teamsMembersRemoved = new List<TeamsChannelAccount>();
            foreach (var memberRemoved in membersRemoved)
            {
                teamsMembersRemoved.Add(JObject.FromObject(memberRemoved).ToObject<TeamsChannelAccount>());
            }

            return OnMembersRemovedAsync(teamsMembersRemoved, teamInfo, turnContext, turnState, cancellationToken);
        }

        /// <summary>
        /// Override this in a derived class to provide logic for when members other than the bot
        /// join the channel, such as your bot's welcome logic.
        /// </summary>
        /// <param name="teamsMembersAdded">A list of all the members added to the channel, as
        /// described by the conversation update activity.</param>
        /// <param name="teamInfo">The team info object representing the team.</param>
        /// <param name="turnContext">A strongly-typed context object for this turn.</param>
        /// <param name="turnState">The turn state object that stores arbitrary data for this turn.</param>
        /// <param name="cancellationToken">A cancellation token that can be used by other objects
        /// or threads to receive notice of cancellation.</param>
        /// <returns>A task that represents the work queued to execute.</returns>
        protected virtual Task OnMembersAddedAsync(IList<TeamsChannelAccount> teamsMembersAdded, TeamInfo teamInfo, ITurnContext<IConversationUpdateActivity> turnContext, TState turnState, CancellationToken cancellationToken)
        {
            return OnMembersAddedAsync(teamsMembersAdded.Cast<ChannelAccount>().ToList(), turnContext, turnState, cancellationToken);
        }

        /// <summary>
        /// Override this in a derived class to provide logic for when members other than the bot
        /// leave the channel, such as your bot's good-bye logic.
        /// </summary>
        /// <param name="teamsMembersRemoved">A list of all the members removed from the channel, as
        /// described by the conversation update activity.</param>
        /// <param name="teamInfo">The team info object representing the team.</param>
        /// <param name="turnContext">A strongly-typed context object for this turn.</param>
        /// <param name="turnState">The turn state object that stores arbitrary data for this turn.</param>
        /// <param name="cancellationToken">A cancellation token that can be used by other objects
        /// or threads to receive notice of cancellation.</param>
        /// <returns>A task that represents the work queued to execute.</returns>
        protected virtual Task OnMembersRemovedAsync(IList<TeamsChannelAccount> teamsMembersRemoved, TeamInfo teamInfo, ITurnContext<IConversationUpdateActivity> turnContext, TState turnState, CancellationToken cancellationToken)
        {
            return OnMembersRemovedAsync(teamsMembersRemoved.Cast<ChannelAccount>().ToList(), turnContext, turnState, cancellationToken);
        }

        /// <summary>
        /// Invoked when a Channel Created event activity is received from the connector.
        /// Channel Created correspond to the user creating a new channel.
        /// </summary>
        /// <param name="channelInfo">The channel info object which describes the channel.</param>
        /// <param name="teamInfo">The team info object representing the team.</param>
        /// <param name="turnContext">A strongly-typed context object for this turn.</param>
        /// <param name="turnState">The turn state object that stores arbitrary data for this turn.</param>
        /// <param name="cancellationToken">A cancellation token that can be used by other objects
        /// or threads to receive notice of cancellation.</param>
        /// <returns>A task that represents the work queued to execute.</returns>
        protected virtual Task OnChannelCreatedAsync(ChannelInfo channelInfo, TeamInfo teamInfo, ITurnContext<IConversationUpdateActivity> turnContext, TState turnState, CancellationToken cancellationToken)
        {
            throw new NotImplementedException();
        }

        /// <summary>
        /// Invoked when a Channel Deleted event activity is received from the connector.
        /// Channel Deleted correspond to the user deleting an existing channel.
        /// </summary>
        /// <param name="channelInfo">The channel info object which describes the channel.</param>
        /// <param name="teamInfo">The team info object representing the team.</param>
        /// <param name="turnContext">A strongly-typed context object for this turn.</param>
        /// <param name="turnState">The turn state object that stores arbitrary data for this turn.</param>
        /// <param name="cancellationToken">A cancellation token that can be used by other objects
        /// or threads to receive notice of cancellation.</param>
        /// <returns>A task that represents the work queued to execute.</returns>
        protected virtual Task OnChannelDeletedAsync(ChannelInfo channelInfo, TeamInfo teamInfo, ITurnContext<IConversationUpdateActivity> turnContext, TState turnState, CancellationToken cancellationToken)
        {
            throw new NotImplementedException();
        }

        /// <summary>
        /// Invoked when a Channel Renamed event activity is received from the connector.
        /// Channel Renamed correspond to the user renaming an existing channel.
        /// </summary>
        /// <param name="channelInfo">The channel info object which describes the channel.</param>
        /// <param name="teamInfo">The team info object representing the team.</param>
        /// <param name="turnContext">A strongly-typed context object for this turn.</param>
        /// <param name="turnState">The turn state object that stores arbitrary data for this turn.</param>
        /// <param name="cancellationToken">A cancellation token that can be used by other objects
        /// or threads to receive notice of cancellation.</param>
        /// <returns>A task that represents the work queued to execute.</returns>
        protected virtual Task OnChannelRenamedAsync(ChannelInfo channelInfo, TeamInfo teamInfo, ITurnContext<IConversationUpdateActivity> turnContext, TState turnState, CancellationToken cancellationToken)
        {
            throw new NotImplementedException();
        }

        /// <summary>
        /// Invoked when a Channel Restored event activity is received from the connector.
        /// Channel Restored correspond to the user restoring a previously deleted channel.
        /// </summary>
        /// <param name="channelInfo">The channel info object which describes the channel.</param>
        /// <param name="teamInfo">The team info object representing the team.</param>
        /// <param name="turnContext">A strongly-typed context object for this turn.</param>
        /// <param name="turnState">The turn state object that stores arbitrary data for this turn.</param>
        /// <param name="cancellationToken">A cancellation token that can be used by other objects
        /// or threads to receive notice of cancellation.</param>
        /// <returns>A task that represents the work queued to execute.</returns>
        protected virtual Task OnChannelRestoredAsync(ChannelInfo channelInfo, TeamInfo teamInfo, ITurnContext<IConversationUpdateActivity> turnContext, TState turnState, CancellationToken cancellationToken)
        {
            throw new NotImplementedException();
        }

        /// <summary>
        /// Invoked when a Team Archived event activity is received from the connector.
        /// Team Archived correspond to the user archiving a team.
        /// </summary>
        /// <param name="teamInfo">The team info object representing the team.</param>
        /// <param name="turnContext">A strongly-typed context object for this turn.</param>
        /// <param name="turnState">The turn state object that stores arbitrary data for this turn.</param>
        /// <param name="cancellationToken">A cancellation token that can be used by other objects
        /// or threads to receive notice of cancellation.</param>
        /// <returns>A task that represents the work queued to execute.</returns>
        protected virtual Task OnTeamArchivedAsync(TeamInfo teamInfo, ITurnContext<IConversationUpdateActivity> turnContext, TState turnState, CancellationToken cancellationToken)
        {
            throw new NotImplementedException();
        }

        /// <summary>
        /// Invoked when a Team Deleted event activity is received from the connector.
        /// Team Deleted corresponds to the user deleting a team.
        /// </summary>
        /// <param name="teamInfo">The team info object representing the team.</param>
        /// <param name="turnContext">A strongly-typed context object for this turn.</param>
        /// <param name="turnState">The turn state object that stores arbitrary data for this turn.</param>
        /// <param name="cancellationToken">A cancellation token that can be used by other objects
        /// or threads to receive notice of cancellation.</param>
        /// <returns>A task that represents the work queued to execute.</returns>
        protected virtual Task OnTeamDeletedAsync(TeamInfo teamInfo, ITurnContext<IConversationUpdateActivity> turnContext, TState turnState, CancellationToken cancellationToken)
        {
            throw new NotImplementedException();
        }

        /// <summary>
        /// Invoked when a Team Hard Deleted event activity is received from the connector.
        /// Team Hard Deleted corresponds to the user hard deleting a team.
        /// </summary>
        /// <param name="teamInfo">The team info object representing the team.</param>
        /// <param name="turnContext">A strongly-typed context object for this turn.</param>
        /// <param name="turnState">The turn state object that stores arbitrary data for this turn.</param>
        /// <param name="cancellationToken">A cancellation token that can be used by other objects
        /// or threads to receive notice of cancellation.</param>
        /// <returns>A task that represents the work queued to execute.</returns>
        protected virtual Task OnTeamHardDeletedAsync(TeamInfo teamInfo, ITurnContext<IConversationUpdateActivity> turnContext, TState turnState, CancellationToken cancellationToken)
        {
            throw new NotImplementedException();
        }

        /// <summary>
        /// Invoked when a Team Renamed event activity is received from the connector.
        /// Team Renamed correspond to the user renaming an existing team.
        /// </summary>
        /// <param name="teamInfo">The team info object representing the team.</param>
        /// <param name="turnContext">A strongly-typed context object for this turn.</param>
        /// <param name="turnState">The turn state object that stores arbitrary data for this turn.</param>
        /// <param name="cancellationToken">A cancellation token that can be used by other objects
        /// or threads to receive notice of cancellation.</param>
        /// <returns>A task that represents the work queued to execute.</returns>
        protected virtual Task OnTeamRenamedAsync(TeamInfo teamInfo, ITurnContext<IConversationUpdateActivity> turnContext, TState turnState, CancellationToken cancellationToken)
        {
            throw new NotImplementedException();
        }

        /// <summary>
        /// Invoked when a Team Restored event activity is received from the connector.
        /// Team Restored corresponds to the user restoring a team.
        /// </summary>
        /// <param name="teamInfo">The team info object representing the team.</param>
        /// <param name="turnContext">A strongly-typed context object for this turn.</param>
        /// <param name="turnState">The turn state object that stores arbitrary data for this turn.</param>
        /// <param name="cancellationToken">A cancellation token that can be used by other objects
        /// or threads to receive notice of cancellation.</param>
        /// <returns>A task that represents the work queued to execute.</returns>
        protected virtual Task OnTeamRestoredAsync(TeamInfo teamInfo, ITurnContext<IConversationUpdateActivity> turnContext, TState turnState, CancellationToken cancellationToken)
        {
            throw new NotImplementedException();
        }

        /// <summary>
        /// Invoked when a Team Unarchived event activity is received from the connector.
        /// Team Unarchived correspond to the user unarchiving a team.
        /// </summary>
        /// <param name="teamInfo">The team info object representing the team.</param>
        /// <param name="turnContext">A strongly-typed context object for this turn.</param>
        /// <param name="turnState">The turn state object that stores arbitrary data for this turn.</param>
        /// <param name="cancellationToken">A cancellation token that can be used by other objects
        /// or threads to receive notice of cancellation.</param>
        /// <returns>A task that represents the work queued to execute.</returns>
        protected virtual Task OnTeamUnarchivedAsync(TeamInfo teamInfo, ITurnContext<IConversationUpdateActivity> turnContext, TState turnState, CancellationToken cancellationToken)
        {
            throw new NotImplementedException();
        }

        /// <summary>
        /// Override this in a derived class to provide logic for when members other than the bot
        /// join the conversation, such as your bot's welcome logic.
        /// </summary>
        /// <param name="membersAdded">A list of all the members added to the conversation, as
        /// described by the conversation update activity.</param>
        /// <param name="turnContext">A strongly-typed context object for this turn.</param>
        /// <param name="turnState">The turn state object that stores arbitrary data for this turn.</param>
        /// <param name="cancellationToken">A cancellation token that can be used by other objects
        /// or threads to receive notice of cancellation.</param>
        /// <returns>A task that represents the work queued to execute.</returns>
        /// <remarks>
        /// When the <see cref="OnConversationUpdateActivityAsync(ITurnContext{IConversationUpdateActivity}, TState, CancellationToken)"/>
        /// method receives a conversation update activity that indicates one or more users other than the bot
        /// are joining the conversation, it calls this method.
        /// </remarks>
        /// <seealso cref="OnConversationUpdateActivityAsync(ITurnContext{IConversationUpdateActivity}, TState, CancellationToken)"/>
        protected virtual Task OnMembersAddedAsync(IList<ChannelAccount> membersAdded, ITurnContext<IConversationUpdateActivity> turnContext, TState turnState, CancellationToken cancellationToken)
        {
            throw new NotImplementedException();
        }

        /// <summary>
        /// Override this in a derived class to provide logic for when members other than the bot
        /// leave the conversation, such as your bot's good-bye logic.
        /// </summary>
        /// <param name="membersRemoved">A list of all the members removed from the conversation, as
        /// described by the conversation update activity.</param>
        /// <param name="turnContext">A strongly-typed context object for this turn.</param>
        /// <param name="turnState">The turn state object that stores arbitrary data for this turn.</param>
        /// <param name="cancellationToken">A cancellation token that can be used by other objects
        /// or threads to receive notice of cancellation.</param>
        /// <returns>A task that represents the work queued to execute.</returns>
        /// <remarks>
        /// When the <see cref="OnConversationUpdateActivityAsync(ITurnContext{IConversationUpdateActivity}, TState, CancellationToken)"/>
        /// method receives a conversation update activity that indicates one or more users other than the bot
        /// are leaving the conversation, it calls this method.
        /// </remarks>
        /// <seealso cref="OnConversationUpdateActivityAsync(ITurnContext{IConversationUpdateActivity}, TState, CancellationToken)"/>
        protected virtual Task OnMembersRemovedAsync(IList<ChannelAccount> membersRemoved, ITurnContext<IConversationUpdateActivity> turnContext, TState turnState, CancellationToken cancellationToken)
        {
            throw new NotImplementedException();
        }

        /// <summary>
        /// Invoked when an event activity is received from the connector when the base behavior of
        /// <see cref="RunActivityHandlerAsync(ITurnContext, TState, CancellationToken)"/> is used.
        /// Message reactions correspond to the user adding a 'like' or 'sad' etc. (often an emoji) to a
        /// previously sent activity. Message reactions are only supported by a few channels.
        /// The activity that the message reaction corresponds to is indicated in the replyToId property.
        /// The value of this property is the activity id of a previously sent activity given back to the
        /// bot as the response from a send call.
        /// </summary>
        /// <param name="turnContext">A strongly-typed context object for this turn.</param>
        /// <param name="turnState">The turn state object that stores arbitrary data for this turn.</param>
        /// <param name="cancellationToken">A cancellation token that can be used by other objects
        /// or threads to receive notice of cancellation.</param>
        /// <returns>A task that represents the work queued to execute.</returns>
        /// <remarks>
        /// When the <see cref="RunActivityHandlerAsync(ITurnContext, TState, CancellationToken)"/>
        /// method receives a message reaction activity, it calls this method.
        /// If the message reaction indicates that reactions were added to a message, it calls
        /// <see cref="OnReactionsAddedAsync(IList{MessageReaction}, ITurnContext{IMessageReactionActivity}, CancellationToken)"/>.
        /// If the message reaction indicates that reactions were removed from a message, it calls
        /// <see cref="OnReactionsRemovedAsync(IList{MessageReaction}, ITurnContext{IMessageReactionActivity}, CancellationToken)"/>.
        ///
        /// In a derived class, override this method to add logic that applies to all message reaction activities.
        /// Add logic to apply before the reactions added or removed logic before the call to the base class
        /// <see cref="OnMessageReactionActivityAsync(ITurnContext{IMessageReactionActivity}, TState, CancellationToken)"/> method.
        /// Add logic to apply after the reactions added or removed logic after the call to the base class
        /// <see cref="OnMessageReactionActivityAsync(ITurnContext{IMessageReactionActivity}, TState, CancellationToken)"/> method.
        ///
        /// </remarks>
        /// <seealso cref="RunActivityHandlerAsync(ITurnContext, TState, CancellationToken)"/>
        /// <seealso cref="OnReactionsAddedAsync(IList{MessageReaction}, ITurnContext{IMessageReactionActivity}, TState, CancellationToken)"/>
        /// <seealso cref="OnReactionsRemovedAsync(IList{MessageReaction}, ITurnContext{IMessageReactionActivity}, TState, CancellationToken)"/>
        protected virtual async Task OnMessageReactionActivityAsync(ITurnContext<IMessageReactionActivity> turnContext, TState turnState, CancellationToken cancellationToken)
        {
            var reactionsAddedNotImplemented = false;
            var reactionsRemovedNotImplemented = false;

            if (turnContext.Activity.ReactionsAdded != null)
            {
                try
                {
                    await OnReactionsAddedAsync(turnContext.Activity.ReactionsAdded, turnContext, turnState, cancellationToken).ConfigureAwait(false);
                } 
                catch (NotImplementedException)
                {
                    reactionsAddedNotImplemented = true;
                }
            }
            
            if (turnContext.Activity.ReactionsRemoved != null)
            {
                try
                {
                    await OnReactionsRemovedAsync(turnContext.Activity.ReactionsRemoved, turnContext, turnState, cancellationToken).ConfigureAwait(false);
                }
                catch (NotImplementedException)
                {
                    reactionsRemovedNotImplemented = true;
                }
                
            } 
            
            if (turnContext.Activity.ReactionsAdded == null && turnContext.Activity.ReactionsRemoved == null || reactionsAddedNotImplemented && reactionsRemovedNotImplemented)
            {
                throw new NotImplementedException();
            }
        }

        /// <summary>
        /// Override this in a derived class to provide logic for when reactions to a previous activity
        /// are added to the conversation.
        /// </summary>
        /// <param name="messageReactions">The list of reactions added.</param>
        /// <param name="turnContext">A strongly-typed context object for this turn.</param>
        /// <param name="turnState">The turn state object that stores arbitrary data for this turn.</param>
        /// <param name="cancellationToken">A cancellation token that can be used by other objects
        /// or threads to receive notice of cancellation.</param>
        /// <returns>A task that represents the work queued to execute.</returns>
        /// <remarks>
        /// Message reactions correspond to the user adding a 'like' or 'sad' etc. (often an emoji) to a
        /// previously sent message on the conversation. Message reactions are supported by only a few channels.
        /// The activity that the message is in reaction to is identified by the activity's
        /// <see cref="Activity.ReplyToId"/> property. The value of this property is the activity ID
        /// of a previously sent activity. When the bot sends an activity, the channel assigns an ID to it,
        /// which is available in the <see cref="ResourceResponse.Id"/> of the result.
        /// </remarks>
        /// <seealso cref="OnMessageReactionActivityAsync(ITurnContext{IMessageReactionActivity}, TState, CancellationToken)"/>
        /// <seealso cref="Activity.Id"/>
        /// <seealso cref="ITurnContext.SendActivityAsync(IActivity, CancellationToken)"/>
        /// <seealso cref="ResourceResponse.Id"/>
        protected virtual Task OnReactionsAddedAsync(IList<MessageReaction> messageReactions, ITurnContext<IMessageReactionActivity> turnContext, TState turnState,  CancellationToken cancellationToken)
        {
            throw new NotImplementedException();
        }

        /// <summary>
        /// Override this in a derived class to provide logic for when reactions to a previous activity
        /// are removed from the conversation.
        /// </summary>
        /// <param name="messageReactions">The list of reactions removed.</param>
        /// <param name="turnContext">A strongly-typed context object for this turn.</param>
        /// <param name="turnState">The turn state object that stores arbitrary data for this turn.</param>
        /// <param name="cancellationToken">A cancellation token that can be used by other objects
        /// or threads to receive notice of cancellation.</param>
        /// <returns>A task that represents the work queued to execute.</returns>
        /// <remarks>
        /// Message reactions correspond to the user adding a 'like' or 'sad' etc. (often an emoji) to a
        /// previously sent message on the conversation. Message reactions are supported by only a few channels.
        /// The activity that the message is in reaction to is identified by the activity's
        /// <see cref="Activity.ReplyToId"/> property. The value of this property is the activity ID
        /// of a previously sent activity. When the bot sends an activity, the channel assigns an ID to it,
        /// which is available in the <see cref="ResourceResponse.Id"/> of the result.
        /// </remarks>
        /// <seealso cref="OnMessageReactionActivityAsync(ITurnContext{IMessageReactionActivity}, TState, CancellationToken)"/>
        /// <seealso cref="Activity.Id"/>
        /// <seealso cref="ITurnContext.SendActivityAsync(IActivity, CancellationToken)"/>
        /// <seealso cref="ResourceResponse.Id"/>
        protected virtual Task OnReactionsRemovedAsync(IList<MessageReaction> messageReactions, ITurnContext<IMessageReactionActivity> turnContext, TState turnState, CancellationToken cancellationToken)
        {
            throw new NotImplementedException();
        }

        /// <summary>
        /// Invoked when an event activity is received from the connector when the base behavior of
        /// <see cref="RunActivityHandlerAsync(ITurnContext, TState, CancellationToken)"/> is used.
        /// Event activities can be used to communicate many different things.
        /// By default, this method will call <see cref="OnTokenResponseEventAsync(ITurnContext{IEventActivity}, TState, CancellationToken)"/> if the
        /// activity's name is <c>tokens/response</c> or <see cref="OnEventAsync(ITurnContext{IEventActivity}, TState, CancellationToken)"/> otherwise.
        /// A <c>tokens/response</c> event can be triggered by an <see cref="OAuthCard"/>.
        /// </summary>
        /// <param name="turnContext">A strongly-typed context object for this turn.</param>
        /// <param name="turnState">The turn state object that stores arbitrary data for this turn.</param>
        /// <param name="cancellationToken">A cancellation token that can be used by other objects
        /// or threads to receive notice of cancellation.</param>
        /// <returns>A task that represents the work queued to execute.</returns>
        /// <remarks>
        /// When the <see cref="RunActivityHandlerAsync(ITurnContext, TState, CancellationToken)"/>
        /// method receives an event activity, it calls this method.
        /// If the event <see cref="IEventActivity.Name"/> is `tokens/response`, it calls
        /// <see cref="OnTokenResponseEventAsync(ITurnContext{IEventActivity}, TState, CancellationToken)"/>;
        /// otherwise, it calls <see cref="OnEventAsync(ITurnContext{IEventActivity}, TState, CancellationToken)"/>.
        ///
        /// In a derived class, override this method to add logic that applies to all event activities.
        /// Add logic to apply before the specific event-handling logic before the call to the base class
        /// <see cref="OnEventActivityAsync(ITurnContext{IEventActivity}, TState, CancellationToken)"/> method.
        /// Add logic to apply after the specific event-handling logic after the call to the base class
        /// <see cref="OnEventActivityAsync(ITurnContext{IEventActivity}, TState, CancellationToken)"/> method.
        ///
        /// Event activities communicate programmatic information from a client or channel to a bot.
        /// The meaning of an event activity is defined by the <see cref="IEventActivity.Name"/> property,
        /// which is meaningful within the scope of a channel.
        /// A `tokens/response` event can be triggered by an <see cref="OAuthCard"/> or an OAuth prompt.
        /// </remarks>
        /// <seealso cref="RunActivityHandlerAsync(ITurnContext, TState, CancellationToken)"/>
        /// <seealso cref="OnTokenResponseEventAsync(ITurnContext{IEventActivity}, TState, CancellationToken)"/>
        /// <seealso cref="OnEventAsync(ITurnContext{IEventActivity}, TState, CancellationToken)"/>
        protected virtual Task OnEventActivityAsync(ITurnContext<IEventActivity> turnContext, TState turnState, CancellationToken cancellationToken)
        {
            if (turnContext.Activity.ChannelId == Channels.Msteams)
            {
                switch (turnContext.Activity.Name)
                {
                    case "application/vnd.microsoft.readReceipt":
                        return OnReadReceiptAsync(JObject.FromObject(turnContext.Activity.Value).ToObject<ReadReceiptInfo>(), turnContext, turnState, cancellationToken);
                    case "application/vnd.microsoft.meetingStart":
                        return OnMeetingStartAsync(JObject.FromObject(turnContext.Activity.Value).ToObject<MeetingStartEventDetails>(), turnContext, turnState, cancellationToken);
                    case "application/vnd.microsoft.meetingEnd":
                        return OnMeetingEndAsync(JObject.FromObject(turnContext.Activity.Value).ToObject<MeetingEndEventDetails>(), turnContext, turnState, cancellationToken);
                }
            }

            if (SignInConstants.TokenResponseEventName.Equals(turnContext.Activity.Name, StringComparison.OrdinalIgnoreCase))
            {
                return OnTokenResponseEventAsync(turnContext, turnState, cancellationToken);
            }

            return OnEventAsync(turnContext, turnState, cancellationToken);
        }

        /// <summary>
        /// Invoked when a <c>tokens/response</c> event is received when the base behavior of
        /// <see cref="OnEventActivityAsync(ITurnContext{IEventActivity}, TState, CancellationToken)"/> is used.
        /// If using an <c>OAuthPrompt</c>, override this method to forward this <see cref="Activity"/> to the current dialog.
        /// By default, this method does nothing.
        /// </summary>
        /// <param name="turnContext">A strongly-typed context object for this turn.</param>
        /// <param name="turnState">The turn state object that stores arbitrary data for this turn.</param>
        /// <param name="cancellationToken">A cancellation token that can be used by other objects
        /// or threads to receive notice of cancellation.</param>
        /// <returns>A task that represents the work queued to execute.</returns>
        /// <remarks>
        /// When the <see cref="OnEventActivityAsync(ITurnContext{IEventActivity}, TState, CancellationToken)"/>
        /// method receives an event with a <see cref="IEventActivity.Name"/> of `tokens/response`,
        /// it calls this method.
        ///
        /// If your bot uses the <c>OAuthPrompt</c>, forward the incoming <see cref="Activity"/> to
        /// the current dialog.
        /// </remarks>
        /// <seealso cref="OnEventActivityAsync(ITurnContext{IEventActivity}, TState, CancellationToken)"/>
        /// <seealso cref="OnEventAsync(ITurnContext{IEventActivity}, TState, CancellationToken)"/>
        protected virtual Task OnTokenResponseEventAsync(ITurnContext<IEventActivity> turnContext, TState turnState, CancellationToken cancellationToken)
        {
            throw new NotImplementedException();
        }

        /// <summary>
        /// Invoked when an event other than <c>tokens/response</c> is received when the base behavior of
        /// <see cref="OnEventActivityAsync(ITurnContext{IEventActivity}, TState, CancellationToken)"/> is used.
        /// This method could optionally be overridden if the bot is meant to handle miscellaneous events.
        /// By default, this method does nothing.
        /// </summary>
        /// <param name="turnContext">A strongly-typed context object for this turn.</param>
        /// <param name="turnState">The turn state object that stores arbitrary data for this turn.</param>
        /// <param name="cancellationToken">A cancellation token that can be used by other objects
        /// or threads to receive notice of cancellation.</param>
        /// <returns>A task that represents the work queued to execute.</returns>
        /// <remarks>
        /// When the <see cref="OnEventActivityAsync(ITurnContext{IEventActivity}, TState, CancellationToken)"/>
        /// method receives an event with a <see cref="IEventActivity.Name"/> other than `tokens/response`,
        /// it calls this method.
        /// </remarks>
        /// <seealso cref="OnEventActivityAsync(ITurnContext{IEventActivity}, TState, CancellationToken)"/>
        /// <seealso cref="OnTokenResponseEventAsync(ITurnContext{IEventActivity}, TState, CancellationToken)"/>
        protected virtual Task OnEventAsync(ITurnContext<IEventActivity> turnContext, TState turnState, CancellationToken cancellationToken)
        {
            throw new NotImplementedException();
        }

        /// <summary>
        /// Invoked when an invoke activity is received from the connector when the base behavior of
        /// <see cref="RunActivityHandlerAsync(ITurnContext, TState, CancellationToken)"/> is used.
        /// Invoke activities can be used to communicate many different things.
        /// By default, this method will call <see cref="OnSignInInvokeAsync(ITurnContext{IInvokeActivity}, TState, CancellationToken)"/> if the
        /// activity's name is <c>signin/verifyState</c> or <c>signin/tokenExchange</c>.
        /// A <c>signin/verifyState</c> or <c>signin/tokenExchange</c> invoke can be triggered by an <see cref="OAuthCard"/>.
        /// </summary>
        /// <param name="turnContext">A strongly-typed context object for this turn.</param>
        /// <param name="turnState">The turn state object that stores arbitrary data for this turn.</param>
        /// <param name="cancellationToken">A cancellation token that can be used by other objects
        /// or threads to receive notice of cancellation.</param>
        /// <returns>A task that represents the work queued to execute.</returns>
        /// <remarks>
        /// When the <see cref="RunActivityHandlerAsync(ITurnContext, TState, CancellationToken)"/>
        /// method receives an invoke activity, it calls this method.
        /// If the event <see cref="IInvokeActivity.Name"/> is `signin/verifyState` or `signin/tokenExchange`, it calls
        /// <see cref="OnSignInInvokeAsync(ITurnContext{IInvokeActivity}, TState, CancellationToken)"/>
        /// Invoke activities communicate programmatic commands from a client or channel to a bot.
        /// The meaning of an invoke activity is defined by the <see cref="IInvokeActivity.Name"/> property,
        /// which is meaningful within the scope of a channel.
        /// A `signin/verifyState` or `signin/tokenExchange` invoke can be triggered by an <see cref="OAuthCard"/> or an OAuth prompt.
        /// </remarks>
        /// <seealso cref="RunActivityHandlerAsync(ITurnContext, TState, CancellationToken)"/>
        protected virtual async Task<InvokeResponse> OnInvokeActivityAsync(ITurnContext<IInvokeActivity> turnContext, TState turnState, CancellationToken cancellationToken)
        {
            try
            {
                if (turnContext.Activity.Name == null && turnContext.Activity.ChannelId == Channels.Msteams)
                {
                    return await OnCardActionInvokeAsync(turnContext, turnState, cancellationToken).ConfigureAwait(false);
                }
                else
                {
                    switch (turnContext.Activity.Name)
                    {
                        case "fileConsent/invoke":
                            return await OnFileConsentAsync(SafeCast<FileConsentCardResponse>(turnContext.Activity.Value), turnContext, turnState, cancellationToken).ConfigureAwait(false);

                        case "actionableMessage/executeAction":
                            await OnO365ConnectorCardActionAsync(SafeCast<O365ConnectorCardActionQuery>(turnContext.Activity.Value), turnContext, turnState, cancellationToken).ConfigureAwait(false);
                            return CreateInvokeResponse(null);

                        case "composeExtension/queryLink":
                            return CreateInvokeResponse(await OnAppBasedLinkQueryAsync(SafeCast<AppBasedLinkQuery>(turnContext.Activity.Value), turnContext, turnState, cancellationToken).ConfigureAwait(false));

                        case "composeExtension/anonymousQueryLink":
                            return CreateInvokeResponse(await OnAnonymousAppBasedLinkQueryAsync(SafeCast<AppBasedLinkQuery>(turnContext.Activity.Value), turnContext, turnState, cancellationToken).ConfigureAwait(false));

                        case "composeExtension/query":
                            return CreateInvokeResponse(await OnMessagingExtensionQueryAsync(SafeCast<MessagingExtensionQuery>(turnContext.Activity.Value), turnContext, turnState, cancellationToken).ConfigureAwait(false));

                        case "composeExtension/selectItem":
                            return CreateInvokeResponse(await OnMessagingExtensionSelectItemAsync(turnContext.Activity.Value as JObject, turnContext, turnState, cancellationToken).ConfigureAwait(false));

                        case "composeExtension/submitAction":
                            return CreateInvokeResponse(await OnMessagingExtensionSubmitActionDispatchAsync(SafeCast<MessagingExtensionAction>(turnContext.Activity.Value), turnContext, turnState, cancellationToken).ConfigureAwait(false));

                        case "composeExtension/fetchTask":
                            return CreateInvokeResponse(await OnMessagingExtensionFetchTaskAsync(SafeCast<MessagingExtensionAction>(turnContext.Activity.Value), turnContext, turnState, cancellationToken).ConfigureAwait(false));

                        case "composeExtension/querySettingUrl":
                            return CreateInvokeResponse(await OnMessagingExtensionConfigurationQuerySettingUrlAsync(SafeCast<MessagingExtensionQuery>(turnContext.Activity.Value), turnContext, turnState, cancellationToken).ConfigureAwait(false));

                        case "composeExtension/setting":
                            await OnMessagingExtensionConfigurationSettingAsync(turnContext.Activity.Value as JObject, turnContext, turnState, cancellationToken).ConfigureAwait(false);
                            return CreateInvokeResponse(null);

                        case "composeExtension/onCardButtonClicked":
                            await OnMessagingExtensionCardButtonClickedAsync(turnContext.Activity.Value as JObject, turnContext, turnState, cancellationToken).ConfigureAwait(false);
                            return CreateInvokeResponse(null);

                        case "task/fetch":
                            return CreateInvokeResponse(await OnTaskModuleFetchAsync(SafeCast<TaskModuleRequest>(turnContext.Activity.Value), turnContext, turnState, cancellationToken).ConfigureAwait(false));

                        case "task/submit":
                            return CreateInvokeResponse(await OnTaskModuleSubmitAsync(SafeCast<TaskModuleRequest>(turnContext.Activity.Value), turnContext, turnState, cancellationToken).ConfigureAwait(false));

                        case "tab/fetch":
                            return CreateInvokeResponse(await OnTabFetchAsync(SafeCast<TabRequest>(turnContext.Activity.Value), turnContext, turnState, cancellationToken).ConfigureAwait(false));

                        case "tab/submit":
                            return CreateInvokeResponse(await OnTabSubmitAsync(SafeCast<TabSubmit>(turnContext.Activity.Value), turnContext, turnState, cancellationToken).ConfigureAwait(false));

                        case "application/search":
                            var searchInvokeValue = GetSearchInvokeValue(turnContext.Activity);
                            return CreateInvokeResponse(await OnSearchInvokeAsync(searchInvokeValue, turnContext, turnState, cancellationToken).ConfigureAwait(false));

                        case "adaptiveCard/action":
                            var invokeValue = GetAdaptiveCardInvokeValue(turnContext.Activity);
                            return CreateInvokeResponse(await OnAdaptiveCardActionExecuteAsync(invokeValue, turnContext, turnState, cancellationToken).ConfigureAwait(false));

                        case SignInConstants.VerifyStateOperationName:
                        case SignInConstants.TokenExchangeOperationName:
                            await OnSignInInvokeAsync(turnContext, turnState, cancellationToken).ConfigureAwait(false);
                            return CreateInvokeResponse(null);

                        default:
                            throw new InvokeResponseException(HttpStatusCode.NotImplemented);
                    }
                }
            }
            catch (InvokeResponseException e)
            {
                 return new InvokeResponse
                {
                    Status = (int)e.StatusCode,
                    Body = e.Body
                };
            }
        }

        /// <summary>
        /// Invoked when a <c>signin/verifyState</c> or <c>signin/tokenExchange</c> event is received when the base behavior of
        /// <see cref="OnInvokeActivityAsync(ITurnContext{IInvokeActivity}, TState, CancellationToken)"/> is used.
        /// If using an <c>OAuthPrompt</c>, override this method to forward this <see cref="Activity"/> to the current dialog.
        /// By default, this method does nothing.
        /// </summary>
        /// <param name="turnContext">A strongly-typed context object for this turn.</param>
        /// <param name="turnState">The turn state object that stores arbitrary data for this turn.</param>
        /// <param name="cancellationToken">A cancellation token that can be used by other objects
        /// or threads to receive notice of cancellation.</param>
        /// <returns>A task that represents the work queued to execute.</returns>
        /// <remarks>
        /// When the <see cref="OnInvokeActivityAsync(ITurnContext{IInvokeActivity}, TState, CancellationToken)"/>
        /// method receives an Invoke with a <see cref="IInvokeActivity.Name"/> of `tokens/response`,
        /// it calls this method.
        ///
        /// If your bot uses the <c>OAuthPrompt</c>, forward the incoming <see cref="Activity"/> to
        /// the current dialog.
        /// </remarks>
        /// <seealso cref="OnInvokeActivityAsync(ITurnContext{IInvokeActivity}, TState, CancellationToken)"/>
        protected virtual Task OnSignInInvokeAsync(ITurnContext<IInvokeActivity> turnContext, TState turnState, CancellationToken cancellationToken)
        {
            switch (turnContext.Activity.Name)
            {
                case SignInConstants.VerifyStateOperationName: 
                    return OnSignInVerifyStateAsync(turnContext, turnState, cancellationToken);
                case SignInConstants.TokenExchangeOperationName:
                    return OnSignInTokenExchangeAsync(turnContext, turnState, cancellationToken);
                default:
                    break;
            }

            throw new InvokeResponseException(HttpStatusCode.NotImplemented);
        }

        /// <summary>
        /// Invoked when the bot is sent an Adaptive Card Action Execute.
        /// </summary>
        /// <param name="invokeValue">A strongly-typed object from the incoming activity's Value.</param>
        /// <param name="turnContext">A strongly-typed context object for this turn.</param>
        /// <param name="turnState">The turn state object that stores arbitrary data for this turn.</param>
        /// <param name="cancellationToken">A cancellation token that can be used by other objects
        /// or threads to receive notice of cancellation.</param>
        /// <returns>A task that represents the work queued to execute.</returns>
        /// <remarks>
        /// When the <see cref="OnInvokeActivityAsync(ITurnContext{IInvokeActivity}, TState, CancellationToken)"/>
        /// method receives an Invoke with a <see cref="IInvokeActivity.Name"/> of `adaptiveCard/action`,
        /// it calls this method.
        /// </remarks>
        /// <seealso cref="OnInvokeActivityAsync(ITurnContext{IInvokeActivity}, TState, CancellationToken)"/>
        protected virtual Task<AdaptiveCardInvokeResponse> OnAdaptiveCardActionExecuteAsync(AdaptiveCardInvokeValue invokeValue, ITurnContext<IInvokeActivity> turnContext, TState turnState, CancellationToken cancellationToken)
        {
            throw new InvokeResponseException(HttpStatusCode.NotImplemented);
        }

        /// <summary>
        /// Invoked when the bot is sent an 'invoke' activity having name of 'application/search'.
        /// </summary>
        /// <param name="invokeValue">A strongly-typed object from the incoming activity's Value.</param>
        /// <param name="turnContext">A strongly-typed context object for this turn.</param>
        /// <param name="turnState">The turn state object that stores arbitrary data for this turn.</param>
        /// <param name="cancellationToken">A cancellation token that can be used by other objects
        /// or threads to receive notice of cancellation.</param>
        /// <returns>A task that represents the work queued to execute.</returns>
        /// <remarks>
        /// When the <see cref="OnInvokeActivityAsync(ITurnContext{IInvokeActivity}, TState, CancellationToken)"/>
        /// method receives an Invoke with a <see cref="IInvokeActivity.Name"/> of `application/search`,
        /// it calls this method. The Activity.Value must be a well formed <see cref="SearchInvokeValue"/>.
        /// </remarks>
        /// <seealso cref="OnInvokeActivityAsync(ITurnContext{IInvokeActivity}, TState, CancellationToken)"/>
        protected virtual Task<SearchInvokeResponse> OnSearchInvokeAsync(SearchInvokeValue invokeValue, ITurnContext<IInvokeActivity> turnContext, TState turnState, CancellationToken cancellationToken)
        {
            throw new InvokeResponseException(HttpStatusCode.NotImplemented);
        }

        /// <summary>
        /// Invoked when an activity other than a message, conversation update, or event is received when the base behavior of
        /// <see cref="RunActivityHandlerAsync(ITurnContext, TState, CancellationToken)"/> is used.
        /// If overridden, this could potentially respond to any of the other activity types like
        /// <see cref="ActivityTypes.ContactRelationUpdate"/> or <see cref="ActivityTypes.EndOfConversation"/>.
        /// By default, this method does nothing.
        /// </summary>
        /// <param name="turnContext">The context object for this turn.</param>
        /// <param name="turnState">The turn state object that stores arbitrary data for this turn.</param>
        /// <param name="cancellationToken">A cancellation token that can be used by other objects
        /// or threads to receive notice of cancellation.</param>
        /// <returns>A task that represents the work queued to execute.</returns>
        /// <remarks>
        /// When the <see cref="RunActivityHandlerAsync(ITurnContext, TState, CancellationToken)"/>
        /// method receives an activity that is not a message, conversation update, message reaction,
        /// or event activity, it calls this method.
        /// </remarks>
        /// <seealso cref="RunActivityHandlerAsync(ITurnContext, TState, CancellationToken)"/>
        /// <seealso cref="OnMessageActivityAsync(ITurnContext{IMessageActivity}, TState, CancellationToken)"/>
        /// <seealso cref="OnConversationUpdateActivityAsync(ITurnContext{IConversationUpdateActivity}, TState, CancellationToken)"/>
        /// <seealso cref="OnMessageReactionActivityAsync(ITurnContext{IMessageReactionActivity}, TState, CancellationToken)"/>
        /// <seealso cref="OnEventActivityAsync(ITurnContext{IEventActivity}, TState, CancellationToken)"/>
        /// <seealso cref="Activity.Type"/>
        /// <seealso cref="ActivityTypes"/>
        protected virtual Task OnUnrecognizedActivityTypeAsync(ITurnContext turnContext, TState turnState, CancellationToken cancellationToken)
        {
            throw new NotImplementedException();
        }

        private static SearchInvokeValue GetSearchInvokeValue(IInvokeActivity activity)
        {
            if (activity.Value == null)
            {
                var response = CreateAdaptiveCardInvokeErrorResponse(HttpStatusCode.BadRequest, "BadRequest", "Missing value property for search");
                throw new InvokeResponseException(HttpStatusCode.BadRequest, response);
            }

            var obj = activity.Value as JObject;
            if (obj == null)
            {
                var response = CreateAdaptiveCardInvokeErrorResponse(HttpStatusCode.BadRequest, "BadRequest", "Value property is not properly formed for search");
                throw new InvokeResponseException(HttpStatusCode.BadRequest, response);
            }

            SearchInvokeValue? invokeValue;

            try
            {
                invokeValue = obj.ToObject<SearchInvokeValue>();
                if (invokeValue == null) throw new Exception();
            }
            catch (Exception ex)
            {
                var errorResponse = CreateAdaptiveCardInvokeErrorResponse(HttpStatusCode.BadRequest, "BadRequest", "Value property is not valid for search");
                throw new InvokeResponseException(HttpStatusCode.BadRequest, errorResponse, ex);
            }

            ValidateSearchInvokeValue(invokeValue, activity.ChannelId);
            return invokeValue;
        }

        private static void ValidateSearchInvokeValue(SearchInvokeValue searchInvokeValue, string channelId)
        {
            string? missingField = null;

            if (string.IsNullOrEmpty(searchInvokeValue.Kind))
            {
                // Teams does not always send the 'kind' field. Default to 'search'.
                if (Connector.Channels.Msteams.Equals(channelId, StringComparison.OrdinalIgnoreCase))
                {
                    searchInvokeValue.Kind = SearchInvokeTypes.Search;
                }
                else
                {
                    missingField = "kind";
                }
            }

            if (string.IsNullOrEmpty(searchInvokeValue.QueryText))
            {
                missingField = "queryText";
            }

            if (missingField != null)
            {
                var errorResponse = CreateAdaptiveCardInvokeErrorResponse(HttpStatusCode.BadRequest, "BadRequest", $"Missing {missingField} property for search");
                throw new InvokeResponseException(HttpStatusCode.BadRequest, errorResponse);
            }
        }

        private static AdaptiveCardInvokeValue GetAdaptiveCardInvokeValue(IInvokeActivity activity)
        {
            if (activity.Value == null)
            {
                var response = CreateAdaptiveCardInvokeErrorResponse(HttpStatusCode.BadRequest, "BadRequest", "Missing value property");
                throw new InvokeResponseException(HttpStatusCode.BadRequest, response);
            }

            var obj = activity.Value as JObject;
            if (obj == null)
            {
                var response = CreateAdaptiveCardInvokeErrorResponse(HttpStatusCode.BadRequest, "BadRequest", "Value property is not properly formed");
                throw new InvokeResponseException(HttpStatusCode.BadRequest, response);
            }

            AdaptiveCardInvokeValue? invokeValue;

            try
            {
                invokeValue = obj.ToObject<AdaptiveCardInvokeValue>();
                if (invokeValue == null) throw new Exception();
            }
            catch (Exception ex)
            {
                var response = CreateAdaptiveCardInvokeErrorResponse(HttpStatusCode.BadRequest, "BadRequest", "Value property is not properly formed");
                throw new InvokeResponseException(HttpStatusCode.BadRequest, response, ex);
            }

            if (invokeValue.Action == null)
            {
                var response = CreateAdaptiveCardInvokeErrorResponse(HttpStatusCode.BadRequest, "BadRequest", "Missing action property");
                throw new InvokeResponseException(HttpStatusCode.BadRequest, response);
            }

            if (invokeValue.Action.Type != "Action.Execute")
            {
                var response = CreateAdaptiveCardInvokeErrorResponse(HttpStatusCode.BadRequest, "NotSupported", $"The action '{invokeValue.Action.Type}'is not supported.");
                throw new InvokeResponseException(HttpStatusCode.BadRequest, response);
            }

            return invokeValue;
        }

        private static AdaptiveCardInvokeResponse CreateAdaptiveCardInvokeErrorResponse(HttpStatusCode statusCode, string code, string message)
        {
            return new AdaptiveCardInvokeResponse()
            {
                StatusCode = (int)statusCode,
                Type = "application/vnd.microsoft.error",
                Value = new Error()
                {
                    Code = code,
                    Message = message
                }
            };
        }


        /// <summary>
        /// Invoked when an card action invoke activity is received from the connector.
        /// </summary>
        /// <param name="turnContext">A strongly-typed context object for this turn.</param>
        /// <param name="turnState">The turn state object that stores arbitrary data for this turn.</param>
        /// <param name="cancellationToken">A cancellation token that can be used by other objects
        /// or threads to receive notice of cancellation.</param>
        /// <returns>A task that represents the work queued to execute.</returns>
        protected virtual Task<InvokeResponse> OnCardActionInvokeAsync(ITurnContext<IInvokeActivity> turnContext, TState turnState, CancellationToken cancellationToken)
        {
            throw new InvokeResponseException(HttpStatusCode.NotImplemented);
        }

        /// <summary>
        /// Invoked when a signIn verify state activity is received from the connector.
        /// </summary>
        /// <param name="turnContext">A strongly-typed context object for this turn.</param>
        /// <param name="turnState">The turn state object that stores arbitrary data for this turn.</param>
        /// <param name="cancellationToken">A cancellation token that can be used by other objects
        /// or threads to receive notice of cancellation.</param>
        /// <returns>A task that represents the work queued to execute.</returns>
        protected virtual Task OnSignInVerifyStateAsync(ITurnContext<IInvokeActivity> turnContext, TState turnState, CancellationToken cancellationToken)
        {
            throw new InvokeResponseException(HttpStatusCode.NotImplemented);
        }

        /// <summary>
        /// Invoked when a signIn token exchange activity is received from the connector.
        /// </summary>
        /// <param name="turnContext">A strongly-typed context object for this turn.</param>
        /// <param name="turnState">The turn state object that stores arbitrary data for this turn.</param>
        /// <param name="cancellationToken">A cancellation token that can be used by other objects
        /// or threads to receive notice of cancellation.</param>
        /// <returns>A task that represents the work queued to execute.</returns>
        protected virtual Task OnSignInTokenExchangeAsync(ITurnContext<IInvokeActivity> turnContext, TState turnState, CancellationToken cancellationToken)
        {
            throw new InvokeResponseException(HttpStatusCode.NotImplemented);
        }

        /// <summary>
        /// Invoked when a file consent card activity is received from the connector.
        /// </summary>
        /// <param name="fileConsentCardResponse">The response representing the value of the invoke activity sent when the user acts on
        /// <param name="turnContext">A strongly-typed context object for this turn.</param>
        /// <param name="turnState">The turn state object that stores arbitrary data for this turn.</param>
        /// a file consent card.</param>
        /// <param name="cancellationToken">A cancellation token that can be used by other objects
        /// or threads to receive notice of cancellation.</param>
        /// <returns>An InvokeResponse depending on the action of the file consent card.</returns>
        protected virtual async Task<InvokeResponse> OnFileConsentAsync(FileConsentCardResponse fileConsentCardResponse, ITurnContext<IInvokeActivity> turnContext, TState turnState, CancellationToken cancellationToken)
        {
            switch (fileConsentCardResponse.Action)
            {
                case "accept":
                    await OnFileConsentAcceptAsync(fileConsentCardResponse, turnContext, turnState, cancellationToken).ConfigureAwait(false);
                    return CreateInvokeResponse(null);

                case "decline":
                    await OnFileConsentDeclineAsync(fileConsentCardResponse, turnContext, turnState, cancellationToken).ConfigureAwait(false);
                    return CreateInvokeResponse(null);

                default:
                    throw new InvokeResponseException(HttpStatusCode.BadRequest, $"{fileConsentCardResponse.Action} is not a supported Action.");
            }
        }

        /// <summary>
        /// Invoked when a file consent card is accepted by the user.
        /// </summary>
        /// <param name="fileConsentCardResponse">The response representing the value of the invoke activity sent when the user accepts
        /// <param name="turnContext">A strongly-typed context object for this turn.</param>
        /// <param name="turnState">The turn state object that stores arbitrary data for this turn.</param>
        /// a file consent card.</param>
        /// <param name="cancellationToken">A cancellation token that can be used by other objects
        /// or threads to receive notice of cancellation.</param>
        /// <returns>A task that represents the work queued to execute.</returns>
        protected virtual Task OnFileConsentAcceptAsync(FileConsentCardResponse fileConsentCardResponse, ITurnContext<IInvokeActivity> turnContext, TState turnState, CancellationToken cancellationToken)
        {
            throw new InvokeResponseException(HttpStatusCode.NotImplemented);
        }

        /// <summary>
        /// Invoked when a file consent card is declined by the user.
        /// </summary>
        /// <param name="fileConsentCardResponse">The response representing the value of the invoke activity sent when the user declines
        /// <param name="turnContext">A strongly-typed context object for this turn.</param>
        /// a file consent card.</param>
        /// <param name="turnState">The turn state object that stores arbitrary data for this turn.</param>
        /// <param name="cancellationToken">A cancellation token that can be used by other objects
        /// or threads to receive notice of cancellation.</param>
        /// <returns>A task that represents the work queued to execute.</returns>
        protected virtual Task OnFileConsentDeclineAsync(FileConsentCardResponse fileConsentCardResponse, ITurnContext<IInvokeActivity> turnContext, TState turnState, CancellationToken cancellationToken)
        {
            throw new InvokeResponseException(HttpStatusCode.NotImplemented);
        }

        /// <summary>
        /// Invoked when a Messaging Extension Query activity is received from the connector.
        /// </summary>
        /// <param name="query">The query for the search command.</param>
        /// <param name="turnContext">A strongly-typed context object for this turn.</param>
        /// <param name="turnState">The turn state object that stores arbitrary data for this turn.</param>
        /// <param name="cancellationToken">A cancellation token that can be used by other objects
        /// or threads to receive notice of cancellation.</param>
        /// <returns>The Messaging Extension Response for the query.</returns>
        protected virtual Task<MessagingExtensionResponse> OnMessagingExtensionQueryAsync(MessagingExtensionQuery query, ITurnContext<IInvokeActivity> turnContext, TState turnState, CancellationToken cancellationToken)
        {
            throw new InvokeResponseException(HttpStatusCode.NotImplemented);
        }

        /// <summary>
        /// Invoked when a O365 Connector Card Action activity is received from the connector.
        /// </summary>
        /// <param name="query">The O365 connector card HttpPOST invoke query.</param>
        /// <param name="turnContext">A strongly-typed context object for this turn.</param>
        /// <param name="turnState">The turn state object that stores arbitrary data for this turn.</param>
        /// <param name="cancellationToken">A cancellation token that can be used by other objects
        /// or threads to receive notice of cancellation.</param>
        /// <returns>A task that represents the work queued to execute.</returns>
        protected virtual Task OnO365ConnectorCardActionAsync(O365ConnectorCardActionQuery query, ITurnContext<IInvokeActivity> turnContext, TState turnState, CancellationToken cancellationToken)
        {
            throw new InvokeResponseException(HttpStatusCode.NotImplemented);
        }

        /// <summary>
        /// Invoked when an app based link query activity is received from the connector.
        /// </summary>
        /// <param name="query">The invoke request body type for app-based link query.</param>
        /// <param name="turnContext">A strongly-typed context object for this turn.</param>
        /// <param name="turnState">The turn state object that stores arbitrary data for this turn.</param>
        /// <param name="cancellationToken">A cancellation token that can be used by other objects
        /// or threads to receive notice of cancellation.</param>
        /// <returns>The Messaging Extension Response for the query.</returns>
        protected virtual Task<MessagingExtensionResponse> OnAppBasedLinkQueryAsync(AppBasedLinkQuery query, ITurnContext<IInvokeActivity> turnContext, TState turnState, CancellationToken cancellationToken)
        {
            throw new InvokeResponseException(HttpStatusCode.NotImplemented);
        }

        /// <summary>
        /// Invoked when an anonymous app based link query activity is received from the connector.
        /// </summary>
        /// <param name="query">The invoke request body type for app-based link query.</param>
        /// <param name="turnContext">A strongly-typed context object for this turn.</param>
        /// <param name="turnState">The turn state object that stores arbitrary data for this turn.</param>
        /// <param name="cancellationToken">A cancellation token that can be used by other objects
        /// or threads to receive notice of cancellation.</param>
        /// <returns>The Messaging Extension Response for the query.</returns>
        protected virtual Task<MessagingExtensionResponse> OnAnonymousAppBasedLinkQueryAsync(AppBasedLinkQuery query, ITurnContext<IInvokeActivity> turnContext, TState turnState, CancellationToken cancellationToken)
        {
            throw new InvokeResponseException(HttpStatusCode.NotImplemented);
        }

        /// <summary>
        /// Invoked when a messaging extension select item activity is received from the connector.
        /// </summary>
        /// <param name="query">The object representing the query.</param>
        /// <param name="turnContext">A strongly-typed context object for this turn.</param>
        /// <param name="turnState">The turn state object that stores arbitrary data for this turn.</param>
        /// <param name="cancellationToken">A cancellation token that can be used by other objects
        /// or threads to receive notice of cancellation.</param>
        /// <returns>The Messaging Extension Response for the query.</returns>
        protected virtual Task<MessagingExtensionResponse> OnMessagingExtensionSelectItemAsync(JObject query, ITurnContext<IInvokeActivity> turnContext, TState turnState, CancellationToken cancellationToken)
        {
            throw new InvokeResponseException(HttpStatusCode.NotImplemented);
        }

        /// <summary>
        /// Invoked when a Messaging Extension Fetch activity is received from the connector.
        /// </summary>
        /// <param name="action">The messaging extension action.</param>
        /// <param name="turnContext">A strongly-typed context object for this turn.</param>
        /// <param name="turnState">The turn state object that stores arbitrary data for this turn.</param>
        /// <param name="cancellationToken">A cancellation token that can be used by other objects
        /// or threads to receive notice of cancellation.</param>
        /// <returns>The Messaging Extension Action Response for the action.</returns>
        protected virtual Task<MessagingExtensionActionResponse> OnMessagingExtensionFetchTaskAsync(MessagingExtensionAction action, ITurnContext<IInvokeActivity> turnContext, TState turnState, CancellationToken cancellationToken)
        {
            throw new InvokeResponseException(HttpStatusCode.NotImplemented);
        }

        /// <summary>
        /// Invoked when a messaging extension submit action dispatch activity is received from the connector.
        /// </summary>
        /// <param name="action">The messaging extension action.</param>
        /// <param name="turnContext">A strongly-typed context object for this turn.</param>
        /// <param name="turnState">The turn state object that stores arbitrary data for this turn.</param>
        /// <param name="cancellationToken">A cancellation token that can be used by other objects
        /// or threads to receive notice of cancellation.</param>
        /// <returns>The Messaging Extension Action Response for the action.</returns>
        protected virtual async Task<MessagingExtensionActionResponse> OnMessagingExtensionSubmitActionDispatchAsync(MessagingExtensionAction action, ITurnContext<IInvokeActivity> turnContext, TState turnState, CancellationToken cancellationToken)
        {
            if (!string.IsNullOrEmpty(action.BotMessagePreviewAction))
            {
                switch (action.BotMessagePreviewAction)
                {
                    case "edit":
                        return await OnMessagingExtensionBotMessagePreviewEditAsync(action, turnContext, turnState, cancellationToken).ConfigureAwait(false);

                    case "send":
                        return await OnMessagingExtensionBotMessagePreviewSendAsync(action, turnContext, turnState, cancellationToken).ConfigureAwait(false);

                    default:
                        throw new InvokeResponseException(HttpStatusCode.BadRequest, $"{action.BotMessagePreviewAction} is not a supported BotMessagePreviewAction.");
                }
            }
            else
            {
                return await OnMessagingExtensionSubmitActionAsync(action, turnContext, turnState, cancellationToken).ConfigureAwait(false);
            }
        }

        /// <summary>
        /// Invoked when a messaging extension submit action activity is received from the connector.
        /// </summary>
        /// <param name="action">The messaging extension action.</param>
        /// <param name="turnContext">A strongly-typed context object for this turn.</param>
        /// <param name="turnState">The turn state object that stores arbitrary data for this turn.</param>
        /// <param name="cancellationToken">A cancellation token that can be used by other objects
        /// or threads to receive notice of cancellation.</param>
        /// <returns>The Messaging Extension Action Response for the action.</returns>
        protected virtual Task<MessagingExtensionActionResponse> OnMessagingExtensionSubmitActionAsync(MessagingExtensionAction action, ITurnContext<IInvokeActivity> turnContext, TState turnState, CancellationToken cancellationToken)
        {
            throw new InvokeResponseException(HttpStatusCode.NotImplemented);
        }

        /// <summary>
        /// Invoked when a messaging extension bot message preview edit activity is received from the connector.
        /// </summary>
        /// <param name="action">The messaging extension action.</param>
        /// <param name="turnContext">A strongly-typed context object for this turn.</param>
        /// <param name="turnState">The turn state object that stores arbitrary data for this turn.</param>
        /// <param name="cancellationToken">A cancellation token that can be used by other objects
        /// or threads to receive notice of cancellation.</param>
        /// <returns>The Messaging Extension Action Response for the action.</returns>
        protected virtual Task<MessagingExtensionActionResponse> OnMessagingExtensionBotMessagePreviewEditAsync(MessagingExtensionAction action, ITurnContext<IInvokeActivity> turnContext, TState turnState, CancellationToken cancellationToken)
        {
            throw new InvokeResponseException(HttpStatusCode.NotImplemented);
        }

        /// <summary>
        /// Invoked when a messaging extension bot message preview send activity is received from the connector.
        /// </summary>
        /// <param name="action">The messaging extension action.</param>
        /// <param name="turnContext">A strongly-typed context object for this turn.</param>
        /// <param name="turnState">The turn state object that stores arbitrary data for this turn.</param>
        /// <param name="cancellationToken">A cancellation token that can be used by other objects
        /// or threads to receive notice of cancellation.</param>
        /// <returns>The Messaging Extension Action Response for the action.</returns>
        protected virtual Task<MessagingExtensionActionResponse> OnMessagingExtensionBotMessagePreviewSendAsync(MessagingExtensionAction action, ITurnContext<IInvokeActivity> turnContext, TState turnState, CancellationToken cancellationToken)
        {
            throw new InvokeResponseException(HttpStatusCode.NotImplemented);
        }

        /// <summary>
        /// Invoked when a messaging extension configuration query setting url activity is received from the connector.
        /// </summary>
        /// <param name="query">The Messaging extension query.</param>
        /// <param name="turnContext">A strongly-typed context object for this turn.</param>
        /// <param name="turnState">The turn state object that stores arbitrary data for this turn.</param>
        /// <param name="cancellationToken">A cancellation token that can be used by other objects
        /// or threads to receive notice of cancellation.</param>
        /// <returns>The Messaging Extension Response for the query.</returns>
        protected virtual Task<MessagingExtensionResponse> OnMessagingExtensionConfigurationQuerySettingUrlAsync(MessagingExtensionQuery query, ITurnContext<IInvokeActivity> turnContext, TState turnState, CancellationToken cancellationToken)
        {
            throw new InvokeResponseException(HttpStatusCode.NotImplemented);
        }

        /// <summary>
        /// Override this in a derived class to provide logic for when a configuration is set for a messaging extension.
        /// </summary>
        /// <param name="settings">Object representing the configuration settings.</param>
        /// <param name="turnContext">A strongly-typed context object for this turn.</param>
        /// <param name="turnState">The turn state object that stores arbitrary data for this turn.</param>
        /// <param name="cancellationToken">A cancellation token that can be used by other objects
        /// or threads to receive notice of cancellation.</param>
        /// <returns>A task that represents the work queued to execute.</returns>
        protected virtual Task OnMessagingExtensionConfigurationSettingAsync(JObject settings, ITurnContext<IInvokeActivity> turnContext, TState turnState, CancellationToken cancellationToken)
        {
            throw new InvokeResponseException(HttpStatusCode.NotImplemented);
        }

        /// <summary>
        /// Override this in a derived class to provide logic for when a card button is clicked in a messaging extension.
        /// </summary>
        /// <param name="cardData">Object representing the card data.</param>
        /// <param name="turnContext">A strongly-typed context object for this turn.</param>
        /// <param name="turnState">The turn state object that stores arbitrary data for this turn.</param>
        /// <param name="cancellationToken">A cancellation token that can be used by other objects
        /// or threads to receive notice of cancellation.</param>
        /// <returns>A task that represents the work queued to execute.</returns>
        protected virtual Task OnMessagingExtensionCardButtonClickedAsync(JObject cardData, ITurnContext<IInvokeActivity> turnContext, TState turnState, CancellationToken cancellationToken)
        {
            throw new InvokeResponseException(HttpStatusCode.NotImplemented);
        }

        /// <summary>
        /// Override this in a derived class to provide logic for when a task module is fetched.
        /// </summary>
        /// <param name="taskModuleRequest">The task module invoke request value payload.</param>
        /// <param name="turnContext">A strongly-typed context object for this turn.</param>
        /// <param name="turnState">The turn state object that stores arbitrary data for this turn.</param>
        /// <param name="cancellationToken">A cancellation token that can be used by other objects
        /// or threads to receive notice of cancellation.</param>
        /// <returns>A Task Module Response for the request.</returns>
        protected virtual Task<TaskModuleResponse> OnTaskModuleFetchAsync(TaskModuleRequest taskModuleRequest, ITurnContext<IInvokeActivity> turnContext, TState turnState, CancellationToken cancellationToken)
        {
            throw new InvokeResponseException(HttpStatusCode.NotImplemented);
        }

        /// <summary>
        /// Override this in a derived class to provide logic for when a task module is submited.
        /// </summary>
        /// <param name="taskModuleRequest">The task module invoke request value payload.</param>
        /// <param name="turnContext">A strongly-typed context object for this turn.</param>
        /// <param name="turnState">The turn state object that stores arbitrary data for this turn.</param>
        /// <param name="cancellationToken">A cancellation token that can be used by other objects
        /// or threads to receive notice of cancellation.</param>
        /// <returns>A Task Module Response for the request.</returns>
        protected virtual Task<TaskModuleResponse> OnTaskModuleSubmitAsync(TaskModuleRequest taskModuleRequest, ITurnContext<IInvokeActivity> turnContext, TState turnState, CancellationToken cancellationToken)
        {
            throw new InvokeResponseException(HttpStatusCode.NotImplemented);
        }

        /// <summary>
        /// Override this in a derived class to provide logic for when a tab is fetched.
        /// </summary>
        /// <param name="tabRequest">The tab invoke request value payload.</param>
        /// <param name="turnContext">A strongly-typed context object for this turn.</param>
        /// <param name="turnState">The turn state object that stores arbitrary data for this turn.</param>
        /// <param name="cancellationToken">A cancellation token that can be used by other objects
        /// or threads to receive notice of cancellation.</param>
        /// <returns>A Tab Response for the request.</returns>
        protected virtual Task<TabResponse> OnTabFetchAsync(TabRequest tabRequest, ITurnContext<IInvokeActivity> turnContext, TState turnState, CancellationToken cancellationToken)
        {
            throw new InvokeResponseException(HttpStatusCode.NotImplemented);
        }

        /// <summary>
        /// Override this in a derived class to provide logic for when a tab is submitted.
        /// </summary>
        /// <param name="tabSubmit">The tab submit invoke request value payload.</param>
        /// <param name="turnContext">A strongly-typed context object for this turn.</param>
        /// <param name="turnState">The turn state object that stores arbitrary data for this turn.</param>
        /// <param name="cancellationToken">A cancellation token that can be used by other objects
        /// or threads to receive notice of cancellation.</param>
        /// <returns>A Tab Response for the request.</returns>
        protected virtual Task<TabResponse> OnTabSubmitAsync(TabSubmit tabSubmit, ITurnContext<IInvokeActivity> turnContext, TState turnState, CancellationToken cancellationToken)
        {
            throw new InvokeResponseException(HttpStatusCode.NotImplemented);
        }

        /// <summary>
        /// Override this in a derived class to provide logic specific to
        /// <see cref="ActivityTypes.EndOfConversation"/> activities, such as the conversational logic.
        /// </summary>
        /// <param name="turnContext">A strongly-typed context object for this turn.</param>
        /// <param name="turnState">The turn state object that stores arbitrary data for this turn.</param>
        /// <param name="cancellationToken">A cancellation token that can be used by other objects
        /// or threads to receive notice of cancellation.</param>
        /// <returns>A task that represents the work queued to execute.</returns>
        /// <remarks>
        /// When the <see cref="RunActivityHandlerAsync(ITurnContext, TState, CancellationToken)"/>
        /// method receives a message activity, it calls this method.
        /// </remarks>
        /// <seealso cref="RunActivityHandlerAsync(ITurnContext, TState, CancellationToken)"/>
        protected virtual Task OnEndOfConversationActivityAsync(ITurnContext<IEndOfConversationActivity> turnContext, TState turnState, CancellationToken cancellationToken)
        {
            throw new NotImplementedException();
        }


        /// <summary>
        /// Override this in a derived class to provide logic specific to
        /// <see cref="ActivityTypes.Typing"/> activities, such as the conversational logic.
        /// </summary>
        /// <param name="turnContext">A strongly-typed context object for this turn.</param>
        /// <param name="turnState">The turn state object that stores arbitrary data for this turn.</param>
        /// <param name="cancellationToken">A cancellation token that can be used by other objects
        /// or threads to receive notice of cancellation.</param>
        /// <returns>A task that represents the work queued to execute.</returns>
        /// <remarks>
        /// When the <see cref="RunActivityHandlerAsync(ITurnContext, TState, CancellationToken)"/>
        /// method receives a message activity, it calls this method.
        /// </remarks>
        /// <seealso cref="RunActivityHandlerAsync(ITurnContext, TState, CancellationToken)"/>
        protected virtual Task OnTypingActivityAsync(ITurnContext<ITypingActivity> turnContext, TState turnState, CancellationToken cancellationToken)
        {
            throw new NotImplementedException();
        }

        /// <summary>
        /// Override this in a derived class to provide logic specific to
        /// <see cref="ActivityTypes.InstallationUpdate"/> activities.
        /// </summary>
        /// <param name="turnContext">A strongly-typed context object for this turn.</param>
        /// <param name="turnState">The turn state object that stores arbitrary data for this turn.</param>
        /// <param name="cancellationToken">A cancellation token that can be used by other objects
        /// or threads to receive notice of cancellation.</param>
        /// <returns>A task that represents the work queued to execute.</returns>
        /// <remarks>
        /// When the <see cref="RunActivityHandlerAsync(ITurnContext, TState, CancellationToken)"/>
        /// method receives a installation update activity, it calls this method.
        /// </remarks>
        /// <seealso cref="RunActivityHandlerAsync(ITurnContext, TState, CancellationToken)"/>
        protected virtual Task OnInstallationUpdateActivityAsync(ITurnContext<IInstallationUpdateActivity> turnContext, TState turnState, CancellationToken cancellationToken)
        {
            switch (turnContext.Activity.Action)
            {
                case InstallationUpdateActionTypes.Add:
                case "add-upgrade":
                    return OnInstallationUpdateAddAsync(turnContext, turnState, cancellationToken);
                case InstallationUpdateActionTypes.Remove:
                case "remove-upgrade":
                    return OnInstallationUpdateRemoveAsync(turnContext, turnState, cancellationToken);
                default:
                    throw new NotImplementedException();
            }
        }

        /// <summary>
        /// Override this in a derived class to provide logic specific to
        /// <see cref="ActivityTypes.InstallationUpdate"/> activities with 'action' set to 'add'.
        /// </summary>
        /// <param name="turnContext">A strongly-typed context object for this turn.</param>
        /// <param name="turnState">The turn state object that stores arbitrary data for this turn.</param>
        /// <param name="cancellationToken">A cancellation token that can be used by other objects
        /// or threads to receive notice of cancellation.</param>
        /// <returns>A task that represents the work queued to execute.</returns>
        /// <remarks>
        /// When the <see cref="RunActivityHandlerAsync(ITurnContext, TState, CancellationToken)"/>
        /// method receives a installation update activity, it calls this method.
        /// </remarks>
        /// <seealso cref="RunActivityHandlerAsync(ITurnContext, TState, CancellationToken)"/>
        protected virtual Task OnInstallationUpdateAddAsync(ITurnContext<IInstallationUpdateActivity> turnContext, TState turnState, CancellationToken cancellationToken)
        {
            throw new NotImplementedException();
        }

        /// <summary>
        /// Override this in a derived class to provide logic specific to
        /// <see cref="ActivityTypes.InstallationUpdate"/> activities with 'action' set to 'remove'.
        /// </summary>
        /// <param name="turnContext">A strongly-typed context object for this turn.</param>
        /// <param name="turnState">The turn state object that stores arbitrary data for this turn.</param>
        /// <param name="cancellationToken">A cancellation token that can be used by other objects
        /// or threads to receive notice of cancellation.</param>
        /// <returns>A task that represents the work queued to execute.</returns>
        /// <remarks>
        /// When the <see cref="RunActivityHandlerAsync(ITurnContext, TState, CancellationToken)"/>
        /// method receives a installation update activity, it calls this method.
        /// </remarks>
        /// <seealso cref="RunActivityHandlerAsync(ITurnContext, TState, CancellationToken)"/>
        protected virtual Task OnInstallationUpdateRemoveAsync(ITurnContext<IInstallationUpdateActivity> turnContext, TState turnState, CancellationToken cancellationToken)
        {
            throw new NotImplementedException();
        }

        /// <summary>
        /// Invoked when a command activity is received when the base behavior of
        /// <see cref="RunActivityHandlerAsync(ITurnContext, TState, CancellationToken)"/> is used.
        /// Commands are requests to perform an action and receivers typically respond with
        /// one or more commandResult activities. Receivers are also expected to explicitly
        /// reject unsupported command activities.
        /// </summary>
        /// <param name="turnContext">A strongly-typed context object for this turn.</param>
        /// <param name="turnState">The turn state object that stores arbitrary data for this turn.</param>
        /// <param name="cancellationToken">A cancellation token that can be used by other objects
        /// or threads to receive notice of cancellation.</param>
        /// <returns>A task that represents the work queued to execute.</returns>
        /// <remarks>
        /// When the <see cref="RunActivityHandlerAsync(ITurnContext, TState, CancellationToken)"/>
        /// method receives a command activity, it calls this method.
        /// 
        /// In a derived class, override this method to add logic that applies to all comand activities.
        /// Add logic to apply before the specific command-handling logic before the call to the base class
        /// <see cref="OnCommandActivityAsync(ITurnContext{ICommandActivity}, TState, CancellationToken)"/> method.
        /// Add logic to apply after the specific command-handling logic after the call to the base class
        /// <see cref="OnCommandActivityAsync(ITurnContext{ICommandActivity}, TState, CancellationToken)"/> method.
        ///
        /// Command activities communicate programmatic information from a client or channel to a bot.
        /// The meaning of an command activity is defined by the <see cref="ICommandActivity.Name"/> property,
        /// which is meaningful within the scope of a channel.
        /// </remarks>
        /// <seealso cref="RunActivityHandlerAsync(ITurnContext, TState, CancellationToken)"/>
        /// <seealso cref="OnCommandActivityAsync(ITurnContext{ICommandActivity}, TState, CancellationToken)"/>
        protected virtual Task OnCommandActivityAsync(ITurnContext<ICommandActivity> turnContext, TState turnState, CancellationToken cancellationToken)
        {
            throw new NotImplementedException();
        }

        /// <summary>
        /// Invoked when a CommandResult activity is received when the base behavior of
        /// <see cref="RunActivityHandlerAsync(ITurnContext, TState, CancellationToken)"/> is used.
        /// CommandResult activities can be used to communicate the result of a command execution.
        /// </summary>
        /// <param name="turnContext">A strongly-typed context object for this turn.</param>
        /// <param name="turnState">The turn state object that stores arbitrary data for this turn.</param>
        /// <param name="cancellationToken">A cancellation token that can be used by other objects
        /// or threads to receive notice of cancellation.</param>
        /// <returns>A task that represents the work queued to execute.</returns>
        /// <remarks>
        /// When the <see cref="RunActivityHandlerAsync(ITurnContext, TState, CancellationToken)"/>
        /// method receives a CommandResult activity, it calls this method.
        /// 
        /// In a derived class, override this method to add logic that applies to all comand activities.
        /// Add logic to apply before the specific CommandResult-handling logic before the call to the base class
        /// <see cref="OnCommandResultActivityAsync(ITurnContext{ICommandResultActivity}, TState, CancellationToken)"/> method.
        /// Add logic to apply after the specific CommandResult-handling logic after the call to the base class
        /// <see cref="OnCommandResultActivityAsync(ITurnContext{ICommandResultActivity}, TState, CancellationToken)"/> method.
        ///
        /// CommandResult activities communicate programmatic information from a client or channel to a bot.
        /// The meaning of an CommandResult activity is defined by the <see cref="ICommandResultActivity.Name"/> property,
        /// which is meaningful within the scope of a channel.
        /// </remarks>
        /// <seealso cref="RunActivityHandlerAsync(ITurnContext, TState, CancellationToken)"/>
        /// <seealso cref="OnCommandResultActivityAsync(ITurnContext{ICommandResultActivity}, TState, CancellationToken)"/>
        protected virtual Task OnCommandResultActivityAsync(ITurnContext<ICommandResultActivity> turnContext, TState turnState, CancellationToken cancellationToken)
        {
            throw new NotImplementedException();
        }

        /// <summary>
        /// Invoked when a Teams Meeting Start event activity is received from the connector.
        /// Override this in a derived class to provide logic for when a meeting is started.
        /// </summary>
        /// <param name="meeting">The details of the meeting.</param>
        /// <param name="turnContext">A strongly-typed context object for this turn.</param>
        /// <param name="turnState">The turn state object that stores arbitrary data for this turn.</param>
        /// <param name="cancellationToken">A cancellation token that can be used by other objects
        /// or threads to receive notice of cancellation.</param>
        /// <returns>A task that represents the work queued to execute.</returns>
        protected virtual Task OnMeetingStartAsync(MeetingStartEventDetails meeting, ITurnContext<IEventActivity> turnContext, TState turnState, CancellationToken cancellationToken)
        {
            throw new NotImplementedException();
        }

        /// <summary>
        /// Invoked when a Teams Meeting End event activity is received from the connector.
        /// Override this in a derived class to provide logic for when a meeting is ended.
        /// </summary>
        /// <param name="meeting">The details of the meeting.</param>
        /// <param name="turnContext">A strongly-typed context object for this turn.</param>
        /// <param name="turnState">The turn state object that stores arbitrary data for this turn.</param>
        /// <param name="cancellationToken">A cancellation token that can be used by other objects
        /// or threads to receive notice of cancellation.</param>
        /// <returns>A task that represents the work queued to execute.</returns>
        protected virtual Task OnMeetingEndAsync(MeetingEndEventDetails meeting, ITurnContext<IEventActivity> turnContext, TState turnState, CancellationToken cancellationToken)
        {
            throw new NotImplementedException();
        }

        /// <summary>
        /// Invoked when a read receipt for a previously sent message is received from the connector.
        /// Override this in a derived class to provide logic for when the bot receives a read receipt event.
        /// </summary>
        /// <param name="readReceiptInfo">Information regarding the read receipt. i.e. Id of the message last read by the user.</param>
        /// <param name="turnContext">A strongly-typed context object for this turn.</param>
        /// <param name="turnState">The turn state object that stores arbitrary data for this turn.</param>
        /// <param name="cancellationToken">A cancellation token that can be used by other objects
        /// or threads to receive notice of cancellation.</param>
        /// <returns>A task that represents the work queued to execute.</returns>
        protected virtual Task OnReadReceiptAsync(ReadReceiptInfo readReceiptInfo, ITurnContext<IEventActivity> turnContext, TState turnState, CancellationToken cancellationToken)
        {
            throw new NotImplementedException();
        }

        /// <summary>
        /// Safely casts an object to an object of type <typeparamref name="T"/> .
        /// </summary>
        /// <param name="value">The object to be casted.</param>
        /// <returns>The object casted in the new type.</returns>
        private static T SafeCast<T>(object value)
        {
            var obj = value as JObject;
            if (obj == null)
            {
                throw new InvokeResponseException(HttpStatusCode.BadRequest, $"expected type '{value.GetType().Name}'");
            }

            return obj.ToObject<T>();
        }
    }
}<|MERGE_RESOLUTION|>--- conflicted
+++ resolved
@@ -7,11 +7,8 @@
 using Microsoft.Bot.Schema.Teams;
 using Microsoft.Bot.Connector;
 using Microsoft.Bot.Builder.Teams;
-<<<<<<< HEAD
-=======
 using Microsoft.Extensions.Logging;
 using Microsoft.Bot.Builder.M365.Utilities;
->>>>>>> 8bcc6fab
 
 namespace Microsoft.Bot.Builder.M365
 {
@@ -38,11 +35,7 @@
         /// Creates a new Application instance.
         /// </summary>
         /// <param name="options">Optional. Options used to configure the application.</param>
-<<<<<<< HEAD
-        public Application(ApplicationOptions<TState> options)
-=======
         public Application(ApplicationOptions<TState> options, ILogger? logger = null)
->>>>>>> 8bcc6fab
         {
             Verify.NotNull(options);
 
@@ -56,11 +49,8 @@
 
             if (_options.AI != null)
             {
-<<<<<<< HEAD
-                _ai = new AI<TState>(_options.AI);
-=======
                 _ai = new AI<TState>(_options.AI, logger);
->>>>>>> 8bcc6fab
+                _ai = null;
             }
 
         }
@@ -155,14 +145,9 @@
             {
                 // Start typing timer if configured
                 if (_options.StartTypingTimer)
-                {
-<<<<<<< HEAD
-                    timer = new TypingTimer(_typingTimerDelay);
-                    timer.StartTypingTimer(turnContext);
-=======
                     timer = new TypingTimer(_options.TypingTimerDelay);
                     timer.Start(turnContext);
->>>>>>> 8bcc6fab
+                    timer.StartTypingTimer(turnContext);
                 }
 
                 // Remove @mentions
