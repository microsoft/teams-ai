--- conflicted
+++ resolved
@@ -45,11 +45,7 @@
             moderator.GetType().GetField("_client", BindingFlags.Instance | BindingFlags.NonPublic)!.SetValue(moderator, clientMock.Object);
 
             // Act
-<<<<<<< HEAD
-            var result = await Assert.ThrowsAsync<TeamsAIException>(async () => await moderator.ReviewPrompt(turnContext, turnStateMock.Result, promptTemplate));
-=======
-            var result = await Assert.ThrowsAsync<TeamsAIException>(async () => await moderator.ReviewInput(turnContext, turnStateMock.Object));
->>>>>>> 34871955
+            var result = await Assert.ThrowsAsync<TeamsAIException>(async () => await moderator.ReviewInput(turnContext, turnStateMock.Result));
 
             // Assert
             Assert.Equal("Exception Message", result.Message);
@@ -118,11 +114,7 @@
             moderator.GetType().GetField("_client", BindingFlags.Instance | BindingFlags.NonPublic)!.SetValue(moderator, clientMock.Object);
 
             // Act
-<<<<<<< HEAD
-            var result = await moderator.ReviewPrompt(turnContext, turnStateMock.Result, promptTemplate);
-=======
-            var result = await moderator.ReviewInput(turnContext, turnStateMock.Object);
->>>>>>> 34871955
+            var result = await moderator.ReviewInput(turnContext, turnStateMock.Result);
 
             // Assert
             if (moderate == ModerationType.Input || moderate == ModerationType.Both)
@@ -163,11 +155,7 @@
             moderator.GetType().GetField("_client", BindingFlags.Instance | BindingFlags.NonPublic)!.SetValue(moderator, clientMock.Object);
 
             // Act
-<<<<<<< HEAD
-            var result = await Assert.ThrowsAsync<TeamsAIException>(async () => await moderator.ReviewPlan(turnContext, turnStateMock.Result, plan));
-=======
-            var result = await Assert.ThrowsAsync<TeamsAIException>(async () => await moderator.ReviewOutput(turnContextMock.Object, turnStateMock.Object, plan));
->>>>>>> 34871955
+            var result = await Assert.ThrowsAsync<TeamsAIException>(async () => await moderator.ReviewOutput(turnContext, turnStateMock.Result, plan));
 
             // Assert
             Assert.Equal("Exception Message", result.Message);
@@ -230,11 +218,7 @@
             moderator.GetType().GetField("_client", BindingFlags.Instance | BindingFlags.NonPublic)!.SetValue(moderator, clientMock.Object);
 
             // Act
-<<<<<<< HEAD
-            var result = await moderator.ReviewPlan(turnContext, turnStateMock.Result, plan);
-=======
-            var result = await moderator.ReviewOutput(turnContextMock.Object, turnStateMock.Object, plan);
->>>>>>> 34871955
+            var result = await moderator.ReviewOutput(turnContext, turnStateMock.Result, plan);
 
             // Assert
             if (moderate == ModerationType.Output || moderate == ModerationType.Both)
