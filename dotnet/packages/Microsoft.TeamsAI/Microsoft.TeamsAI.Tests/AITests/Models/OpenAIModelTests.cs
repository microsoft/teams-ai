﻿using Microsoft.Bot.Builder;
using Microsoft.Teams.AI.AI.Models;
using Microsoft.Teams.AI.AI.Prompts;
using Microsoft.Teams.AI.AI.Prompts.Sections;
using Microsoft.Teams.AI.AI.Tokenizers;
using Microsoft.Teams.AI.State;
using Microsoft.Teams.AI.Tests.TestUtils;
using Moq;
using OpenAI;
using OpenAI.Chat;
using OAIChatMessage = OpenAI.Chat.ChatMessage;
using System.ClientModel;
using System.ClientModel.Primitives;
using System.Reflection;
using ChatMessage = Microsoft.Teams.AI.AI.Models.ChatMessage;
using ChatRole = Microsoft.Teams.AI.AI.Models.ChatRole;
using Azure.Identity;
using Microsoft.Teams.AI.AI.Augmentations;
using Microsoft.Teams.AI.Application;
using Microsoft.Bot.Schema;

namespace Microsoft.Teams.AI.Tests.AITests.Models
{
    public class OpenAIModelTests
    {
        [Fact]
        public void Test_Constructor_OpenAI()
        {
            // Arrange
            var options = new OpenAIModelOptions("test-key", "test-model");

            // Act
            new OpenAIModel(options);
        }

        [Fact]
        public void Test_Constructor_AzureOpenAI_InvalidAzureApiVersion()
        {
            // Arrange
            var options = new AzureOpenAIModelOptions("test-key", "test-deployment", "https://test.openai.azure.com/");
            var versions = new List<string>
            {
                "2024-06-01", "2024-08-01-preview", "2024-10-01-preview"
            };

            // Act
            foreach (var version in versions)
            {
                options.AzureApiVersion = version;
                new OpenAIModel(options);
            }
            options.AzureApiVersion = "2023-12-01-preview";
            Exception exception = Assert.Throws<ArgumentException>(() => new OpenAIModel(options));

            // Assert
            Assert.Equal("Model created with an unsupported API version of `2023-12-01-preview`.", exception.Message);
        }

        [Fact]
        public void Test_Constructor_AzureOpenAI_ManagedIdentityAuth()
        {
            // Arrange
            var options = new AzureOpenAIModelOptions(new DefaultAzureCredential(), "test-deployment", "https://test.openai.azure.com/");

            // Act
            new OpenAIModel(options);
        }

        [Fact]
        public async Task Test_CompletePromptAsync_AzureOpenAI_Chat_PromptTooLong()
        {
            // Arrange
            var turnContextMock = new Mock<ITurnContext>();
            var turnStateMock = new Mock<TurnState>();
            var renderedPrompt = new RenderedPromptSection<List<ChatMessage>>(new List<ChatMessage>(), length: 65536, tooLong: true);
            var promptMock = new Mock<Prompt>(new List<PromptSection>(), -1, true, "\n\n");
            promptMock.Setup((prompt) => prompt.RenderAsMessagesAsync(
                It.IsAny<ITurnContext>(), It.IsAny<IMemory>(), It.IsAny<IPromptFunctions<List<string>>>(),
                It.IsAny<ITokenizer>(), It.IsAny<int>(), It.IsAny<CancellationToken>())).ReturnsAsync(renderedPrompt);
            var promptTemplate = new PromptTemplate("test-prompt", promptMock.Object);
            var options = new AzureOpenAIModelOptions("test-key", "test-deployment", "https://test.openai.azure.com/")
            {
                CompletionType = CompletionConfiguration.CompletionType.Chat,
                LogRequests = true
            };
            var openAIModel = new OpenAIModel(options, loggerFactory: new TestLoggerFactory());

            // Act
            var result = await openAIModel.CompletePromptAsync(turnContextMock.Object, turnStateMock.Object, new PromptManager(), new GPTTokenizer(), promptTemplate);

            // Assert
            Assert.Equal(PromptResponseStatus.TooLong, result.Status);
            Assert.NotNull(result.Error);
            Assert.Equal("The generated chat completion prompt had a length of 65536 tokens which exceeded the MaxInputTokens of 2048.", result.Error.Message);
        }

        [Fact]
        public async Task Test_CompletePromptAsync_AzureOpenAI_Chat_RateLimited()
        {
            // Arrange
            var turnContextMock = new Mock<ITurnContext>();
            var turnStateMock = new Mock<TurnState>();
            var renderedPrompt = new RenderedPromptSection<List<ChatMessage>>(new List<ChatMessage>(), length: 256, tooLong: false);
            var promptMock = new Mock<Prompt>(new List<PromptSection>(), -1, true, "\n\n");
            promptMock.Setup((prompt) => prompt.RenderAsMessagesAsync(
                            It.IsAny<ITurnContext>(), It.IsAny<IMemory>(), It.IsAny<IPromptFunctions<List<string>>>(),
                            It.IsAny<ITokenizer>(), It.IsAny<int>(), It.IsAny<CancellationToken>())).ReturnsAsync(renderedPrompt);
            var promptTemplate = new PromptTemplate("test-prompt", promptMock.Object);
            var options = new AzureOpenAIModelOptions("test-key", "test-deployment", "https://test.openai.azure.com/")
            {
                CompletionType = CompletionConfiguration.CompletionType.Chat,
                LogRequests = true
            };
            var clientMock = new Mock<OpenAIClient>();
            var response = new TestResponse(429, "exception");
            var exception = new ClientResultException(response);
            clientMock.Setup((client) => client.GetChatClient(It.IsAny<string>()).CompleteChatAsync(It.IsAny<IEnumerable<OAIChatMessage>>(), It.IsAny<ChatCompletionOptions>(), It.IsAny<CancellationToken>())).ThrowsAsync(exception);
            var openAIModel = new OpenAIModel(options, loggerFactory: new TestLoggerFactory());
            openAIModel.GetType().GetField("_openAIClient", BindingFlags.Instance | BindingFlags.NonPublic)!.SetValue(openAIModel, clientMock.Object);

            // Act
            var result = await openAIModel.CompletePromptAsync(turnContextMock.Object, turnStateMock.Object, new PromptManager(), new GPTTokenizer(), promptTemplate);

            // Assert
            Assert.Equal(PromptResponseStatus.RateLimited, result.Status);
            Assert.NotNull(result.Error);
            Assert.Equal("The chat completion API returned a rate limit error.", result.Error.Message);
        }

        [Fact]
        public async Task Test_CompletePromptAsync_AzureOpenAI_Chat_RequestFailed()
        {
            // Arrange
            var turnContextMock = new Mock<ITurnContext>();
            var turnStateMock = new Mock<TurnState>();
            var renderedPrompt = new RenderedPromptSection<List<ChatMessage>>(new List<ChatMessage>(), length: 256, tooLong: false);
            var promptMock = new Mock<Prompt>(new List<PromptSection>(), -1, true, "\n\n");
            promptMock.Setup((prompt) => prompt.RenderAsMessagesAsync(
                            It.IsAny<ITurnContext>(), It.IsAny<IMemory>(), It.IsAny<IPromptFunctions<List<string>>>(),
                            It.IsAny<ITokenizer>(), It.IsAny<int>(), It.IsAny<CancellationToken>())).ReturnsAsync(renderedPrompt);
            var promptTemplate = new PromptTemplate("test-prompt", promptMock.Object);
            var options = new AzureOpenAIModelOptions("test-key", "test-deployment", "https://test.openai.azure.com/")
            {
                CompletionType = CompletionConfiguration.CompletionType.Chat,
                LogRequests = true,
            };
            var clientMock = new Mock<OpenAIClient>();
            var response = new TestResponse(500, "exception");
            var exception = new ClientResultException(response);
            clientMock.Setup((client) => client.GetChatClient(It.IsAny<string>()).CompleteChatAsync(It.IsAny<IEnumerable<OAIChatMessage>>(), It.IsAny<ChatCompletionOptions>(), It.IsAny<CancellationToken>())).ThrowsAsync(exception);
            var openAIModel = new OpenAIModel(options, loggerFactory: new TestLoggerFactory());
            openAIModel.GetType().GetField("_openAIClient", BindingFlags.Instance | BindingFlags.NonPublic)!.SetValue(openAIModel, clientMock.Object);

            // Act
            var result = await openAIModel.CompletePromptAsync(turnContextMock.Object, turnStateMock.Object, new PromptManager(), new GPTTokenizer(), promptTemplate);

            // Assert
            Assert.Equal(PromptResponseStatus.Error, result.Status);
            Assert.NotNull(result.Error);
            Assert.StartsWith("The chat completion API returned an error status of InternalServerError: Service request failed.\r\nStatus: 500 (exception)", result.Error.Message);
        }

        [Fact]
        public async Task Test_CompletePromptAsync_AzureOpenAI_Chat()
        {
            // Arrange
            var turnContextMock = new Mock<ITurnContext>();
            var turnStateMock = new Mock<TurnState>();
            var renderedPrompt = new RenderedPromptSection<List<ChatMessage>>(new List<ChatMessage>(), length: 256, tooLong: false);
            var promptMock = new Mock<Prompt>(new List<PromptSection>(), -1, true, "\n\n");
            promptMock.Setup((prompt) => prompt.RenderAsMessagesAsync(
                            It.IsAny<ITurnContext>(), It.IsAny<IMemory>(), It.IsAny<IPromptFunctions<List<string>>>(),
                            It.IsAny<ITokenizer>(), It.IsAny<int>(), It.IsAny<CancellationToken>())).ReturnsAsync(renderedPrompt);
            var promptTemplate = new PromptTemplate("test-prompt", promptMock.Object);
            var options = new AzureOpenAIModelOptions("test-key", "test-deployment", "https://test.openai.azure.com/")
            {
                CompletionType = CompletionConfiguration.CompletionType.Chat,
                LogRequests = true,
            };
            var clientMock = new Mock<OpenAIClient>();
            var chatCompletion = ModelReaderWriter.Read<ChatCompletion>(BinaryData.FromString(@$"{{
                ""choices"": [
                    {{
                        ""finish_reason"": ""stop"",
                        ""message"": {{
                            ""role"": ""assistant"",
                            ""content"": ""test-choice""
                        }}
                    }}
                ]
            }}"));
            var response = new TestResponse(200, string.Empty);
            clientMock.Setup((client) =>
                client
                .GetChatClient(It.IsAny<string>())
                .CompleteChatAsync(It.IsAny<IEnumerable<OAIChatMessage>>(), It.IsAny<ChatCompletionOptions>(), It.IsAny<CancellationToken>())
            ).ReturnsAsync(ClientResult.FromValue(chatCompletion!, response));

            var openAIModel = new OpenAIModel(options, loggerFactory: new TestLoggerFactory());
            openAIModel.GetType().GetField("_openAIClient", BindingFlags.Instance | BindingFlags.NonPublic)!.SetValue(openAIModel, clientMock.Object);

            // Act
            var result = await openAIModel.CompletePromptAsync(turnContextMock.Object, turnStateMock.Object, new PromptManager(), new GPTTokenizer(), promptTemplate);

            // Assert
            Assert.Equal(PromptResponseStatus.Success, result.Status);
            Assert.NotNull(result.Message);
            Assert.Null(result.Error);
            Assert.Equal(ChatRole.Assistant, result.Message.Role);
            Assert.Equal("test-choice", result.Message.Content);
        }

        [Fact]
        public async Task Test_CompletePromptAsync_AzureOpenAI_Chat_WithTools()
        {
            // Arrange
            var turnContextMock = new Mock<ITurnContext>();
            var turnStateMock = new Mock<TurnState>();
            var renderedPrompt = new RenderedPromptSection<List<ChatMessage>>(new List<ChatMessage>(), length: 256, tooLong: false);
            var promptMock = new Mock<Prompt>(new List<PromptSection>(), -1, true, "\n\n");
            promptMock.Setup((prompt) => prompt.RenderAsMessagesAsync(
                            It.IsAny<ITurnContext>(), It.IsAny<IMemory>(), It.IsAny<IPromptFunctions<List<string>>>(),
                            It.IsAny<ITokenizer>(), It.IsAny<int>(), It.IsAny<CancellationToken>())).ReturnsAsync(renderedPrompt);
            var promptTemplate = new PromptTemplate("test-prompt", promptMock.Object)
            {
                Actions = new List<ChatCompletionAction>() { new ChatCompletionAction() { Name = "testAction" } },
                Augmentation = new ToolsAugmentation(),
                Configuration = new PromptTemplateConfiguration()
                {
                    Augmentation = new AugmentationConfiguration()
                    {
                        Type = AugmentationType.Tools
                    }
                }
            };
            var options = new AzureOpenAIModelOptions("test-key", "test-deployment", "https://test.openai.azure.com/")
            {
                CompletionType = CompletionConfiguration.CompletionType.Chat,
                LogRequests = true,
            };
            var clientMock = new Mock<OpenAIClient>();
            var chatCompletion = ModelReaderWriter.Read<ChatCompletion>(BinaryData.FromString(@$"{{
                ""choices"": [
                    {{
                        ""finish_reason"": ""stop"",
                        ""message"": {{
                            ""role"": ""assistant"",
                            ""content"": null,
                            ""tool_calls"": [
                              {{
                                ""id"": ""call_abc123"",
                                ""type"": ""function"",
                                ""function"": {{
                                  ""name"": ""testAction"",
                                  ""arguments"": ""{{}}""
                                }}
                              }}
                            ]
                        }}
                    }}
                ]
            }}"));
            var response = new TestResponse(200, string.Empty);
            clientMock.Setup((client) =>
                client
                .GetChatClient(It.IsAny<string>())
                .CompleteChatAsync(It.IsAny<IEnumerable<OAIChatMessage>>(), It.IsAny<ChatCompletionOptions>(), It.IsAny<CancellationToken>())
            ).ReturnsAsync(ClientResult.FromValue(chatCompletion!, response));

            var openAIModel = new OpenAIModel(options, loggerFactory: new TestLoggerFactory());
            openAIModel.GetType().GetField("_openAIClient", BindingFlags.Instance | BindingFlags.NonPublic)!.SetValue(openAIModel, clientMock.Object);

            // Act
            var result = await openAIModel.CompletePromptAsync(turnContextMock.Object, turnStateMock.Object, new PromptManager(), new GPTTokenizer(), promptTemplate);

            // Assert
            Assert.Equal(PromptResponseStatus.Success, result.Status);
            Assert.NotNull(result.Message);

            Assert.NotNull(result.Message.ActionCalls);
            Assert.Single(result.Message.ActionCalls);
<<<<<<< HEAD
            Assert.Equal("testAction", result.Message.ActionCalls[0].Function!.Name);
            
=======
            Assert.Equal("testAction", result.Message.ActionCalls[0].Function.Name);

>>>>>>> eaf1a529
            Assert.Null(result.Error);
            Assert.Equal(ChatRole.Assistant, result.Message.Role);
            Assert.Null(result.Message.Content);
        }

        [Fact]
        public async Task Test_CompletePromptAsync_AzureOpenAI_Streaming()
        {
            // Arrange
            ITurnContext turnContext = new TurnContext(new NotImplementedAdapter(), new Activity(
                text: "hello",
                channelId: "channelId",
                recipient: new() { Id = "recipientId" },
                conversation: new() { Id = "conversationId" },
                from: new() { Id = "fromId" }
            ));
            var streamer = new StreamingResponse(turnContext);
            var state = new TurnState();
            await state.LoadStateAsync(null, turnContext);
            state.SetValue("temp.streamer", streamer);
            var renderedPrompt = new RenderedPromptSection<List<ChatMessage>>(new List<ChatMessage>(), length: 256, tooLong: false);
            var promptMock = new Mock<Prompt>(new List<PromptSection>(), -1, true, "\n\n");
            promptMock.Setup((prompt) => prompt.RenderAsMessagesAsync(
                            It.IsAny<ITurnContext>(), It.IsAny<IMemory>(), It.IsAny<IPromptFunctions<List<string>>>(),
                            It.IsAny<ITokenizer>(), It.IsAny<int>(), It.IsAny<CancellationToken>())).ReturnsAsync(renderedPrompt);
            var promptTemplate = new PromptTemplate("test-prompt", promptMock.Object);
            var options = new AzureOpenAIModelOptions("test-key", "test-deployment", "https://test.openai.azure.com/")
            {
                CompletionType = CompletionConfiguration.CompletionType.Chat,
                LogRequests = true,
                Stream = true,
            };
            var clientMock = new Mock<OpenAIClient>();
            var update = ModelReaderWriter.Read<StreamingChatCompletionUpdate>(BinaryData.FromString(@$"{{
                ""choices"": [
                    {{
                        ""finish_reason"": null,
                        ""delta"": {{
                            ""role"": ""assistant"",
                            ""content"": ""chunk one""
                        }}
                    }}
                ]
            }}"));

            TestAsyncResultCollection<StreamingChatCompletionUpdate> updates = new(update!, Mock.Of<PipelineResponse>());

            var response = new TestResponse(200, string.Empty);
            clientMock.Setup((client) =>
                client
                .GetChatClient(It.IsAny<string>())
                .CompleteChatStreamingAsync(It.IsAny<IEnumerable<OAIChatMessage>>(), It.IsAny<ChatCompletionOptions>(), It.IsAny<CancellationToken>())
            ).Returns(ClientResult.FromValue(updates, response));

            var openAIModel = new OpenAIModel(options, loggerFactory: new TestLoggerFactory());
            openAIModel.GetType().GetField("_openAIClient", BindingFlags.Instance | BindingFlags.NonPublic)!.SetValue(openAIModel, clientMock.Object);

            // Act
            var result = await openAIModel.CompletePromptAsync(turnContext, state, new PromptManager(), new GPTTokenizer(), promptTemplate);

            // Assert
            Assert.Equal(PromptResponseStatus.Success, result.Status);
            Assert.NotNull(result.Message);
            Assert.Null(result.Error);
            Assert.Equal(ChatRole.Assistant, result.Message.Role);
            Assert.Equal("chunk one", result.Message.Content);
        }

    }
}<|MERGE_RESOLUTION|>--- conflicted
+++ resolved
@@ -279,13 +279,8 @@
 
             Assert.NotNull(result.Message.ActionCalls);
             Assert.Single(result.Message.ActionCalls);
-<<<<<<< HEAD
             Assert.Equal("testAction", result.Message.ActionCalls[0].Function!.Name);
             
-=======
-            Assert.Equal("testAction", result.Message.ActionCalls[0].Function.Name);
-
->>>>>>> eaf1a529
             Assert.Null(result.Error);
             Assert.Equal(ChatRole.Assistant, result.Message.Role);
             Assert.Null(result.Message.Content);
