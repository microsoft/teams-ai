--- conflicted
+++ resolved
@@ -71,13 +71,10 @@
             Assert.Equal("test", (plan.Commands[0] as PredictedDoCommand)?.Action);
             Assert.Equal("SAY", plan.Commands[1].Type);
             Assert.Equal("hello", (plan.Commands[1] as PredictedSayCommand)?.Response.Content);
-<<<<<<< HEAD
-=======
             Assert.Equal("test intent", (plan.Commands[1] as PredictedSayCommand)?.Response.Context?.Intent);
             Assert.Equal("content", (plan.Commands[1] as PredictedSayCommand)?.Response.Context?.Citations[0].Content);
             Assert.Equal("title", (plan.Commands[1] as PredictedSayCommand)?.Response.Context?.Citations[0].Title);
             Assert.Equal("url", (plan.Commands[1] as PredictedSayCommand)?.Response.Context?.Citations[0].Url);
->>>>>>> c976453a
         }
 
         [Fact]
