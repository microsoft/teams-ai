﻿using Microsoft.Bot.Builder;
using Microsoft.Bot.Schema;
using Microsoft.Teams.AI.AI;
using Microsoft.Teams.AI.AI.Action;
using Microsoft.Teams.AI.AI.Moderator;
using Microsoft.Teams.AI.AI.Planners;
using Microsoft.Teams.AI.State;
using Microsoft.Teams.AI.Tests.TestUtils;
using Moq;
using System.Reflection;
using Plan = Microsoft.Teams.AI.AI.Planners.Plan;
using Record = Microsoft.Teams.AI.State.Record;

namespace Microsoft.Teams.AI.Tests.AITests
{
    public class AITests
    {
        [Fact]
        public void Test_RegisterAction_RegisterSameActionTwice()
        {
            // Arrange
            var planner = new TestPlanner();
            var moderator = new TestModerator();
            var options = new AIOptions<TurnState>(planner, moderator);
            var ai = new AI<TurnState>(options);
            var handler = new TestActionHandler();

            // Act
            ai.RegisterAction("test-action", handler);
            var containsAction = ai.ContainsAction("test-action");
            var exception = Assert.Throws<InvalidOperationException>(() => ai.RegisterAction("test-action", handler));

            // Assert
            Assert.True(containsAction);
            Assert.NotNull(exception);
            Assert.Equal("Attempting to register an already existing action `test-action` that does not allow overrides.", exception.Message);
        }

        [Fact]
        public async void Test_RegisterAction_OverrideDefaultAction()
        {
            // Arrange
            var planner = new TestPlanner();
            var moderator = new TestModerator();
            var options = new AIOptions<TurnState>(planner, moderator);
            var ai = new AI<TurnState>(options);
            var handler = new TestActionHandler();
            var turnContextMock = new Mock<ITurnContext>();
            var turnState = new TurnState();

            // Act
            ai.RegisterAction(AIConstants.UnknownActionName, handler);
<<<<<<< HEAD
            FieldInfo actionsField = typeof(AI<TestTurnState>).GetField("_actions", BindingFlags.NonPublic | BindingFlags.GetField | BindingFlags.Instance)!;
            IActionCollection<TestTurnState> actions = (IActionCollection<TestTurnState>)actionsField!.GetValue(ai)!;
            var result = await actions[AIConstants.UnknownActionName].Handler.PerformActionAsync(turnContextMock.Object, turnState, null, null);
=======
            FieldInfo actionsField = typeof(AI<TurnState>).GetField("_actions", BindingFlags.NonPublic | BindingFlags.GetField | BindingFlags.Instance)!;
            IActionCollection<TurnState> actions = (IActionCollection<TurnState>)actionsField!.GetValue(ai)!;
            var result = await actions[AIConstants.UnknownActionName].Handler.PerformAction(turnContextMock.Object, turnState, null, null);
>>>>>>> a9ccb95c
            var exception = Assert.Throws<InvalidOperationException>(() => ai.RegisterAction(AIConstants.UnknownActionName, handler));

            // Assert
            Assert.Equal("test-result", result);
            Assert.NotNull(exception);
            Assert.Equal($"Attempting to register an already existing action `{AIConstants.UnknownActionName}` that does not allow overrides.", exception.Message);
        }

        [Fact]
        public async void Test_RunAsync()
        {
            // Arrange
            var planner = new TurnStatePlanner<TurnState>();
            var moderator = new TurnStateModerator<TurnState>();
            var options = new AIOptions<TurnState>(planner, moderator);
            var ai = new AI<TurnState>(options);
            var botAdapterStub = Mock.Of<BotAdapter>();
            var turnContextMock = new TurnContext(botAdapterStub,
                new Activity
                {
                    Text = "user message",
                    Recipient = new() { Id = "recipientId" },
                    Conversation = new() { Id = "conversationId" },
                    From = new() { Id = "fromId" },
                    ChannelId = "channelId"
                });
            var turnState = TurnStateConfig.GetTurnStateWithConversationStateAsync(turnContextMock);
            var actions = new TestActions();
            ai.ImportActions(actions);

            // Act
            var result = await ai.RunAsync(turnContextMock, turnState.Result);

            // Assert
            Assert.True(result);
            Assert.Equal(new string[] { "BeginTaskAsync" }, planner.Record.ToArray());
            Assert.Equal(new string[] { "ReviewInputAsync", "ReviewOutputAsync" }, moderator.Record.ToArray());
            Assert.Equal(new string[] { "Test-DO" }, actions.DoActionRecord.ToArray());
            Assert.Equal(new string[] { "Test-SAY" }, actions.SayActionRecord.ToArray());
        }

        [Fact]
        public async void Test_RunAsync_ExceedStepLimit()
        {
            var planner = new TurnStatePlanner<TurnState>();
            var moderator = new TurnStateModerator<TurnState>();
            var options = new AIOptions<TurnState>(planner, moderator);
            var ai = new AI<TurnState>(options);
            var botAdapterStub = Mock.Of<BotAdapter>();
            var turnContextMock = new TurnContext(botAdapterStub,
                new Activity
                {
                    Text = "user message",
                    Recipient = new() { Id = "recipientId" },
                    Conversation = new() { Id = "conversationId" },
                    From = new() { Id = "fromId" },
                    ChannelId = "channelId"
                });
            var turnState = TurnStateConfig.GetTurnStateWithConversationStateAsync(turnContextMock);
            var actions = new TestActions();
            ai.ImportActions(actions);
            var actionHandler = new TurnStateActionHandler();
            ai.RegisterAction(AIConstants.TooManyStepsActionName, actionHandler);

            // Act
            var result = await ai.RunAsync(turnContextMock, turnState.Result, stepCount: 30);

            // Assert
            Assert.False(result);
            Assert.Equal(new string[] { "ContinueTaskAsync" }, planner.Record.ToArray());
            Assert.Equal(new string[] { "ReviewOutputAsync" }, moderator.Record.ToArray());
            Assert.Equal(new string[] { }, actions.DoActionRecord.ToArray());
            Assert.Equal(new string[] { }, actions.SayActionRecord.ToArray());
        }

        [Fact]
        public async void Test_RunAsync_ExceedTimeLimit()
        {
            // Arrange
            var planner = new TurnStatePlanner<TurnState>();
            var moderator = new TurnStateModerator<TurnState>();
            var options = new AIOptions<TurnState>(planner, moderator, maxTime: TimeSpan.Zero);
            var ai = new AI<TurnState>(options);
            var botAdapterStub = Mock.Of<BotAdapter>();
            var turnContextMock = new TurnContext(botAdapterStub,
                new Activity
                {
                    Text = "user message",
                    Recipient = new() { Id = "recipientId" },
                    Conversation = new() { Id = "conversationId" },
                    From = new() { Id = "fromId" },
                    ChannelId = "channelId"
                });
            var turnState = TurnStateConfig.GetTurnStateWithConversationStateAsync(turnContextMock);
            var actions = new TestActions();
            ai.ImportActions(actions);
            ai.RegisterAction(AIConstants.TooManyStepsActionName, new TurnStateActionHandler());

            // Act
            var result = await ai.RunAsync(turnContextMock, turnState.Result);

            // Assert
            Assert.False(result);
            Assert.Equal(new string[] { "BeginTaskAsync" }, planner.Record.ToArray());
            Assert.Equal(new string[] { "ReviewInputAsync", "ReviewOutputAsync" }, moderator.Record.ToArray());
            Assert.Equal(new string[] { }, actions.DoActionRecord.ToArray());
            Assert.Equal(new string[] { }, actions.SayActionRecord.ToArray());
        }

        /// <summary>
        /// Override default DO and SAY actions for test
        /// </summary>
        private sealed class TestActions
        {
            public IList<string> DoActionRecord { get; } = new List<string>();

            public IList<string> SayActionRecord { get; } = new List<string>();

            [Action("Test-DO")]
            public string DoCommand([ActionName] string action)
            {
                DoActionRecord.Add(action);
                return string.Empty;
            }

            [Action(AIConstants.SayCommandActionName)]
            public string SayCommand([ActionParameters] PredictedSayCommand command)
            {
                SayActionRecord.Add(command.Response);
                return string.Empty;
            }
        }
    }

    internal sealed class TurnStateActionHandler : IActionHandler<TurnState>
    {
        public string? ActionName { get; set; }
<<<<<<< HEAD
        public Task<string> PerformActionAsync(ITurnContext turnContext, TurnState<Record, Record, TempState> turnState, object? entities = null, string? action = null, CancellationToken cancellationToken = default)
=======
        public Task<string> PerformAction(ITurnContext turnContext, TurnState turnState, object? entities = null, string? action = null)
>>>>>>> a9ccb95c
        {
            ActionName = action;
            return Task.FromResult("test-result");
        }
    }

    internal sealed class TurnStateModerator<TState> : IModerator<TState> where TState : TurnState
    {
        public IList<string> Record { get; } = new List<string>();

        public Task<Plan?> ReviewInputAsync(ITurnContext turnContext, TState turnState, CancellationToken cancellationToken = default)
        {
            Record.Add(MethodBase.GetCurrentMethod()!.Name);
            return Task.FromResult<Plan?>(null);
        }

        public Task<Plan> ReviewOutputAsync(ITurnContext turnContext, TState turnState, Plan plan, CancellationToken cancellationToken = default)
        {
            Record.Add(MethodBase.GetCurrentMethod()!.Name);
            return Task.FromResult(plan);
        }
    }

    internal sealed class TurnStatePlanner<T> : IPlanner<TurnState>
    {
        public IList<string> Record { get; } = new List<string>();

        public Plan BeginPlan { get; set; } = new Plan
        {
            Commands = new List<IPredictedCommand>
            {
                new PredictedDoCommand("Test-DO"),
                new PredictedSayCommand("Test-SAY")
            }
        };

        public Plan ContinuePlan { get; set; } = new Plan
        {
            Commands = new List<IPredictedCommand>
            {
                new PredictedDoCommand("Test-DO"),
                new PredictedSayCommand("Test-SAY")
            }
        };

        public Task<Plan> BeginTaskAsync(ITurnContext turnContext, TurnState turnState, AI<TurnState> ai, CancellationToken cancellationToken)
        {
            Record.Add(MethodBase.GetCurrentMethod()!.Name);
            return Task.FromResult(BeginPlan);
        }

        public Task<Plan> ContinueTaskAsync(ITurnContext turnContext, TurnState turnState, AI<TurnState> ai, CancellationToken cancellationToken)
        {
            Record.Add(MethodBase.GetCurrentMethod()!.Name);
            return Task.FromResult(ContinuePlan);
        }
    }
}<|MERGE_RESOLUTION|>--- conflicted
+++ resolved
@@ -50,15 +50,9 @@
 
             // Act
             ai.RegisterAction(AIConstants.UnknownActionName, handler);
-<<<<<<< HEAD
-            FieldInfo actionsField = typeof(AI<TestTurnState>).GetField("_actions", BindingFlags.NonPublic | BindingFlags.GetField | BindingFlags.Instance)!;
-            IActionCollection<TestTurnState> actions = (IActionCollection<TestTurnState>)actionsField!.GetValue(ai)!;
-            var result = await actions[AIConstants.UnknownActionName].Handler.PerformActionAsync(turnContextMock.Object, turnState, null, null);
-=======
             FieldInfo actionsField = typeof(AI<TurnState>).GetField("_actions", BindingFlags.NonPublic | BindingFlags.GetField | BindingFlags.Instance)!;
             IActionCollection<TurnState> actions = (IActionCollection<TurnState>)actionsField!.GetValue(ai)!;
-            var result = await actions[AIConstants.UnknownActionName].Handler.PerformAction(turnContextMock.Object, turnState, null, null);
->>>>>>> a9ccb95c
+            var result = await actions[AIConstants.UnknownActionName].Handler.PerformActionAsync(turnContextMock.Object, turnState, null, null);
             var exception = Assert.Throws<InvalidOperationException>(() => ai.RegisterAction(AIConstants.UnknownActionName, handler));
 
             // Assert
@@ -196,11 +190,7 @@
     internal sealed class TurnStateActionHandler : IActionHandler<TurnState>
     {
         public string? ActionName { get; set; }
-<<<<<<< HEAD
-        public Task<string> PerformActionAsync(ITurnContext turnContext, TurnState<Record, Record, TempState> turnState, object? entities = null, string? action = null, CancellationToken cancellationToken = default)
-=======
         public Task<string> PerformAction(ITurnContext turnContext, TurnState turnState, object? entities = null, string? action = null)
->>>>>>> a9ccb95c
         {
             ActionName = action;
             return Task.FromResult("test-result");
