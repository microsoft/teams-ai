﻿using Microsoft.Bot.Builder;
using Microsoft.Bot.Schema;
using Microsoft.Teams.AI.AI;
using Microsoft.Teams.AI.AI.Action;
using Microsoft.Teams.AI.AI.Planner;
using Microsoft.Teams.AI.State;
using Microsoft.Teams.AI.Tests.TestUtils;
using Moq;
using System.Reflection;

namespace Microsoft.Teams.AI.Tests.AITests
{
    public class AITests
    {
        [Fact]
        public void Test_RegisterAction_RegisterSameActionTwice()
        {
            // Arrange
            var planner = new TestPlanner();
            var moderator = new TestModerator();
            var options = new AIOptions<TestTurnState>(planner, moderator);
            var ai = new AI<TestTurnState>(options);
            var handler = new TestActionHandler();

            // Act
            ai.RegisterAction("test-action", handler);
            var containsAction = ai.ContainsAction("test-action");
            var exception = Assert.Throws<InvalidOperationException>(() => ai.RegisterAction("test-action", handler));

            // Assert
            Assert.True(containsAction);
            Assert.NotNull(exception);
            Assert.Equal("Attempting to register an already existing action `test-action` that does not allow overrides.", exception.Message);
        }

        [Fact]
        public async void Test_RegisterAction_OverrideDefaultAction()
        {
            // Arrange
            var planner = new TestPlanner();
            var moderator = new TestModerator();
            var options = new AIOptions<TestTurnState>(planner, moderator);
            var ai = new AI<TestTurnState>(options);
            var handler = new TestActionHandler();
            var turnContextMock = new Mock<ITurnContext>();
            var turnState = new TestTurnState();

            // Act
            ai.RegisterAction(AIConstants.UnknownActionName, handler);
            FieldInfo actionsField = typeof(AI<TestTurnState>).GetField("_actions", BindingFlags.NonPublic | BindingFlags.GetField | BindingFlags.Instance)!;
            IActionCollection<TestTurnState> actions = (IActionCollection<TestTurnState>)actionsField!.GetValue(ai)!;
            var result = await actions[AIConstants.UnknownActionName].Handler.PerformAction(turnContextMock.Object, turnState, null, null);
            var exception = Assert.Throws<InvalidOperationException>(() => ai.RegisterAction(AIConstants.UnknownActionName, handler));

            // Assert
            Assert.Equal("test-result", result);
            Assert.NotNull(exception);
            Assert.Equal($"Attempting to register an already existing action `{AIConstants.UnknownActionName}` that does not allow overrides.", exception.Message);
        }

        [Fact]
        public async void Test_RunAsync()
        {
            // Arrange
            var planner = new TestPlanner();
            var moderator = new TestModerator();
            var options = new AIOptions<TestTurnState>(planner, moderator);
            var ai = new AI<TestTurnState>(options);
            var turnContext = new TurnContext(new NotImplementedAdapter(), MessageFactory.Text("hello"));
            var turnState = new TestTurnState()
            {
                TempStateEntry = new TurnStateEntry<TempState>(new())
            };
            var actions = new TestActions();
            ai.ImportActions(actions);

            // Act
            var result = await ai.RunAsync(turnContext, turnState);

            // Assert
            Assert.True(result);
            Assert.Equal(new string[] { "BeginTaskAsync" }, planner.Record.ToArray());
            // TODO: uncomment
            // Assert.Equal(new string[] { "ReviewInput", "ReviewOutput" }, moderator.Record.ToArray());
            Assert.Equal(new string[] { "Test-DO" }, actions.DoActionRecord.ToArray());
            Assert.Equal(new string[] { "Test-SAY" }, actions.SayActionRecord.ToArray());
        }

        [Fact]
        public async void Test_RunAsync_ExceedStepLimit()
        {
            // Arrange
            var planner = new TestPlanner();
            var moderator = new TestModerator();
            var options = new AIOptions<TestTurnState>(planner, moderator);
            var ai = new AI<TestTurnState>(options);
            var turnContext = new TurnContext(new NotImplementedAdapter(), MessageFactory.Text("hello"));
            var turnState = new TestTurnState()
            {
                TempStateEntry = new TurnStateEntry<TempState>(new())
            };
            var actions = new TestActions();
            ai.ImportActions(actions);
            ai.RegisterAction(AIConstants.TooManyStepsActionName, new TestActionHandler());

            // Act
            var result = await ai.RunAsync(turnContext, turnState, stepCount: 30);

            // Assert
            Assert.False(result);
            Assert.Equal(new string[] { "ContinueTaskAsync" }, planner.Record.ToArray());
            // TODO: uncomment
            // Assert.Equal(new string[] { "ReviewInput", "ReviewOutput" }, moderator.Record.ToArray());
            Assert.Equal(new string[] { }, actions.DoActionRecord.ToArray());
            Assert.Equal(new string[] { }, actions.SayActionRecord.ToArray());
        }

        [Fact]
        public async void Test_RunAsync_ExceedTimeLimit()
        {
            // Arrange
            var planner = new TestPlanner();
            var moderator = new TestModerator();
            var options = new AIOptions<TestTurnState>(planner, moderator, maxTime: TimeSpan.Zero);
            var ai = new AI<TestTurnState>(options);
            var turnContext = new TurnContext(new NotImplementedAdapter(), MessageFactory.Text("hello"));
            var turnState = new TestTurnState()
            {
                TempStateEntry = new TurnStateEntry<TempState>(new())
            };
            var actions = new TestActions();
            ai.ImportActions(actions);
            ai.RegisterAction(AIConstants.TooManyStepsActionName, new TestActionHandler());

            // Act
            var result = await ai.RunAsync(turnContext, turnState);

            // Assert
            Assert.False(result);
            Assert.Equal(new string[] { "BeginTaskAsync" }, planner.Record.ToArray());
            // TODO: uncomment
            // Assert.Equal(new string[] { "ReviewInput", "ReviewOutput" }, moderator.Record.ToArray());
            Assert.Equal(new string[] { }, actions.DoActionRecord.ToArray());
            Assert.Equal(new string[] { }, actions.SayActionRecord.ToArray());
        }

        /// <summary>
        /// Override default DO and SAY actions for test
        /// </summary>
        private sealed class TestActions
        {
            public IList<string> DoActionRecord { get; } = new List<string>();

            public IList<string> SayActionRecord { get; } = new List<string>();

            [Action("Test-DO")]
            public string DoCommand([ActionName] string action)
            {
                DoActionRecord.Add(action);
                return string.Empty;
            }

            [Action(AIConstants.SayCommandActionName)]
<<<<<<< HEAD
            public string SayCommand([ActionEntities] PredictedSayCommand command)
=======
            public bool SayCommand([ActionParameters] PredictedSayCommand command)
>>>>>>> 93923c89
            {
                SayActionRecord.Add(command.Response);
                return string.Empty;
            }
        }
    }
}<|MERGE_RESOLUTION|>--- conflicted
+++ resolved
@@ -80,8 +80,7 @@
             // Assert
             Assert.True(result);
             Assert.Equal(new string[] { "BeginTaskAsync" }, planner.Record.ToArray());
-            // TODO: uncomment
-            // Assert.Equal(new string[] { "ReviewInput", "ReviewOutput" }, moderator.Record.ToArray());
+            Assert.Equal(new string[] { "ReviewInput", "ReviewOutput" }, moderator.Record.ToArray());
             Assert.Equal(new string[] { "Test-DO" }, actions.DoActionRecord.ToArray());
             Assert.Equal(new string[] { "Test-SAY" }, actions.SayActionRecord.ToArray());
         }
@@ -109,8 +108,7 @@
             // Assert
             Assert.False(result);
             Assert.Equal(new string[] { "ContinueTaskAsync" }, planner.Record.ToArray());
-            // TODO: uncomment
-            // Assert.Equal(new string[] { "ReviewInput", "ReviewOutput" }, moderator.Record.ToArray());
+            Assert.Equal(new string[] { "ReviewOutput" }, moderator.Record.ToArray());
             Assert.Equal(new string[] { }, actions.DoActionRecord.ToArray());
             Assert.Equal(new string[] { }, actions.SayActionRecord.ToArray());
         }
@@ -138,8 +136,7 @@
             // Assert
             Assert.False(result);
             Assert.Equal(new string[] { "BeginTaskAsync" }, planner.Record.ToArray());
-            // TODO: uncomment
-            // Assert.Equal(new string[] { "ReviewInput", "ReviewOutput" }, moderator.Record.ToArray());
+            Assert.Equal(new string[] { "ReviewInput", "ReviewOutput" }, moderator.Record.ToArray());
             Assert.Equal(new string[] { }, actions.DoActionRecord.ToArray());
             Assert.Equal(new string[] { }, actions.SayActionRecord.ToArray());
         }
@@ -161,11 +158,7 @@
             }
 
             [Action(AIConstants.SayCommandActionName)]
-<<<<<<< HEAD
-            public string SayCommand([ActionEntities] PredictedSayCommand command)
-=======
-            public bool SayCommand([ActionParameters] PredictedSayCommand command)
->>>>>>> 93923c89
+            public string SayCommand([ActionParameters] PredictedSayCommand command)
             {
                 SayActionRecord.Add(command.Response);
                 return string.Empty;
