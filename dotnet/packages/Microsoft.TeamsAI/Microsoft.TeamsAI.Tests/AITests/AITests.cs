--- conflicted
+++ resolved
@@ -4,18 +4,13 @@
 using Microsoft.Teams.AI.AI.Action;
 using Microsoft.Teams.AI.AI.Moderator;
 using Microsoft.Teams.AI.AI.Planner;
-<<<<<<< HEAD
-using Microsoft.Teams.AI.AI.Prompt;
-using Microsoft.Teams.AI.State;
-using Microsoft.Teams.AI.Tests.TestUtils;
-using Moq;
-using Record = Microsoft.Teams.AI.State.Record;
-=======
 using Microsoft.Teams.AI.State;
 using Microsoft.Teams.AI.Tests.TestUtils;
 using Moq;
 using System.Reflection;
->>>>>>> 34871955
+using Plan = Microsoft.Teams.AI.AI.Planner.Plan;
+using Record = Microsoft.Teams.AI.State.Record;
+using TestTurnState = Microsoft.Teams.AI.Tests.TestUtils.TestTurnState;
 
 namespace Microsoft.Teams.AI.Tests.AITests
 {
@@ -25,18 +20,55 @@
         public void Test_RegisterAction_RegisterSameActionTwice()
         {
             // Arrange
-<<<<<<< HEAD
+            var planner = new TestPlanner();
+            var moderator = new TestModerator();
+            var options = new AIOptions<TestTurnState>(planner, moderator);
+            var ai = new AI<TestTurnState>(options);
+            var handler = new TestActionHandler();
+
+            // Act
+            ai.RegisterAction("test-action", handler);
+            var containsAction = ai.ContainsAction("test-action");
+            var exception = Assert.Throws<InvalidOperationException>(() => ai.RegisterAction("test-action", handler));
+
+            // Assert
+            Assert.True(containsAction);
+            Assert.NotNull(exception);
+            Assert.Equal("Attempting to register an already existing action `test-action` that does not allow overrides.", exception.Message);
+        }
+
+        [Fact]
+        public async void Test_RegisterAction_OverrideDefaultAction()
+        {
+            // Arrange
+            var planner = new TestPlanner();
+            var moderator = new TestModerator();
+            var options = new AIOptions<TestTurnState>(planner, moderator);
+            var ai = new AI<TestTurnState>(options);
+            var handler = new TestActionHandler();
+            var turnContextMock = new Mock<ITurnContext>();
+            var turnState = new TestTurnState();
+
+            // Act
+            ai.RegisterAction(AIConstants.UnknownActionName, handler);
+            FieldInfo actionsField = typeof(AI<TestTurnState>).GetField("_actions", BindingFlags.NonPublic | BindingFlags.GetField | BindingFlags.Instance)!;
+            IActionCollection<TestTurnState> actions = (IActionCollection<TestTurnState>)actionsField!.GetValue(ai)!;
+            var result = await actions[AIConstants.UnknownActionName].Handler.PerformAction(turnContextMock.Object, turnState, null, null);
+            var exception = Assert.Throws<InvalidOperationException>(() => ai.RegisterAction(AIConstants.UnknownActionName, handler));
+
+            // Assert
+            Assert.Equal("test-result", result);
+            Assert.NotNull(exception);
+            Assert.Equal($"Attempting to register an already existing action `{AIConstants.UnknownActionName}` that does not allow overrides.", exception.Message);
+        }
+
+        [Fact]
+        public async void Test_RunAsync()
+        {
+            // Arrange
             var planner = new TestTurnStatePlanner<TurnState>();
-            var promptManager = new PromptManager<TurnState<Record, Record, TempState>>();
-            var moderator = new DefaultModerator<TurnState<Record, Record, TempState>>();
-            var options = new AIOptions<TurnState<Record, Record, TempState>>(planner, promptManager, moderator)
-            {
-                Prompt = "Test",
-                History = new AIHistoryOptions
-                {
-                    TrackHistory = false
-                }
-            };
+            var moderator = new TestTurnStateModerator<TurnState<Record, Record, TempState>>();
+            var options = new AIOptions<TurnState<Record, Record, TempState>>(planner, moderator);
             var ai = new AI<TurnState<Record, Record, TempState>>(options);
             var botAdapterStub = Mock.Of<BotAdapter>();
             var turnContextMock = new TurnContext(botAdapterStub,
@@ -49,71 +81,11 @@
                     ChannelId = "channelId"
                 });
             var turnState = TurnStateConfig.GetTurnStateWithConversationStateAsync(turnContextMock);
-
-            // Act
-            var exception = await Assert.ThrowsAsync<NotImplementedException>(async () => await ai.Run(turnContextMock, turnState.Result));
-=======
-            var planner = new TestPlanner();
-            var moderator = new TestModerator();
-            var options = new AIOptions<TestTurnState>(planner, moderator);
-            var ai = new AI<TestTurnState>(options);
-            var handler = new TestActionHandler();
-
-            // Act
-            ai.RegisterAction("test-action", handler);
-            var containsAction = ai.ContainsAction("test-action");
-            var exception = Assert.Throws<InvalidOperationException>(() => ai.RegisterAction("test-action", handler));
-
-            // Assert
-            Assert.True(containsAction);
-            Assert.NotNull(exception);
-            Assert.Equal("Attempting to register an already existing action `test-action` that does not allow overrides.", exception.Message);
-        }
-
-        [Fact]
-        public async void Test_RegisterAction_OverrideDefaultAction()
-        {
-            // Arrange
-            var planner = new TestPlanner();
-            var moderator = new TestModerator();
-            var options = new AIOptions<TestTurnState>(planner, moderator);
-            var ai = new AI<TestTurnState>(options);
-            var handler = new TestActionHandler();
-            var turnContextMock = new Mock<ITurnContext>();
-            var turnState = new TestTurnState();
-
-            // Act
-            ai.RegisterAction(AIConstants.UnknownActionName, handler);
-            FieldInfo actionsField = typeof(AI<TestTurnState>).GetField("_actions", BindingFlags.NonPublic | BindingFlags.GetField | BindingFlags.Instance)!;
-            IActionCollection<TestTurnState> actions = (IActionCollection<TestTurnState>)actionsField!.GetValue(ai)!;
-            var result = await actions[AIConstants.UnknownActionName].Handler.PerformAction(turnContextMock.Object, turnState, null, null);
-            var exception = Assert.Throws<InvalidOperationException>(() => ai.RegisterAction(AIConstants.UnknownActionName, handler));
->>>>>>> 34871955
-
-            // Assert
-            Assert.Equal("test-result", result);
-            Assert.NotNull(exception);
-            Assert.Equal($"Attempting to register an already existing action `{AIConstants.UnknownActionName}` that does not allow overrides.", exception.Message);
-        }
-
-        [Fact]
-        public async void Test_RunAsync()
-        {
-            // Arrange
-            var planner = new TestPlanner();
-            var moderator = new TestModerator();
-            var options = new AIOptions<TestTurnState>(planner, moderator);
-            var ai = new AI<TestTurnState>(options);
-            var turnContext = new TurnContext(new NotImplementedAdapter(), MessageFactory.Text("hello"));
-            var turnState = new TestTurnState()
-            {
-                TempStateEntry = new TurnStateEntry<TempState>(new())
-            };
             var actions = new TestActions();
             ai.ImportActions(actions);
 
             // Act
-            var result = await ai.RunAsync(turnContext, turnState);
+            var result = await ai.RunAsync(turnContextMock, turnState.Result);
 
             // Assert
             Assert.True(result);
@@ -126,22 +98,28 @@
         [Fact]
         public async void Test_RunAsync_ExceedStepLimit()
         {
-            // Arrange
-            var planner = new TestPlanner();
-            var moderator = new TestModerator();
-            var options = new AIOptions<TestTurnState>(planner, moderator);
-            var ai = new AI<TestTurnState>(options);
-            var turnContext = new TurnContext(new NotImplementedAdapter(), MessageFactory.Text("hello"));
-            var turnState = new TestTurnState()
-            {
-                TempStateEntry = new TurnStateEntry<TempState>(new())
-            };
+            var planner = new TestTurnStatePlanner<TurnState>();
+            var moderator = new TestTurnStateModerator<TurnState<Record, Record, TempState>>();
+            var options = new AIOptions<TurnState<Record, Record, TempState>>(planner, moderator);
+            var ai = new AI<TurnState<Record, Record, TempState>>(options);
+            var botAdapterStub = Mock.Of<BotAdapter>();
+            var turnContextMock = new TurnContext(botAdapterStub,
+                new Activity
+                {
+                    Text = "user message",
+                    Recipient = new() { Id = "recipientId" },
+                    Conversation = new() { Id = "conversationId" },
+                    From = new() { Id = "fromId" },
+                    ChannelId = "channelId"
+                });
+            var turnState = TurnStateConfig.GetTurnStateWithConversationStateAsync(turnContextMock);
             var actions = new TestActions();
             ai.ImportActions(actions);
-            ai.RegisterAction(AIConstants.TooManyStepsActionName, new TestActionHandler());
-
-            // Act
-            var result = await ai.RunAsync(turnContext, turnState, stepCount: 30);
+            var actionHandler = new TestTurnStateActionHandler();
+            ai.RegisterAction(AIConstants.TooManyStepsActionName, actionHandler);
+
+            // Act
+            var result = await ai.RunAsync(turnContextMock, turnState.Result, stepCount: 30);
 
             // Assert
             Assert.False(result);
@@ -155,21 +133,27 @@
         public async void Test_RunAsync_ExceedTimeLimit()
         {
             // Arrange
-            var planner = new TestPlanner();
-            var moderator = new TestModerator();
-            var options = new AIOptions<TestTurnState>(planner, moderator, maxTime: TimeSpan.Zero);
-            var ai = new AI<TestTurnState>(options);
-            var turnContext = new TurnContext(new NotImplementedAdapter(), MessageFactory.Text("hello"));
-            var turnState = new TestTurnState()
-            {
-                TempStateEntry = new TurnStateEntry<TempState>(new())
-            };
+            var planner = new TestTurnStatePlanner<TurnState>();
+            var moderator = new TestTurnStateModerator<TurnState<Record, Record, TempState>>();
+            var options = new AIOptions<TurnState<Record, Record, TempState>>(planner, moderator, maxTime: TimeSpan.Zero);
+            var ai = new AI<TurnState<Record, Record, TempState>>(options);
+            var botAdapterStub = Mock.Of<BotAdapter>();
+            var turnContextMock = new TurnContext(botAdapterStub,
+                new Activity
+                {
+                    Text = "user message",
+                    Recipient = new() { Id = "recipientId" },
+                    Conversation = new() { Id = "conversationId" },
+                    From = new() { Id = "fromId" },
+                    ChannelId = "channelId"
+                });
+            var turnState = TurnStateConfig.GetTurnStateWithConversationStateAsync(turnContextMock);
             var actions = new TestActions();
             ai.ImportActions(actions);
-            ai.RegisterAction(AIConstants.TooManyStepsActionName, new TestActionHandler());
-
-            // Act
-            var result = await ai.RunAsync(turnContext, turnState);
+            ai.RegisterAction(AIConstants.TooManyStepsActionName, new TestTurnStateActionHandler());
+
+            // Act
+            var result = await ai.RunAsync(turnContextMock, turnState.Result);
 
             // Assert
             Assert.False(result);
@@ -204,24 +188,64 @@
         }
     }
 
+    internal class TestTurnStateActionHandler : IActionHandler<TurnState<Record, Record, TempState>>
+    {
+        public string? ActionName { get; set; }
+        public Task<string> PerformAction(ITurnContext turnContext, TurnState<Record, Record, TempState> turnState, object? entities = null, string? action = null)
+        {
+            ActionName = action;
+            return Task.FromResult("test-result");
+        }
+    }
+
+    internal class TestTurnStateModerator<TState> : IModerator<TState> where TState : ITurnState<Record, Record, TempState>
+    {
+        public IList<string> Record { get; } = new List<string>();
+
+        public Task<Plan?> ReviewInput(ITurnContext turnContext, TState turnState)
+        {
+            Record.Add(MethodBase.GetCurrentMethod()!.Name);
+            return Task.FromResult<Plan?>(null);
+        }
+
+        public Task<Plan> ReviewOutput(ITurnContext turnContext, TState turnState, Plan plan)
+        {
+            Record.Add(MethodBase.GetCurrentMethod()!.Name);
+            return Task.FromResult(plan);
+        }
+    }
+
     internal class TestTurnStatePlanner<T> : IPlanner<TurnState<Record, Record, TempState>>
     {
+        public IList<string> Record { get; } = new List<string>();
 
         public Plan BeginPlan { get; set; } = new Plan
         {
             Commands = new List<IPredictedCommand>
             {
+                new PredictedDoCommand("Test-DO"),
                 new PredictedSayCommand("Test-SAY")
             }
         };
-        public Plan ContinuePlan { get; set; } = new Plan();
+
+        public Plan ContinuePlan { get; set; } = new Plan
+        {
+            Commands = new List<IPredictedCommand>
+            {
+                new PredictedDoCommand("Test-DO"),
+                new PredictedSayCommand("Test-SAY")
+            }
+        };
+
         public Task<Plan> BeginTaskAsync(ITurnContext turnContext, TurnState<Record, Record, TempState> turnState, AI<TurnState<Record, Record, TempState>> ai, CancellationToken cancellationToken)
         {
+            Record.Add(MethodBase.GetCurrentMethod()!.Name);
             return Task.FromResult(BeginPlan);
         }
 
         public Task<Plan> ContinueTaskAsync(ITurnContext turnContext, TurnState<Record, Record, TempState> turnState, AI<TurnState<Record, Record, TempState>> ai, CancellationToken cancellationToken)
         {
+            Record.Add(MethodBase.GetCurrentMethod()!.Name);
             return Task.FromResult(ContinuePlan);
         }
     }
