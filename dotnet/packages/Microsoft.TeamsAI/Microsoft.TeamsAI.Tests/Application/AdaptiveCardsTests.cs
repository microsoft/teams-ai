--- conflicted
+++ resolved
@@ -53,11 +53,7 @@
                 StartTypingTimer = false,
                 TurnStateFactory = () => turnState.Result,
             });
-<<<<<<< HEAD
-            ActionExecuteHandlerAsync<TurnState<Record, Record, TempState>> handler = (turnContext, turnState, data, cancellationToken) =>
-=======
-            ActionExecuteHandler<TurnState> handler = (turnContext, turnState, data, cancellationToken) =>
->>>>>>> a9ccb95c
+            ActionExecuteHandlerAsync<TurnState> handler = (turnContext, turnState, data, cancellationToken) =>
             {
                 TestAdaptiveCardActionData actionData = Cast<TestAdaptiveCardActionData>(data);
                 Assert.Equal("test-value", actionData.TestKey);
@@ -115,11 +111,7 @@
                 StartTypingTimer = false,
                 TurnStateFactory = () => turnState.Result,
             });
-<<<<<<< HEAD
-            ActionExecuteHandlerAsync<TurnState<Record, Record, TempState>> handler = (turnContext, turnState, data, cancellationToken) =>
-=======
-            ActionExecuteHandler<TurnState> handler = (turnContext, turnState, data, cancellationToken) =>
->>>>>>> a9ccb95c
+            ActionExecuteHandlerAsync<TurnState> handler = (turnContext, turnState, data, cancellationToken) =>
             {
                 return Task.FromResult(adaptiveCardInvokeResponseMock.Object);
             };
@@ -158,11 +150,7 @@
             {
                 return Task.FromResult(true);
             };
-<<<<<<< HEAD
-            ActionExecuteHandlerAsync<TurnState<Record, Record, TempState>> handler = (turnContext, turnState, data, cancellationToken) =>
-=======
-            ActionExecuteHandler<TurnState> handler = (turnContext, turnState, data, cancellationToken) =>
->>>>>>> a9ccb95c
+            ActionExecuteHandlerAsync<TurnState> handler = (turnContext, turnState, data, cancellationToken) =>
             {
                 return Task.FromResult(adaptiveCardInvokeResponseMock.Object);
             };
@@ -352,11 +340,7 @@
                 StartTypingTimer = false,
                 TurnStateFactory = () => turnState.Result,
             });
-<<<<<<< HEAD
-            SearchHandlerAsync<TurnState<Record, Record, TempState>> handler = (turnContext, turnState, query, cancellationToken) =>
-=======
-            SearchHandler<TurnState> handler = (turnContext, turnState, query, cancellationToken) =>
->>>>>>> a9ccb95c
+            SearchHandlerAsync<TurnState> handler = (turnContext, turnState, query, cancellationToken) =>
             {
                 Assert.Equal("test-query", query.Parameters.QueryText);
                 Assert.Equal("test-dataset", query.Parameters.Dataset);
@@ -415,11 +399,7 @@
                 StartTypingTimer = false,
                 TurnStateFactory = () => turnState.Result,
             });
-<<<<<<< HEAD
-            SearchHandlerAsync<TurnState<Record, Record, TempState>> handler = (turnContext, turnState, query, cancellationToken) =>
-=======
-            SearchHandler<TurnState> handler = (turnContext, turnState, query, cancellationToken) =>
->>>>>>> a9ccb95c
+            SearchHandlerAsync<TurnState> handler = (turnContext, turnState, query, cancellationToken) =>
             {
                 Assert.Equal("test-query", query.Parameters.QueryText);
                 Assert.Equal("test-dataset", query.Parameters.Dataset);
@@ -463,11 +443,7 @@
             {
                 return Task.FromResult(true);
             };
-<<<<<<< HEAD
-            SearchHandlerAsync<TurnState<Record, Record, TempState>> handler = (turnContext, turnState, query, cancellationToken) =>
-=======
-            SearchHandler<TurnState> handler = (turnContext, turnState, query, cancellationToken) =>
->>>>>>> a9ccb95c
+            SearchHandlerAsync<TurnState> handler = (turnContext, turnState, query, cancellationToken) =>
             {
                 Assert.Equal("test-query", query.Parameters.QueryText);
                 Assert.Equal("test-dataset", query.Parameters.Dataset);
