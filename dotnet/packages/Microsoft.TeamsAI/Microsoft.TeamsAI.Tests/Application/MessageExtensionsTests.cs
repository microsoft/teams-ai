--- conflicted
+++ resolved
@@ -53,11 +53,7 @@
                 StartTypingTimer = false,
                 TurnStateFactory = () => turnState.Result,
             });
-<<<<<<< HEAD
-            SubmitActionHandlerAsync<TurnState<Record, Record, TempState>> handler = (turnContext, turnState, data, cancellationToken) =>
-=======
-            SubmitActionHandler<TurnState> handler = (turnContext, turnState, data, cancellationToken) =>
->>>>>>> a9ccb95c
+            SubmitActionHandlerAsync<TurnState> handler = (turnContext, turnState, data, cancellationToken) =>
             {
                 MessageExtensionActionData actionData = Cast<MessageExtensionActionData>(data);
                 Assert.Equal("test-title", actionData.Title);
@@ -111,11 +107,7 @@
                 StartTypingTimer = false,
                 TurnStateFactory = () => turnState.Result,
             });
-<<<<<<< HEAD
             SubmitActionHandlerAsync<TurnState<Record, Record, TempState>> handler = (turnContext, turnState, data, cancellationToken) =>
-=======
-            SubmitActionHandler<TurnState> handler = (turnContext, turnState, data, cancellationToken) =>
->>>>>>> a9ccb95c
             {
                 MessageExtensionActionData actionData = Cast<MessageExtensionActionData>(data);
                 Assert.Equal("test-title", actionData.Title);
@@ -155,11 +147,7 @@
             {
                 return Task.FromResult(true);
             };
-<<<<<<< HEAD
             SubmitActionHandlerAsync<TurnState<Record, Record, TempState>> handler = (turnContext, turnState, data, cancellationToken) =>
-=======
-            SubmitActionHandler<TurnState> handler = (turnContext, turnState, data, cancellationToken) =>
->>>>>>> a9ccb95c
             {
                 return Task.FromResult(actionResponseMock.Object);
             };
@@ -219,11 +207,7 @@
                 TurnStateFactory = () => turnState.Result,
 
             });
-<<<<<<< HEAD
             BotMessagePreviewEditHandlerAsync<TurnState<Record, Record, TempState>> handler = (turnContext, turnState, activityPreview, cancellationToken) =>
-=======
-            BotMessagePreviewEditHandler<TurnState> handler = (turnContext, turnState, activityPreview, cancellationToken) =>
->>>>>>> a9ccb95c
             {
                 Assert.Equivalent(activity, activityPreview);
                 return Task.FromResult(actionResponseMock.Object);
@@ -281,11 +265,7 @@
                 StartTypingTimer = false,
                 TurnStateFactory = () => turnState.Result,
             });
-<<<<<<< HEAD
             BotMessagePreviewEditHandlerAsync<TurnState<Record, Record, TempState>> handler = (turnContext, turnState, activityPreview, cancellationToken) =>
-=======
-            BotMessagePreviewEditHandler<TurnState> handler = (turnContext, turnState, activityPreview, cancellationToken) =>
->>>>>>> a9ccb95c
             {
                 Assert.Equivalent(activity, activityPreview);
                 return Task.FromResult(actionResponseMock.Object);
@@ -323,11 +303,7 @@
             {
                 return Task.FromResult(true);
             };
-<<<<<<< HEAD
             BotMessagePreviewEditHandlerAsync<TurnState<Record, Record, TempState>> handler = (turnContext, turnState, data, cancellationToken) =>
-=======
-            BotMessagePreviewEditHandler<TurnState> handler = (turnContext, turnState, data, cancellationToken) =>
->>>>>>> a9ccb95c
             {
                 return Task.FromResult(actionResponseMock.Object);
             };
@@ -527,11 +503,7 @@
                 StartTypingTimer = false,
                 TurnStateFactory = () => turnState.Result,
             });
-<<<<<<< HEAD
             FetchTaskHandlerAsync<TurnState<Record, Record, TempState>> handler = (turnContext, turnState, cancellationToken) =>
-=======
-            FetchTaskHandler<TurnState> handler = (turnContext, turnState, cancellationToken) =>
->>>>>>> a9ccb95c
             {
                 return Task.FromResult(taskModuleResponseMock.Object);
             };
@@ -577,11 +549,7 @@
                 StartTypingTimer = false,
                 TurnStateFactory = () => turnState.Result,
             });
-<<<<<<< HEAD
             FetchTaskHandlerAsync<TurnState<Record, Record, TempState>> handler = (turnContext, turnState, cancellationToken) =>
-=======
-            FetchTaskHandler<TurnState> handler = (turnContext, turnState, cancellationToken) =>
->>>>>>> a9ccb95c
             {
                 return Task.FromResult(taskModuleResponseMock.Object);
             };
@@ -618,11 +586,7 @@
             {
                 return Task.FromResult(true);
             };
-<<<<<<< HEAD
             FetchTaskHandlerAsync<TurnState<Record, Record, TempState>> handler = (turnContext, turnState, cancellationToken) =>
-=======
-            FetchTaskHandler<TurnState> handler = (turnContext, turnState, cancellationToken) =>
->>>>>>> a9ccb95c
             {
                 return Task.FromResult(taskModuleResponseMock.Object);
             };
@@ -682,11 +646,7 @@
                 StartTypingTimer = false,
                 TurnStateFactory = () => turnState.Result,
             });
-<<<<<<< HEAD
             QueryHandlerAsync<TurnState<Record, Record, TempState>> handler = (turnContext, turnState, query, cancellationToken) =>
-=======
-            QueryHandler<TurnState> handler = (turnContext, turnState, query, cancellationToken) =>
->>>>>>> a9ccb95c
             {
                 Assert.Equal(1, query.Parameters.Count);
                 Assert.Equal("test-value", query.Parameters["test-name"]);
@@ -745,11 +705,7 @@
                 StartTypingTimer = false,
                 TurnStateFactory = () => turnState.Result,
             });
-<<<<<<< HEAD
             QueryHandlerAsync<TurnState<Record, Record, TempState>> handler = (turnContext, turnState, query, cancellationToken) =>
-=======
-            QueryHandler<TurnState> handler = (turnContext, turnState, query, cancellationToken) =>
->>>>>>> a9ccb95c
             {
                 Assert.Equal(1, query.Parameters.Count);
                 Assert.Equal("test-value", query.Parameters["test-name"]);
@@ -790,11 +746,7 @@
             {
                 return Task.FromResult(true);
             };
-<<<<<<< HEAD
             QueryHandlerAsync<TurnState<Record, Record, TempState>> handler = (turnContext, turnState, data, cancellationToken) =>
-=======
-            QueryHandler<TurnState> handler = (turnContext, turnState, data, cancellationToken) =>
->>>>>>> a9ccb95c
             {
                 return Task.FromResult(messagingExtensionResultMock.Object);
             };
@@ -842,11 +794,7 @@
                 StartTypingTimer = false,
                 TurnStateFactory = () => turnState.Result,
             });
-<<<<<<< HEAD
             SelectItemHandlerAsync<TurnState<Record, Record, TempState>> handler = (turnContext, turnState, item, cancellationToken) =>
-=======
-            SelectItemHandler<TurnState> handler = (turnContext, turnState, item, cancellationToken) =>
->>>>>>> a9ccb95c
             {
                 return Task.FromResult(messagingExtensionResultMock.Object);
             };
@@ -897,11 +845,7 @@
                 StartTypingTimer = false,
                 TurnStateFactory = () => turnState.Result,
             });
-<<<<<<< HEAD
             SelectItemHandlerAsync<TurnState<Record, Record, TempState>> handler = (turnContext, turnState, item, cancellationToken) =>
-=======
-            SelectItemHandler<TurnState> handler = (turnContext, turnState, item, cancellationToken) =>
->>>>>>> a9ccb95c
             {
                 return Task.FromResult(messagingExtensionResultMock.Object);
             };
@@ -952,11 +896,7 @@
                 StartTypingTimer = false,
                 TurnStateFactory = () => turnState.Result,
             });
-<<<<<<< HEAD
             QueryLinkHandlerAsync<TurnState<Record, Record, TempState>> handler = (turnContext, turnState, url, cancellationToken) =>
-=======
-            QueryLinkHandler<TurnState> handler = (turnContext, turnState, url, cancellationToken) =>
->>>>>>> a9ccb95c
             {
                 Assert.Equal("test-url", url);
                 return Task.FromResult(messagingExtensionResultMock.Object);
@@ -999,11 +939,7 @@
                 StartTypingTimer = false,
                 TurnStateFactory = () => turnState.Result,
             });
-<<<<<<< HEAD
             QueryLinkHandlerAsync<TurnState<Record, Record, TempState>> handler = (turnContext, turnState, url, cancellationToken) =>
-=======
-            QueryLinkHandler<TurnState> handler = (turnContext, turnState, url, cancellationToken) =>
->>>>>>> a9ccb95c
             {
                 return Task.FromResult(messagingExtensionResultMock.Object);
             };
@@ -1054,11 +990,7 @@
                 StartTypingTimer = false,
                 TurnStateFactory = () => turnState.Result,
             });
-<<<<<<< HEAD
             QueryLinkHandlerAsync<TurnState<Record, Record, TempState>> handler = (turnContext, turnState, url, cancellationToken) =>
-=======
-            QueryLinkHandler<TurnState> handler = (turnContext, turnState, url, cancellationToken) =>
->>>>>>> a9ccb95c
             {
                 Assert.Equal("test-url", url);
                 return Task.FromResult(messagingExtensionResultMock.Object);
@@ -1101,11 +1033,7 @@
                 StartTypingTimer = false,
                 TurnStateFactory = () => turnState.Result,
             });
-<<<<<<< HEAD
             QueryLinkHandlerAsync<TurnState<Record, Record, TempState>> handler = (turnContext, turnState, url, cancellationToken) =>
-=======
-            QueryLinkHandler<TurnState> handler = (turnContext, turnState, url, cancellationToken) =>
->>>>>>> a9ccb95c
             {
                 return Task.FromResult(messagingExtensionResultMock.Object);
             };
@@ -1151,11 +1079,7 @@
             {
                 TurnStateFactory = () => turnState.Result,
             });
-<<<<<<< HEAD
             QueryUrlSettingHandlerAsync<TurnState<Record, Record, TempState>> handler = (turnContext, turnState, cancellationToken) =>
-=======
-            QueryUrlSettingHandler<TurnState> handler = (turnContext, turnState, cancellationToken) =>
->>>>>>> a9ccb95c
             {
                 return Task.FromResult(messagingExtensionResultMock.Object);
             };
@@ -1196,11 +1120,7 @@
             {
                 TurnStateFactory = () => turnState.Result,
             });
-<<<<<<< HEAD
             QueryLinkHandlerAsync<TurnState<Record, Record, TempState>> handler = (turnContext, turnState, url, cancellationToken) =>
-=======
-            QueryLinkHandler<TurnState> handler = (turnContext, turnState, url, cancellationToken) =>
->>>>>>> a9ccb95c
             {
                 return Task.FromResult(messagingExtensionResultMock.Object);
             };
