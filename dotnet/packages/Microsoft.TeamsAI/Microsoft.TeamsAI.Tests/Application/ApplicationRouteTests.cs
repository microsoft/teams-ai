﻿using Microsoft.Bot.Builder;
using Microsoft.Bot.Connector;
using Microsoft.Bot.Schema;
using Microsoft.Bot.Schema.Teams;
using Microsoft.TeamsAI.Tests.TestUtils;
using Moq;
using Newtonsoft.Json.Linq;
using System.Text.RegularExpressions;

namespace Microsoft.TeamsAI.Tests.Application
{
    public class ApplicationRouteTests
    {
        [Fact]
        public async Task Test_Application_Route()
        {
            // Arrange
            var activity1 = MessageFactory.Text("hello.1");
            var activity2 = MessageFactory.Text("hello.2");

            var adapter = new NotImplementedAdapter();
            var turnContext1 = new TurnContext(adapter, activity1);
            var turnContext2 = new TurnContext(adapter, activity2);
            var app = new Application<TestTurnState, TestTurnStateManager>(new()
            {
                RemoveRecipientMention = false,
                StartTypingTimer = false
            });
            var messages = new List<string>();
            app.AddRoute(
                (context, _) =>
                Task.FromResult(string.Equals("hello.1", context.Activity.Text)),
                (context, _, _) =>
                {
                    messages.Add(context.Activity.Text);
                    return Task.CompletedTask;
                },
                false);

            // Act
            await app.OnTurnAsync(turnContext1);
            await app.OnTurnAsync(turnContext2);

            // Assert
            Assert.Single(messages);
            Assert.Equal("hello.1", messages[0]);
        }

        [Fact]
        public async Task Test_Application_Routes_Are_Called_InOrder()
        {
            // Arrange
            var activity = MessageFactory.Text("hello.1");
            var adapter = new NotImplementedAdapter();
            var turnContext = new TurnContext(adapter, activity);
            var app = new Application<TestTurnState, TestTurnStateManager>(new()
            {
                RemoveRecipientMention = false,
                StartTypingTimer = false
            });
            var selectedRoutes = new List<int>();
            app.AddRoute(
                (context, _) => Task.FromResult(string.Equals("hello", context.Activity.Text)),
                (context, _, _) =>
                {
                    selectedRoutes.Add(0);
                    return Task.CompletedTask;
                },
                false);
            app.AddRoute(
                (context, _) => Task.FromResult(string.Equals("hello.1", context.Activity.Text)),
                (context, _, _) =>
                {
                    selectedRoutes.Add(1);
                    return Task.CompletedTask;
                },
                false);
            app.AddRoute(
                (_, _) => Task.FromResult(true),
                (context, _, _) =>
                {
                    selectedRoutes.Add(2);
                    return Task.CompletedTask;
                },
                false);

            // Act
            await app.OnTurnAsync(turnContext);

            // Assert
            Assert.Single(selectedRoutes);
            Assert.Equal(1, selectedRoutes[0]);
        }

        [Fact]
        public async Task Test_Application_InvokeRoute()
        {
            // Arrange
            var activity1 = new Activity
            {
                Type = ActivityTypes.Invoke,
                Name = "invoke.1",
            };
            var activity2 = new Activity
            {
                Type = ActivityTypes.Invoke,
                Name = "invoke.2",
            };

            var adapter = new NotImplementedAdapter();
            var turnContext1 = new TurnContext(adapter, activity1);
            var turnContext2 = new TurnContext(adapter, activity2);
            var app = new Application<TestTurnState, TestTurnStateManager>(new()
            {
                StartTypingTimer = false
            });
            var names = new List<string>();
            app.AddRoute(
                (context, _) => Task.FromResult(string.Equals("invoke.1", context.Activity.Name)),
                (context, _, _) =>
                {
                    names.Add(context.Activity.Name);
                    return Task.CompletedTask;
                },
                true);

            // Act
            await app.OnTurnAsync(turnContext1);
            await app.OnTurnAsync(turnContext2);

            // Assert
            Assert.Single(names);
            Assert.Equal("invoke.1", names[0]);
        }

        [Fact]
        public async Task Test_Application_InvokeRoutes_Are_Called_InOrder()
        {
            // Arrange
            var activity = new Activity
            {
                Type = ActivityTypes.Invoke,
                Name = "invoke.1"
            };

            var adapter = new NotImplementedAdapter();
            var turnContext = new TurnContext(adapter, activity);
            var app = new Application<TestTurnState, TestTurnStateManager>(new()
            {
                StartTypingTimer = false
            });
            var selectedRoutes = new List<int>();
            app.AddRoute(
                (context, _) => Task.FromResult(string.Equals("invoke", context.Activity.Name)),
                (context, _, _) =>
                {
                    selectedRoutes.Add(0);
                    return Task.CompletedTask;
                },
                true);
            app.AddRoute(
                (context, _) => Task.FromResult(string.Equals("invoke.1", context.Activity.Name)),
                (context, _, _) =>
                {
                    selectedRoutes.Add(1);
                    return Task.CompletedTask;
                },
                true);
            app.AddRoute(
                (_, _) => Task.FromResult(true),
                (context, _, _) =>
                {
                    selectedRoutes.Add(2);
                    return Task.CompletedTask;
                },
                true);

            // Act
            await app.OnTurnAsync(turnContext);

            // Assert
            Assert.Single(selectedRoutes);
            Assert.Equal(1, selectedRoutes[0]);
        }

        [Fact]
        public async Task Test_Application_InvokeRoutes_Are_Called_First()
        {
            // Arrange
            var activity = new Activity
            {
                Type = ActivityTypes.Invoke,
                Name = "invoke.1"
            };

            var adapter = new NotImplementedAdapter();
            var turnContext = new TurnContext(adapter, activity);
            var app = new Application<TestTurnState, TestTurnStateManager>(new()
            {
                StartTypingTimer = false
            });
            var selectedRoutes = new List<int>();
            app.AddRoute(
                (_, _) => Task.FromResult(true),
                (context, _, _) =>
                {
                    selectedRoutes.Add(0);
                    return Task.CompletedTask;
                },
                true);
            app.AddRoute(
                (_, _) => Task.FromResult(true),
                (context, _, _) =>
                {
                    selectedRoutes.Add(1);
                    return Task.CompletedTask;
                },
                false);

            // Act
            await app.OnTurnAsync(turnContext);

            // Assert
            Assert.Single(selectedRoutes);
            Assert.Equal(0, selectedRoutes[0]);
        }

        [Fact]
        public async Task Test_Application_No_InvokeRoute_Matched_Fallback_To_Routes()
        {
            // Arrange
            var activity = new Activity
            {
                Type = ActivityTypes.Invoke,
                Name = "invoke.1"
            };

            var adapter = new NotImplementedAdapter();
            var turnContext = new TurnContext(adapter, activity);
            var app = new Application<TestTurnState, TestTurnStateManager>(new()
            {
                StartTypingTimer = false
            });
            var selectedRoutes = new List<int>();
            app.AddRoute(
                (_, _) => Task.FromResult(false),
                (context, _, _) =>
                {
                    selectedRoutes.Add(0);
                    return Task.CompletedTask;
                },
                true);
            app.AddRoute(
                (context, _) => Task.FromResult(string.Equals("invoke.1", context.Activity.Name)),
                (context, _, _) =>
                {
                    selectedRoutes.Add(1);
                    return Task.CompletedTask;
                },
                false);
            app.AddRoute(
                (_, _) => Task.FromResult(true),
                (context, _, _) =>
                {
                    selectedRoutes.Add(2);
                    return Task.CompletedTask;
                },
                false);

            // Act
            await app.OnTurnAsync(turnContext);

            // Assert
            Assert.Single(selectedRoutes);
            Assert.Equal(1, selectedRoutes[0]);
        }

        [Fact]
        public async Task Test_OnActivity_String_Selector()
        {
            // Arrange
            var activity1 = new Activity
            {
                Type = ActivityTypes.Message
            };
            var activity2 = new Activity
            {
                Type = ActivityTypes.Invoke
            };

            var adapter = new NotImplementedAdapter();
            var turnContext1 = new TurnContext(adapter, activity1);
            var turnContext2 = new TurnContext(adapter, activity2);
            var app = new Application<TestTurnState, TestTurnStateManager>(new()
            {
                RemoveRecipientMention = false,
                StartTypingTimer = false
            });
            var types = new List<string>();
            app.OnActivity(ActivityTypes.Message, (context, _, _) =>
            {
                types.Add(context.Activity.Type);
                return Task.CompletedTask;
            });

            // Act
            await app.OnTurnAsync(turnContext1);
            await app.OnTurnAsync(turnContext2);

            // Assert
            Assert.Single(types);
            Assert.Equal(ActivityTypes.Message, types[0]);
        }

        [Fact]
        public async Task Test_OnActivity_Regex_Selector()
        {
            // Arrange
            var activity1 = new Activity
            {
                Type = ActivityTypes.Message
            };
            var activity2 = new Activity
            {
                Type = ActivityTypes.MessageDelete
            };

            var adapter = new NotImplementedAdapter();
            var turnContext1 = new TurnContext(adapter, activity1);
            var turnContext2 = new TurnContext(adapter, activity2);
            var app = new Application<TestTurnState, TestTurnStateManager>(new()
            {
                RemoveRecipientMention = false,
                StartTypingTimer = false
            });
            var types = new List<string>();
            app.OnActivity(new Regex("^message$"), (context, _, _) =>
            {
                types.Add(context.Activity.Type);
                return Task.CompletedTask;
            });

            // Act
            await app.OnTurnAsync(turnContext1);
            await app.OnTurnAsync(turnContext2);

            // Assert
            Assert.Single(types);
            Assert.Equal(ActivityTypes.Message, types[0]);
        }

        [Fact]
        public async Task Test_OnActivity_Function_Selector()
        {
            // Arrange
            var activity1 = new Activity
            {
                Type = ActivityTypes.Message,
                Name = "Message"
            };
            var activity2 = new Activity
            {
                Type = ActivityTypes.Invoke
            };

            var adapter = new NotImplementedAdapter();
            var turnContext1 = new TurnContext(adapter, activity1);
            var turnContext2 = new TurnContext(adapter, activity2);
            var app = new Application<TestTurnState, TestTurnStateManager>(new()
            {
                RemoveRecipientMention = false,
                StartTypingTimer = false
            });
            var types = new List<string>();
            app.OnActivity((context, _) => Task.FromResult(context.Activity?.Name != null), (context, _, _) =>
            {
                types.Add(context.Activity.Type);
                return Task.CompletedTask;
            });

            // Act
            await app.OnTurnAsync(turnContext1);
            await app.OnTurnAsync(turnContext2);

            // Assert
            Assert.Single(types);
            Assert.Equal(ActivityTypes.Message, types[0]);
        }

        [Fact]
        public async Task Test_OnActivity_Multiple_Selectors()
        {
            // Arrange
            var activity1 = new Activity
            {
                Type = ActivityTypes.Message
            };
            var activity2 = new Activity
            {
                Type = ActivityTypes.MessageDelete,
                Name = "Delete"
            };
            var activity3 = new Activity
            {
                Type = ActivityTypes.Invoke
            };

            var adapter = new NotImplementedAdapter();
            var turnContext1 = new TurnContext(adapter, activity1);
            var turnContext2 = new TurnContext(adapter, activity2);
            var turnContext3 = new TurnContext(adapter, activity3);
            var app = new Application<TestTurnState, TestTurnStateManager>(new()
            {
                RemoveRecipientMention = false,
                StartTypingTimer = false
            });
            var types = new List<string>();
            app.OnActivity(new MultipleRouteSelector
            {
                Strings = new[] { ActivityTypes.Invoke },
                Regexes = new[] { new Regex("^message$") },
                RouteSelectors = new RouteSelector[] { (context, _) => Task.FromResult(context.Activity?.Name != null) },
            },
            (context, _, _) =>
            {
                types.Add(context.Activity.Type);
                return Task.CompletedTask;
            });

            // Act
            await app.OnTurnAsync(turnContext1);
            await app.OnTurnAsync(turnContext2);
            await app.OnTurnAsync(turnContext3);

            // Assert
            Assert.Equal(3, types.Count);
            Assert.Equal(ActivityTypes.Message, types[0]);
            Assert.Equal(ActivityTypes.MessageDelete, types[1]);
            Assert.Equal(ActivityTypes.Invoke, types[2]);
        }

        [Fact]
        public async Task Test_OnConversationUpdate_MembersAdded()
        {
            // Arrange
            var activity1 = new Activity
            {
                Type = ActivityTypes.ConversationUpdate,
                MembersAdded = new List<ChannelAccount> { new() },
                Name = "1",
            };
            var activity2 = new Activity
            {
                Type = ActivityTypes.ConversationUpdate
            };
            var activity3 = new Activity
            {
                Type = ActivityTypes.Invoke
            };

            var adapter = new NotImplementedAdapter();
            var turnContext1 = new TurnContext(adapter, activity1);
            var turnContext2 = new TurnContext(adapter, activity2);
            var turnContext3 = new TurnContext(adapter, activity3);
            var app = new Application<TestTurnState, TestTurnStateManager>(new()
            {
                RemoveRecipientMention = false,
                StartTypingTimer = false
            });
            var names = new List<string>();
            app.OnConversationUpdate(ConversationUpdateEvents.MembersAdded, (context, _, _) =>
            {
                names.Add(context.Activity.Name);
                return Task.CompletedTask;
            });

            // Act
            await app.OnTurnAsync(turnContext1);
            await app.OnTurnAsync(turnContext2);
            await app.OnTurnAsync(turnContext3);

            // Assert
            Assert.Single(names);
            Assert.Equal("1", names[0]);
        }

        [Fact]
        public async Task Test_OnConversationUpdate_MembersRemoved()
        {
            // Arrange
            var activity1 = new Activity
            {
                Type = ActivityTypes.ConversationUpdate,
                MembersRemoved = new List<ChannelAccount> { new() },
                Name = "1",
            };
            var activity2 = new Activity
            {
                Type = ActivityTypes.ConversationUpdate
            };
            var activity3 = new Activity
            {
                Type = ActivityTypes.Invoke
            };

            var adapter = new NotImplementedAdapter();
            var turnContext1 = new TurnContext(adapter, activity1);
            var turnContext2 = new TurnContext(adapter, activity2);
            var turnContext3 = new TurnContext(adapter, activity3);
            var app = new Application<TestTurnState, TestTurnStateManager>(new()
            {
                RemoveRecipientMention = false,
                StartTypingTimer = false
            });
            var names = new List<string>();
            app.OnConversationUpdate(ConversationUpdateEvents.MembersRemoved, (context, _, _) =>
            {
                names.Add(context.Activity.Name);
                return Task.CompletedTask;
            });

            // Act
            await app.OnTurnAsync(turnContext1);
            await app.OnTurnAsync(turnContext2);
            await app.OnTurnAsync(turnContext3);

            // Assert
            Assert.Single(names);
            Assert.Equal("1", names[0]);
        }

        [Fact]
        public async Task Test_OnConversationUpdate_ChannelCreated()
        {
            // Arrange
            var activity = new Activity
            {
                Type = ActivityTypes.ConversationUpdate,
                ChannelData = new TeamsChannelData
                {
                    EventType = "channelCreated",
                    Channel = new ChannelInfo(),
                    Team = new TeamInfo(),
                },
                Name = "1",
                ChannelId = Channels.Msteams,
            };
            var adapter = new NotImplementedAdapter();
            var turnContext = new TurnContext(adapter, activity);
            var app = new Application<TestTurnState, TestTurnStateManager>(new()
            {
                RemoveRecipientMention = false,
                StartTypingTimer = false
            });
            var names = new List<string>();
            app.OnConversationUpdate(ConversationUpdateEvents.ChannelCreated,
                (context, _, _) =>
                {
                    names.Add(context.Activity.Name);
                    return Task.CompletedTask;
                });

            // Act
            await app.OnTurnAsync(turnContext);

            // Assert
            Assert.Equal(1, names.Count);
            Assert.Equal("1", names[0]);
        }

        [Fact]
        public async Task Test_OnConversationUpdate_ChannelRenamed()
        {
            // Arrange
            var activity = new Activity
            {
                Type = ActivityTypes.ConversationUpdate,
                ChannelData = new TeamsChannelData
                {
                    EventType = "channelRenamed",
                    Channel = new ChannelInfo(),
                    Team = new TeamInfo(),
                },
                Name = "1",
                ChannelId = Channels.Msteams,
            };
            var adapter = new NotImplementedAdapter();
            var turnContext = new TurnContext(adapter, activity);
            var app = new Application<TestTurnState, TestTurnStateManager>(new()
            {
                RemoveRecipientMention = false,
                StartTypingTimer = false
            });
            var names = new List<string>();
            app.OnConversationUpdate(ConversationUpdateEvents.ChannelRenamed,
                (context, _, _) =>
                {
                    names.Add(context.Activity.Name);
                    return Task.CompletedTask;
                });

            // Act
            await app.OnTurnAsync(turnContext);

            // Assert
            Assert.Equal(1, names.Count);
            Assert.Equal("1", names[0]);
        }

        [Fact]
        public async Task Test_OnConversationUpdate_ChannelDeleted()
        {
            // Arrange
            var activity = new Activity
            {
                Type = ActivityTypes.ConversationUpdate,
                ChannelData = new TeamsChannelData
                {
                    EventType = "channelDeleted",
                    Channel = new ChannelInfo(),
                    Team = new TeamInfo(),
                },
                Name = "1",
                ChannelId = Channels.Msteams,
            };
            var adapter = new NotImplementedAdapter();
            var turnContext = new TurnContext(adapter, activity);
            var app = new Application<TestTurnState, TestTurnStateManager>(new()
            {
                RemoveRecipientMention = false,
                StartTypingTimer = false
            });
            var names = new List<string>();
            app.OnConversationUpdate(ConversationUpdateEvents.ChannelDeleted,
                (context, _, _) =>
                {
                    names.Add(context.Activity.Name);
                    return Task.CompletedTask;
                });

            // Act
            await app.OnTurnAsync(turnContext);

            // Assert
            Assert.Equal(1, names.Count);
            Assert.Equal("1", names[0]);
        }


        [Fact]
        public async Task Test_OnConversationUpdate_ChannelRestored()
        {
            // Arrange
            var activity = new Activity
            {
                Type = ActivityTypes.ConversationUpdate,
                ChannelData = new TeamsChannelData
                {
                    EventType = "channelRestored",
                    Channel = new ChannelInfo(),
                    Team = new TeamInfo(),
                },
                Name = "1",
                ChannelId = Channels.Msteams,
            };
            var adapter = new NotImplementedAdapter();
            var turnContext = new TurnContext(adapter, activity);
            var app = new Application<TestTurnState, TestTurnStateManager>(new()
            {
                RemoveRecipientMention = false,
                StartTypingTimer = false
            });
            var names = new List<string>();
            app.OnConversationUpdate(ConversationUpdateEvents.ChannelRestored,
                (context, _, _) =>
                {
                    names.Add(context.Activity.Name);
                    return Task.CompletedTask;
                });

            // Act
            await app.OnTurnAsync(turnContext);

            // Assert
            Assert.Equal(1, names.Count);
            Assert.Equal("1", names[0]);
        }

        [Fact]
        public async Task Test_OnConversationUpdate_TeamRenamed()
        {
            // Arrange
            var activity = new Activity
            {
                Type = ActivityTypes.ConversationUpdate,
                ChannelData = new TeamsChannelData
                {
                    EventType = "teamRenamed",
                    Team = new TeamInfo(),
                },
                Name = "1",
                ChannelId = Channels.Msteams,
            };
            var adapter = new NotImplementedAdapter();
            var turnContext = new TurnContext(adapter, activity);
            var app = new Application<TestTurnState, TestTurnStateManager>(new()
            {
                RemoveRecipientMention = false,
                StartTypingTimer = false
            });
            var names = new List<string>();
            app.OnConversationUpdate(ConversationUpdateEvents.TeamRenamed,
                (context, _, _) =>
                {
                    names.Add(context.Activity.Name);
                    return Task.CompletedTask;
                });

            // Act
            await app.OnTurnAsync(turnContext);

            // Assert
            Assert.Equal(1, names.Count);
            Assert.Equal("1", names[0]);
        }

        [Fact]
        public async Task Test_OnConversationUpdate_TeamDeleted()
        {
            // Arrange
            var activity = new Activity
            {
                Type = ActivityTypes.ConversationUpdate,
                ChannelData = new TeamsChannelData
                {
                    EventType = "teamDeleted",
                    Team = new TeamInfo(),
                },
                Name = "1",
                ChannelId = Channels.Msteams,
            };
            var adapter = new NotImplementedAdapter();
            var turnContext = new TurnContext(adapter, activity);
            var app = new Application<TestTurnState, TestTurnStateManager>(new()
            {
                RemoveRecipientMention = false,
                StartTypingTimer = false
            });
            var names = new List<string>();
            app.OnConversationUpdate(ConversationUpdateEvents.TeamDeleted,
                (context, _, _) =>
                {
                    names.Add(context.Activity.Name);
                    return Task.CompletedTask;
                });

            // Act
            await app.OnTurnAsync(turnContext);

            // Assert
            Assert.Equal(1, names.Count);
            Assert.Equal("1", names[0]);
        }

        [Fact]
        public async Task Test_OnConversationUpdate_TeamHardDeleted()
        {
            // Arrange
            var activity = new Activity
            {
                Type = ActivityTypes.ConversationUpdate,
                ChannelData = new TeamsChannelData
                {
                    EventType = "teamHardDeleted",
                    Team = new TeamInfo(),
                },
                Name = "1",
                ChannelId = Channels.Msteams,
            };
            var adapter = new NotImplementedAdapter();
            var turnContext = new TurnContext(adapter, activity);
            var app = new Application<TestTurnState, TestTurnStateManager>(new()
            {
                RemoveRecipientMention = false,
                StartTypingTimer = false
            });
            var names = new List<string>();
            app.OnConversationUpdate(ConversationUpdateEvents.TeamHardDeleted,
                (context, _, _) =>
                {
                    names.Add(context.Activity.Name);
                    return Task.CompletedTask;
                });

            // Act
            await app.OnTurnAsync(turnContext);

            // Assert
            Assert.Equal(1, names.Count);
            Assert.Equal("1", names[0]);
        }

        [Fact]
        public async Task Test_OnConversationUpdate_TeamArchived()
        {
            // Arrange
            var activity = new Activity
            {
                Type = ActivityTypes.ConversationUpdate,
                ChannelData = new TeamsChannelData
                {
                    EventType = "teamArchived",
                    Team = new TeamInfo(),
                },
                Name = "1",
                ChannelId = Channels.Msteams,
            };
            var adapter = new NotImplementedAdapter();
            var turnContext = new TurnContext(adapter, activity);
            var app = new Application<TestTurnState, TestTurnStateManager>(new()
            {
                RemoveRecipientMention = false,
                StartTypingTimer = false
            });
            var names = new List<string>();
            app.OnConversationUpdate(ConversationUpdateEvents.TeamArchived,
                (context, _, _) =>
                {
                    names.Add(context.Activity.Name);
                    return Task.CompletedTask;
                });

            // Act
            await app.OnTurnAsync(turnContext);

            // Assert
            Assert.Equal(1, names.Count);
            Assert.Equal("1", names[0]);
        }

        [Fact]
        public async Task Test_OnConversationUpdate_TeamUnarchived()
        {
            // Arrange
            var activity = new Activity
            {
                Type = ActivityTypes.ConversationUpdate,
                ChannelData = new TeamsChannelData
                {
                    EventType = "teamUnarchived",
                    Team = new TeamInfo(),
                },
                Name = "1",
                ChannelId = Channels.Msteams,
            };
            var adapter = new NotImplementedAdapter();
            var turnContext = new TurnContext(adapter, activity);
            var app = new Application<TestTurnState, TestTurnStateManager>(new()
            {
                RemoveRecipientMention = false,
                StartTypingTimer = false
            });
            var names = new List<string>();
            app.OnConversationUpdate(ConversationUpdateEvents.TeamUnarchived,
                (context, _, _) =>
                {
                    names.Add(context.Activity.Name);
                    return Task.CompletedTask;
                });

            // Act
            await app.OnTurnAsync(turnContext);

            // Assert
            Assert.Equal(1, names.Count);
            Assert.Equal("1", names[0]);
        }

        [Fact]
        public async Task Test_OnConversationUpdate_TeamRestored()
        {
            // Arrange
            var activity = new Activity
            {
                Type = ActivityTypes.ConversationUpdate,
                ChannelData = new TeamsChannelData
                {
                    EventType = "teamRestored",
                    Team = new TeamInfo(),
                },
                Name = "1",
                ChannelId = Channels.Msteams,
            };
            var adapter = new NotImplementedAdapter();
            var turnContext = new TurnContext(adapter, activity);
            var app = new Application<TestTurnState, TestTurnStateManager>(new()
            {
                RemoveRecipientMention = false,
                StartTypingTimer = false
            });
            var names = new List<string>();
            app.OnConversationUpdate(ConversationUpdateEvents.TeamRestored,
                (context, _, _) =>
                {
                    names.Add(context.Activity.Name);
                    return Task.CompletedTask;
                });

            // Act
            await app.OnTurnAsync(turnContext);

            // Assert
            Assert.Equal(1, names.Count);
            Assert.Equal("1", names[0]);
        }

        [Fact]
        public async Task Test_OnConversationUpdate_SingleEvent()
        {
            // Arrange
            var activity1 = new Activity
            {
                Type = ActivityTypes.ConversationUpdate,
                ChannelData = new TeamsChannelData
                {
                    EventType = "teamRenamed",
                    Team = new TeamInfo(),
                },
                Name = "1",
                ChannelId = Channels.Msteams,
            };
            var activity2 = new Activity
            {
                Type = ActivityTypes.ConversationUpdate,
                ChannelId = Channels.Msteams,
            };
            var activity3 = new Activity
            {
                Type = ActivityTypes.Invoke,
                ChannelData = new TeamsChannelData
                {
                    EventType = "teamRenamed"
                },
                ChannelId = Channels.Msteams,
            };
            var adapter = new NotImplementedAdapter();
            var turnContext1 = new TurnContext(adapter, activity1);
            var turnContext2 = new TurnContext(adapter, activity2);
            var turnContext3 = new TurnContext(adapter, activity3);
            var app = new Application<TestTurnState, TestTurnStateManager>(new()
            {
                RemoveRecipientMention = false,
                StartTypingTimer = false
            });
            var names = new List<string>();
            app.OnConversationUpdate(ConversationUpdateEvents.TeamRenamed, (context, _, _) =>
            {
                names.Add(context.Activity.Name);
                return Task.CompletedTask;
            });

            // Act
            await app.OnTurnAsync(turnContext1);
            await app.OnTurnAsync(turnContext2);
            await app.OnTurnAsync(turnContext3);

            // Assert
            Assert.Single(names);
            Assert.Equal("1", names[0]);
        }

        [Fact]
        public async Task Test_OnConversationUpdate_MultipleEvents()
        {
            // Arrange
            var activity1 = new Activity
            {
                Type = ActivityTypes.ConversationUpdate,
                MembersAdded = new List<ChannelAccount> { new() },
                Name = "1",
                ChannelId = Channels.Msteams,
            };
            var activity2 = new Activity
            {
                Type = ActivityTypes.ConversationUpdate,
                ChannelData = new TeamsChannelData
                {
                    EventType = "channelDeleted",
                    Channel = new ChannelInfo(),
                    Team = new TeamInfo(),
                },
                Name = "2",
                ChannelId = Channels.Msteams,
            };
            var activity3 = new Activity
            {
                Type = ActivityTypes.Invoke,
                ChannelData = new TeamsChannelData
                {
                    EventType = "teamRenamed"
                },
                ChannelId = Channels.Msteams,
            };
            var adapter = new NotImplementedAdapter();
            var turnContext1 = new TurnContext(adapter, activity1);
            var turnContext2 = new TurnContext(adapter, activity2);
            var turnContext3 = new TurnContext(adapter, activity3);
            var app = new Application<TestTurnState, TestTurnStateManager>(new()
            {
                RemoveRecipientMention = false,
                StartTypingTimer = false
            });
            var names = new List<string>();
            app.OnConversationUpdate(
                new[] { ConversationUpdateEvents.TeamRenamed, ConversationUpdateEvents.ChannelDeleted, ConversationUpdateEvents.MembersAdded },
                (context, _, _) =>
                {
                    names.Add(context.Activity.Name);
                    return Task.CompletedTask;
                });

            // Act
            await app.OnTurnAsync(turnContext1);
            await app.OnTurnAsync(turnContext2);
            await app.OnTurnAsync(turnContext3);

            // Assert
            Assert.Equal(2, names.Count);
            Assert.Equal("1", names[0]);
            Assert.Equal("2", names[1]);
        }

        [Fact]
        public async Task Test_OnConversationUpdate_BypassNonTeamsEvent()
        {
            // Arrange
            var activity1 = new Activity
            {
                Type = ActivityTypes.ConversationUpdate,
                MembersAdded = new List<ChannelAccount> { new() },
                Name = "1",
                ChannelId = Channels.Msteams,
            };
            var activity2 = new Activity
            {
                Type = ActivityTypes.ConversationUpdate,
                ChannelData = new TeamsChannelData
                {
                    EventType = "channelDeleted"
                },
                Name = "2",
                ChannelId = Channels.Directline,
            };
            var activity3 = new Activity
            {
                Type = ActivityTypes.ConversationUpdate,
                ChannelData = new TeamsChannelData
                {
                    EventType = "teamRenamed"
                },
                ChannelId = Channels.Directline,
            };

            var adapter = new NotImplementedAdapter();
            var turnContext1 = new TurnContext(adapter, activity1);
            var turnContext2 = new TurnContext(adapter, activity2);
            var turnContext3 = new TurnContext(adapter, activity3);
            var app = new Application<TestTurnState, TestTurnStateManager>(new()
            {
                RemoveRecipientMention = false,
                StartTypingTimer = false
            });
            var names = new List<string>();
            app.OnConversationUpdate(
                new[] { ConversationUpdateEvents.TeamRenamed, ConversationUpdateEvents.ChannelDeleted, ConversationUpdateEvents.MembersAdded },
                (context, _, _) =>
                {
                    names.Add(context.Activity.Name);
                    return Task.CompletedTask;
                });

            // Act
            await app.OnTurnAsync(turnContext1);
            await app.OnTurnAsync(turnContext2);
            await app.OnTurnAsync(turnContext3);

            // Assert
            Assert.Single(names);
            Assert.Equal("1", names[0]);
        }

        [Fact]
        public async Task Test_OnMessage_String_Selector()
        {
            // Arrange
            var activity1 = new Activity
            {
                Type = ActivityTypes.Message,
                Text = "hello a"
            };
            var activity2 = new Activity
            {
                Type = ActivityTypes.Message,
                Text = "welcome"
            };
            var activity3 = new Activity
            {
                Type = ActivityTypes.Invoke,
                Text = "hello b"
            };

            var adapter = new NotImplementedAdapter();
            var turnContext1 = new TurnContext(adapter, activity1);
            var turnContext2 = new TurnContext(adapter, activity2);
            var turnContext3 = new TurnContext(adapter, activity3);
            var app = new Application<TestTurnState, TestTurnStateManager>(new()
            {
                RemoveRecipientMention = false,
                StartTypingTimer = false
            });
            var texts = new List<string>();
            app.OnMessage("hello", (context, _, _) =>
            {
                texts.Add(context.Activity.Text);
                return Task.CompletedTask;
            });

            // Act
            await app.OnTurnAsync(turnContext1);
            await app.OnTurnAsync(turnContext2);
            await app.OnTurnAsync(turnContext3);

            // Assert
            Assert.Single(texts);
            Assert.Equal("hello a", texts[0]);
        }

        [Fact]
        public async Task Test_OnMessage_Regex_Selector()
        {
            // Arrange
            var activity1 = new Activity
            {
                Type = ActivityTypes.Message,
                Text = "hello"
            };
            var activity2 = new Activity
            {
                Type = ActivityTypes.Message,
                Text = "welcome"
            };
            var activity3 = new Activity
            {
                Type = ActivityTypes.Invoke,
                Text = "hello"
            };

            var adapter = new NotImplementedAdapter();
            var turnContext1 = new TurnContext(adapter, activity1);
            var turnContext2 = new TurnContext(adapter, activity2);
            var turnContext3 = new TurnContext(adapter, activity3);
            var app = new Application<TestTurnState, TestTurnStateManager>(new()
            {
                RemoveRecipientMention = false,
                StartTypingTimer = false
            });
            var texts = new List<string>();
            app.OnMessage(new Regex("llo"), (context, _, _) =>
            {
                texts.Add(context.Activity.Text);
                return Task.CompletedTask;
            });

            // Act
            await app.OnTurnAsync(turnContext1);
            await app.OnTurnAsync(turnContext2);
            await app.OnTurnAsync(turnContext3);

            // Assert
            Assert.Single(texts);
            Assert.Equal("hello", texts[0]);
        }

        [Fact]
        public async Task Test_OnMessage_Function_Selector()
        {
            // Arrange
            var activity1 = new Activity
            {
                Type = ActivityTypes.Message,
                Text = "hello"
            };
            var activity2 = new Activity
            {
                Type = ActivityTypes.Invoke
            };

            var adapter = new NotImplementedAdapter();
            var turnContext1 = new TurnContext(adapter, activity1);
            var turnContext2 = new TurnContext(adapter, activity2);
            var app = new Application<TestTurnState, TestTurnStateManager>(new()
            {
                RemoveRecipientMention = false,
                StartTypingTimer = false
            });
            var texts = new List<string>();
            app.OnMessage((context, _) => Task.FromResult(context.Activity?.Text != null), (context, _, _) =>
            {
                texts.Add(context.Activity.Text);
                return Task.CompletedTask;
            });

            // Act
            await app.OnTurnAsync(turnContext1);
            await app.OnTurnAsync(turnContext2);

            // Assert
            Assert.Single(texts);
            Assert.Equal("hello", texts[0]);
        }

        [Fact]
        public async Task Test_OnMessage_Multiple_Selectors()
        {
            // Arrange
            var activity1 = new Activity
            {
                Type = ActivityTypes.Message,
                Text = "hello a",
                Name = "hello"
            };
            var activity2 = new Activity
            {
                Type = ActivityTypes.Message,
                Text = "welcome"
            };
            var activity3 = new Activity
            {
                Type = ActivityTypes.Message,
                Text = "hello world"
            };

            var adapter = new NotImplementedAdapter();
            var turnContext1 = new TurnContext(adapter, activity1);
            var turnContext2 = new TurnContext(adapter, activity2);
            var turnContext3 = new TurnContext(adapter, activity3);
            var app = new Application<TestTurnState, TestTurnStateManager>(new()
            {
                RemoveRecipientMention = false,
                StartTypingTimer = false
            });
            var texts = new List<string>();
            app.OnMessage(new MultipleRouteSelector
            {
                Strings = new[] { "world" },
                Regexes = new[] { new Regex("come") },
                RouteSelectors = new RouteSelector[] { (context, _) => Task.FromResult(context.Activity?.Name != null) },
            },
            (context, _, _) =>
            {
                texts.Add(context.Activity.Text);
                return Task.CompletedTask;
            });

            // Act
            await app.OnTurnAsync(turnContext1);
            await app.OnTurnAsync(turnContext2);
            await app.OnTurnAsync(turnContext3);

            // Assert
            Assert.Equal(3, texts.Count);
            Assert.Equal("hello a", texts[0]);
            Assert.Equal("welcome", texts[1]);
            Assert.Equal("hello world", texts[2]);
        }

        [Fact]
        public async Task Test_OnMessageEdit()
        {
            // Arrange
            var activity1 = new Activity
            {
                Type = ActivityTypes.MessageUpdate,
                ChannelId = Channels.Msteams,
                ChannelData = new TeamsChannelData
                {
                    EventType = "editMessage"
                },
                Name = "1"
            };
            var activity2 = new Activity
            {
                Type = ActivityTypes.MessageUpdate,
                ChannelId = Channels.Msteams,
                ChannelData = new TeamsChannelData
                {
                    EventType = "softDeleteMessage"
                }
            };
            var activity3 = new Activity
            {
                Type = ActivityTypes.Message
            };
            var adapter = new NotImplementedAdapter();
            var turnContext1 = new TurnContext(adapter, activity1);
            var turnContext2 = new TurnContext(adapter, activity2);
            var turnContext3 = new TurnContext(adapter, activity3);
            var app = new Application<TestTurnState, TestTurnStateManager>(new()
            {
                RemoveRecipientMention = false,
                StartTypingTimer = false
            });
            var names = new List<string>();
            app.OnMessageEdit((turnContext, _, _) =>
            {
                names.Add(turnContext.Activity.Name);
                return Task.CompletedTask;
            });

            // Act
            await app.OnTurnAsync(turnContext1);
            await app.OnTurnAsync(turnContext2);
            await app.OnTurnAsync(turnContext3);

            // Assert
            Assert.Single(names);
            Assert.Equal("1", names[0]);
        }

        [Fact]
        public async Task Test_OnMessageUnDelete()
        {
            // Arrange
            var activity1 = new Activity
            {
                Type = ActivityTypes.MessageUpdate,
                ChannelId = Channels.Msteams,
                ChannelData = new TeamsChannelData
                {
                    EventType = "undeleteMessage"
                },
                Name = "1"
            };
            var activity2 = new Activity
            {
                Type = ActivityTypes.MessageUpdate,
                ChannelId = Channels.Msteams,
                ChannelData = new TeamsChannelData
                {
                    EventType = "softDeleteMessage"
                }
            };
            var activity3 = new Activity
            {
                Type = ActivityTypes.Message
            };
            var adapter = new NotImplementedAdapter();
            var turnContext1 = new TurnContext(adapter, activity1);
            var turnContext2 = new TurnContext(adapter, activity2);
            var turnContext3 = new TurnContext(adapter, activity3);
            var app = new Application<TestTurnState, TestTurnStateManager>(new()
            {
                RemoveRecipientMention = false,
                StartTypingTimer = false
            });
            var names = new List<string>();
            app.OnMessageUndelete((turnContext, _, _) =>
            {
                names.Add(turnContext.Activity.Name);
                return Task.CompletedTask;
            });

            // Act
            await app.OnTurnAsync(turnContext1);
            await app.OnTurnAsync(turnContext2);
            await app.OnTurnAsync(turnContext3);

            // Assert
            Assert.Single(names);
            Assert.Equal("1", names[0]);
        }

        [Fact]
        public async Task Test_OnMessageDelete()
        {
            // Arrange
            var activity1 = new Activity
            {
                Type = ActivityTypes.MessageDelete,
                ChannelId = Channels.Msteams,
                ChannelData = new TeamsChannelData
                {
                    EventType = "softDeleteMessage"
                },
                Name = "1"
            };
            var activity2 = new Activity
            {
                Type = ActivityTypes.MessageDelete,
                ChannelId = Channels.Msteams,
                ChannelData = new TeamsChannelData
                {
                    EventType = "unknown"
                }
            };
            var activity3 = new Activity
            {
                Type = ActivityTypes.Message
            };
            var adapter = new NotImplementedAdapter();
            var turnContext1 = new TurnContext(adapter, activity1);
            var turnContext2 = new TurnContext(adapter, activity2);
            var turnContext3 = new TurnContext(adapter, activity3);
            var app = new Application<TestTurnState, TestTurnStateManager>(new()
            {
                RemoveRecipientMention = false,
                StartTypingTimer = false
            });
            var names = new List<string>();
            app.OnMessageDelete((turnContext, _, _) =>
            {
                names.Add(turnContext.Activity.Name);
                return Task.CompletedTask;
            });

            // Act
            await app.OnTurnAsync(turnContext1);
            await app.OnTurnAsync(turnContext2);
            await app.OnTurnAsync(turnContext3);

            // Assert
            Assert.Single(names);
            Assert.Equal("1", names[0]);
        }

        [Fact]
        public async Task Test_OnMessageReactionsAdded()
        {
            // Arrange
            var activity1 = new Activity
            {
                Type = ActivityTypes.MessageReaction,
                ReactionsAdded = new List<MessageReaction> { new() },
                Name = "1",
            };
            var activity2 = new Activity
            {
                Type = ActivityTypes.MessageReaction
            };
            var activity3 = new Activity
            {
                Type = ActivityTypes.Message
            };

            var adapter = new NotImplementedAdapter();
            var turnContext1 = new TurnContext(adapter, activity1);
            var turnContext2 = new TurnContext(adapter, activity2);
            var turnContext3 = new TurnContext(adapter, activity3);
            var app = new Application<TestTurnState, TestTurnStateManager>(new()
            {
                RemoveRecipientMention = false,
                StartTypingTimer = false
            });
            var names = new List<string>();
            app.OnMessageReactionsAdded((context, _, _) =>
            {
                names.Add(context.Activity.Name);
                return Task.CompletedTask;
            });

            // Act
            await app.OnTurnAsync(turnContext1);
            await app.OnTurnAsync(turnContext2);
            await app.OnTurnAsync(turnContext3);

            // Assert
            Assert.Single(names);
            Assert.Equal("1", names[0]);
        }

        [Fact]
        public async Task Test_OnMessageReactionsRemoved()
        {
            // Arrange
            var activity1 = new Activity
            {
                Type = ActivityTypes.MessageReaction,
                ReactionsRemoved = new List<MessageReaction> { new() },
                Name = "1",
            };
            var activity2 = new Activity
            {
                Type = ActivityTypes.MessageReaction
            };
            var activity3 = new Activity
            {
                Type = ActivityTypes.Message
            };

            var adapter = new NotImplementedAdapter();
            var turnContext1 = new TurnContext(adapter, activity1);
            var turnContext2 = new TurnContext(adapter, activity2);
            var turnContext3 = new TurnContext(adapter, activity3);
            var app = new Application<TestTurnState, TestTurnStateManager>(new()
            {
                RemoveRecipientMention = false,
                StartTypingTimer = false
            });
            var names = new List<string>();
            app.OnMessageReactionsRemoved((context, _, _) =>
            {
                names.Add(context.Activity.Name);
                return Task.CompletedTask;
            });

            // Act
            await app.OnTurnAsync(turnContext1);
            await app.OnTurnAsync(turnContext2);
            await app.OnTurnAsync(turnContext3);

            // Assert
            Assert.Single(names);
            Assert.Equal("1", names[0]);
        }

        [Fact]
        public async Task Test_OnConfigFetch()
        {
            // Arrange
            Activity[]? activitiesToSend = null;
            void CaptureSend(Activity[] arg)
            {
                activitiesToSend = arg;
            }
            var adapter = new SimpleAdapter(CaptureSend);
            var activity1 = new Activity
            {
                Type = ActivityTypes.Invoke,
                Name = "config/fetch",
                ChannelId = Channels.Msteams
            };
            var activity2 = new Activity
            {
                Type = ActivityTypes.Invoke,
                Name = "config/fetch",
                ChannelId = Channels.Outlook
            };
            var activity3 = new Activity
            {
                Type = ActivityTypes.Invoke,
                Name = "config/submit",
                ChannelId = Channels.Msteams
            };
            var activity4 = new Activity
            {
                Type = ActivityTypes.Message,
                ChannelId = Channels.Msteams
            };
            var turnContext1 = new TurnContext(adapter, activity1);
            var turnContext2 = new TurnContext(adapter, activity2);
            var turnContext3 = new TurnContext(adapter, activity3);
            var turnContext4 = new TurnContext(adapter, activity4);
            var configResponseMock = new Mock<ConfigResponseBase>();
            var expectedInvokeResponse = new InvokeResponse()
            {
                Status = 200,
                Body = configResponseMock.Object
            };
            var app = new Application<TestTurnState, TestTurnStateManager>(new()
            {
                RemoveRecipientMention = false,
                StartTypingTimer = false
            });
            var names = new List<string>();
            app.OnConfigFetch((turnContext, _, _, _) =>
            {
                names.Add(turnContext.Activity.Name);
                return Task.FromResult(configResponseMock.Object);
            });

            // Act
            await app.OnTurnAsync(turnContext1);
            await app.OnTurnAsync(turnContext2);
            await app.OnTurnAsync(turnContext3);
            await app.OnTurnAsync(turnContext4);

            // Assert
            Assert.Single(names);
            Assert.Equal("config/fetch", names[0]);
            Assert.NotNull(activitiesToSend);
            Assert.Equal(1, activitiesToSend.Length);
            Assert.Equal("invokeResponse", activitiesToSend[0].Type);
            Assert.Equivalent(expectedInvokeResponse, activitiesToSend[0].Value);
        }

        [Fact]
        public async Task Test_OnConfigSubmit()
        {
            // Arrange
            Activity[]? activitiesToSend = null;
            void CaptureSend(Activity[] arg)
            {
                activitiesToSend = arg;
            }
            var adapter = new SimpleAdapter(CaptureSend);
            object data = new
            {
                testKey = "testValue"
            };
            var activity1 = new Activity
            {
                Type = ActivityTypes.Invoke,
                Name = "config/submit",
                ChannelId = Channels.Msteams,
                Value = JObject.FromObject(data)
            };
            var activity2 = new Activity
            {
                Type = ActivityTypes.Invoke,
                Name = "config/submit",
                ChannelId = Channels.Outlook,
                Value = JObject.FromObject(data)
            };
            var activity3 = new Activity
            {
                Type = ActivityTypes.Invoke,
                Name = "config/fetch",
                ChannelId = Channels.Msteams
            };
            var activity4 = new Activity
            {
                Type = ActivityTypes.Message,
                ChannelId = Channels.Msteams
            };
            var turnContext1 = new TurnContext(adapter, activity1);
            var turnContext2 = new TurnContext(adapter, activity2);
            var turnContext3 = new TurnContext(adapter, activity3);
            var turnContext4 = new TurnContext(adapter, activity4);
            var configResponseMock = new Mock<ConfigResponseBase>();
            var expectedInvokeResponse = new InvokeResponse()
            {
                Status = 200,
                Body = configResponseMock.Object
            };
            var app = new Application<TestTurnState, TestTurnStateManager>(new()
            {
                RemoveRecipientMention = false,
                StartTypingTimer = false
            });
            var names = new List<string>();
            app.OnConfigSubmit((turnContext, _, configData, _) =>
            {
                Assert.NotNull(configData);
                Assert.Equal(configData, configData as JObject);
                names.Add(turnContext.Activity.Name);
                return Task.FromResult(configResponseMock.Object);
            });

            // Act
            await app.OnTurnAsync(turnContext1);
            await app.OnTurnAsync(turnContext2);
            await app.OnTurnAsync(turnContext3);
            await app.OnTurnAsync(turnContext4);

            // Assert
            Assert.Single(names);
            Assert.Equal("config/submit", names[0]);
            Assert.NotNull(activitiesToSend);
            Assert.Equal(1, activitiesToSend.Length);
            Assert.Equal("invokeResponse", activitiesToSend[0].Type);
            Assert.Equivalent(expectedInvokeResponse, activitiesToSend[0].Value);
        }

        [Fact]
<<<<<<< HEAD
        public async Task Test_OnTeamsReadReceipt()
        {
            // Arrange
            var activity = new Activity
            {
                Type = ActivityTypes.Event,
                ChannelId = Channels.Msteams,
                Name = "application/vnd.microsoft.readReceipt",
                Value = JObject.FromObject(new
                {
                    lastReadMessageId = "10101010",
                }),
            };
            var adapter = new NotImplementedAdapter();
            var turnContext = new TurnContext(adapter, activity);
=======
        public async Task Test_OnFileConsentAccept()
        {
            // Arrange
            Activity[]? activitiesToSend = null;
            void CaptureSend(Activity[] arg)
            {
                activitiesToSend = arg;
            }
            var adapter = new SimpleAdapter(CaptureSend);
            var activity1 = new Activity
            {
                Type = ActivityTypes.Invoke,
                Name = "fileConsent/invoke",
                Value = JObject.FromObject(new
                {
                    action = "accept"
                }),
                Id = "test"
            };
            var activity2 = new Activity
            {
                Type = ActivityTypes.Invoke,
                Name = "fileConsent/invoke",
                Value = JObject.FromObject(new
                {
                    action = "decline"
                }),
            };
            var activity3 = new Activity
            {
                Type = ActivityTypes.Invoke,
                Name = "composeExtension/queryLink"
            };
            var turnContext1 = new TurnContext(adapter, activity1);
            var turnContext2 = new TurnContext(adapter, activity2);
            var turnContext3 = new TurnContext(adapter, activity3);
            var expectedInvokeResponse = new InvokeResponse
            {
                Status = 200
            };
>>>>>>> d5a35ea4
            var app = new Application<TestTurnState, TestTurnStateManager>(new()
            {
                RemoveRecipientMention = false,
                StartTypingTimer = false
            });
<<<<<<< HEAD
            var names = new List<string>();
            app.OnTeamsReadReceipt((context, _, _, _) =>
            {
                names.Add(context.Activity.Name);
=======
            var ids = new List<string>();
            app.OnFileConsentAccept((turnContext, _, _, _) =>
            {
                ids.Add(turnContext.Activity.Id);
>>>>>>> d5a35ea4
                return Task.CompletedTask;
            });

            // Act
<<<<<<< HEAD
            await app.OnTurnAsync(turnContext);

            // Assert
            Assert.Single(names);
            Assert.Equal("application/vnd.microsoft.readReceipt", names[0]);
        }

        [Fact]
        public async Task Test_OnTeamsReadReceipt_IncorrectName()
        {
            // Arrange
            var activity = new Activity
            {
                Type = ActivityTypes.Event,
                ChannelId = Channels.Msteams,
                Name = "application/vnd.microsoft.meetingStart",
                Value = JObject.FromObject(new
                {
                    lastReadMessageId = "10101010",
                }),
            };
            var adapter = new NotImplementedAdapter();
            var turnContext = new TurnContext(adapter, activity);
=======
            await app.OnTurnAsync(turnContext1);
            await app.OnTurnAsync(turnContext2);
            await app.OnTurnAsync(turnContext3);

            // Assert
            Assert.Single(ids);
            Assert.Equal("test", ids[0]);
            Assert.NotNull(activitiesToSend);
            Assert.Equal(1, activitiesToSend.Length);
            Assert.Equal("invokeResponse", activitiesToSend[0].Type);
            Assert.Equivalent(expectedInvokeResponse, activitiesToSend[0].Value);
        }

        [Fact]
        public async Task Test_OnFileConsentDecline()
        {
            // Arrange
            Activity[]? activitiesToSend = null;
            void CaptureSend(Activity[] arg)
            {
                activitiesToSend = arg;
            }
            var adapter = new SimpleAdapter(CaptureSend);
            var activity1 = new Activity
            {
                Type = ActivityTypes.Invoke,
                Name = "fileConsent/invoke",
                Value = JObject.FromObject(new
                {
                    action = "decline"
                }),
                Id = "test"
            };
            var activity2 = new Activity
            {
                Type = ActivityTypes.Invoke,
                Name = "fileConsent/invoke",
                Value = JObject.FromObject(new
                {
                    action = "accept"
                }),
            };
            var activity3 = new Activity
            {
                Type = ActivityTypes.Invoke,
                Name = "composeExtension/queryLink"
            };
            var turnContext1 = new TurnContext(adapter, activity1);
            var turnContext2 = new TurnContext(adapter, activity2);
            var turnContext3 = new TurnContext(adapter, activity3);
            var expectedInvokeResponse = new InvokeResponse
            {
                Status = 200
            };
            var app = new Application<TestTurnState, TestTurnStateManager>(new()
            {
                RemoveRecipientMention = false,
                StartTypingTimer = false
            });
            var ids = new List<string>();
            app.OnFileConsentDecline((turnContext, _, _, _) =>
            {
                ids.Add(turnContext.Activity.Id);
                return Task.CompletedTask;
            });

            // Act
            await app.OnTurnAsync(turnContext1);
            await app.OnTurnAsync(turnContext2);
            await app.OnTurnAsync(turnContext3);

            // Assert
            Assert.Single(ids);
            Assert.Equal("test", ids[0]);
            Assert.NotNull(activitiesToSend);
            Assert.Equal(1, activitiesToSend.Length);
            Assert.Equal("invokeResponse", activitiesToSend[0].Type);
            Assert.Equivalent(expectedInvokeResponse, activitiesToSend[0].Value);
        }

        [Fact]
        public async Task Test_OnO365ConnectorCardAction()
        {
            // Arrange
            Activity[]? activitiesToSend = null;
            void CaptureSend(Activity[] arg)
            {
                activitiesToSend = arg;
            }
            var adapter = new SimpleAdapter(CaptureSend);
            var activity1 = new Activity
            {
                Type = ActivityTypes.Invoke,
                Name = "actionableMessage/executeAction",
                Value = new { },
                Id = "test"
            };
            var activity2 = new Activity
            {
                Type = ActivityTypes.Event,
                Name = "actionableMessage/executeAction"
            };
            var activity3 = new Activity
            {
                Type = ActivityTypes.Invoke,
                Name = "composeExtension/queryLink"
            };
            var turnContext1 = new TurnContext(adapter, activity1);
            var turnContext2 = new TurnContext(adapter, activity2);
            var turnContext3 = new TurnContext(adapter, activity3);
            var expectedInvokeResponse = new InvokeResponse
            {
                Status = 200
            };
>>>>>>> d5a35ea4
            var app = new Application<TestTurnState, TestTurnStateManager>(new()
            {
                RemoveRecipientMention = false,
                StartTypingTimer = false
            });
<<<<<<< HEAD
            var names = new List<string>();
            app.OnTeamsReadReceipt((context, _, _, _) =>
            {
                names.Add(context.Activity.Name);
=======
            var ids = new List<string>();
            app.OnO365ConnectorCardAction((turnContext, _, _, _) =>
            {
                ids.Add(turnContext.Activity.Id);
>>>>>>> d5a35ea4
                return Task.CompletedTask;
            });

            // Act
<<<<<<< HEAD
            await app.OnTurnAsync(turnContext);

            // Assert
            Assert.Empty(names);
=======
            await app.OnTurnAsync(turnContext1);
            await app.OnTurnAsync(turnContext2);
            await app.OnTurnAsync(turnContext3);

            // Assert
            Assert.Single(ids);
            Assert.Equal("test", ids[0]);
            Assert.NotNull(activitiesToSend);
            Assert.Equal(1, activitiesToSend.Length);
            Assert.Equal("invokeResponse", activitiesToSend[0].Type);
            Assert.Equivalent(expectedInvokeResponse, activitiesToSend[0].Value);
>>>>>>> d5a35ea4
        }
    }
}<|MERGE_RESOLUTION|>--- conflicted
+++ resolved
@@ -1672,23 +1672,6 @@
         }
 
         [Fact]
-<<<<<<< HEAD
-        public async Task Test_OnTeamsReadReceipt()
-        {
-            // Arrange
-            var activity = new Activity
-            {
-                Type = ActivityTypes.Event,
-                ChannelId = Channels.Msteams,
-                Name = "application/vnd.microsoft.readReceipt",
-                Value = JObject.FromObject(new
-                {
-                    lastReadMessageId = "10101010",
-                }),
-            };
-            var adapter = new NotImplementedAdapter();
-            var turnContext = new TurnContext(adapter, activity);
-=======
         public async Task Test_OnFileConsentAccept()
         {
             // Arrange
@@ -1729,52 +1712,19 @@
             {
                 Status = 200
             };
->>>>>>> d5a35ea4
-            var app = new Application<TestTurnState, TestTurnStateManager>(new()
-            {
-                RemoveRecipientMention = false,
-                StartTypingTimer = false
-            });
-<<<<<<< HEAD
-            var names = new List<string>();
-            app.OnTeamsReadReceipt((context, _, _, _) =>
-            {
-                names.Add(context.Activity.Name);
-=======
+            var app = new Application<TestTurnState, TestTurnStateManager>(new()
+            {
+                RemoveRecipientMention = false,
+                StartTypingTimer = false
+            });
             var ids = new List<string>();
             app.OnFileConsentAccept((turnContext, _, _, _) =>
             {
                 ids.Add(turnContext.Activity.Id);
->>>>>>> d5a35ea4
-                return Task.CompletedTask;
-            });
-
-            // Act
-<<<<<<< HEAD
-            await app.OnTurnAsync(turnContext);
-
-            // Assert
-            Assert.Single(names);
-            Assert.Equal("application/vnd.microsoft.readReceipt", names[0]);
-        }
-
-        [Fact]
-        public async Task Test_OnTeamsReadReceipt_IncorrectName()
-        {
-            // Arrange
-            var activity = new Activity
-            {
-                Type = ActivityTypes.Event,
-                ChannelId = Channels.Msteams,
-                Name = "application/vnd.microsoft.meetingStart",
-                Value = JObject.FromObject(new
-                {
-                    lastReadMessageId = "10101010",
-                }),
-            };
-            var adapter = new NotImplementedAdapter();
-            var turnContext = new TurnContext(adapter, activity);
-=======
+                return Task.CompletedTask;
+            });
+
+            // Act
             await app.OnTurnAsync(turnContext1);
             await app.OnTurnAsync(turnContext2);
             await app.OnTurnAsync(turnContext3);
@@ -1889,33 +1839,19 @@
             {
                 Status = 200
             };
->>>>>>> d5a35ea4
-            var app = new Application<TestTurnState, TestTurnStateManager>(new()
-            {
-                RemoveRecipientMention = false,
-                StartTypingTimer = false
-            });
-<<<<<<< HEAD
-            var names = new List<string>();
-            app.OnTeamsReadReceipt((context, _, _, _) =>
-            {
-                names.Add(context.Activity.Name);
-=======
+            var app = new Application<TestTurnState, TestTurnStateManager>(new()
+            {
+                RemoveRecipientMention = false,
+                StartTypingTimer = false
+            });
             var ids = new List<string>();
             app.OnO365ConnectorCardAction((turnContext, _, _, _) =>
             {
                 ids.Add(turnContext.Activity.Id);
->>>>>>> d5a35ea4
-                return Task.CompletedTask;
-            });
-
-            // Act
-<<<<<<< HEAD
-            await app.OnTurnAsync(turnContext);
-
-            // Assert
-            Assert.Empty(names);
-=======
+                return Task.CompletedTask;
+            });
+
+            // Act
             await app.OnTurnAsync(turnContext1);
             await app.OnTurnAsync(turnContext2);
             await app.OnTurnAsync(turnContext3);
@@ -1927,7 +1863,77 @@
             Assert.Equal(1, activitiesToSend.Length);
             Assert.Equal("invokeResponse", activitiesToSend[0].Type);
             Assert.Equivalent(expectedInvokeResponse, activitiesToSend[0].Value);
->>>>>>> d5a35ea4
+        }
+
+        [Fact]
+        public async Task Test_OnTeamsReadReceipt()
+        {
+            // Arrange
+            var activity = new Activity
+            {
+                Type = ActivityTypes.Event,
+                ChannelId = Channels.Msteams,
+                Name = "application/vnd.microsoft.readReceipt",
+                Value = JObject.FromObject(new
+                {
+                    lastReadMessageId = "10101010",
+                }),
+            };
+            var adapter = new NotImplementedAdapter();
+            var turnContext = new TurnContext(adapter, activity);
+            var app = new Application<TestTurnState, TestTurnStateManager>(new()
+            {
+                RemoveRecipientMention = false,
+                StartTypingTimer = false
+            });
+            var names = new List<string>();
+            app.OnTeamsReadReceipt((context, _, _, _) =>
+            {
+                names.Add(context.Activity.Name);
+                return Task.CompletedTask;
+            });
+
+            // Act
+            await app.OnTurnAsync(turnContext);
+
+            // Assert
+            Assert.Single(names);
+            Assert.Equal("application/vnd.microsoft.readReceipt", names[0]);
+        }
+
+        [Fact]
+        public async Task Test_OnTeamsReadReceipt_IncorrectName()
+        {
+            // Arrange
+            var activity = new Activity
+            {
+                Type = ActivityTypes.Event,
+                ChannelId = Channels.Msteams,
+                Name = "application/vnd.microsoft.meetingStart",
+                Value = JObject.FromObject(new
+                {
+                    lastReadMessageId = "10101010",
+                }),
+            };
+            var adapter = new NotImplementedAdapter();
+            var turnContext = new TurnContext(adapter, activity);
+            var app = new Application<TestTurnState, TestTurnStateManager>(new()
+            {
+                RemoveRecipientMention = false,
+                StartTypingTimer = false
+            });
+            var names = new List<string>();
+            app.OnTeamsReadReceipt((context, _, _, _) =>
+            {
+                names.Add(context.Activity.Name);
+                return Task.CompletedTask;
+            });
+
+            // Act
+            await app.OnTurnAsync(turnContext);
+
+            // Assert
+            Assert.Empty(names);
         }
     }
 }