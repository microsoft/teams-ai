--- conflicted
+++ resolved
@@ -14,12 +14,8 @@
     <PackageReference Include="Microsoft.Bot.Builder" Version="4.21.1" />
     <PackageReference Include="Microsoft.NET.Test.Sdk" Version="17.8.0" />
     <PackageReference Include="Moq" Version="4.18.4" />
-<<<<<<< HEAD
     <PackageReference Include="System.Linq.Async" Version="6.0.1" />
     <PackageReference Include="xunit" Version="2.5.3" />
-=======
-    <PackageReference Include="xunit" Version="2.6.1" />
->>>>>>> 6a60d0d0
     <PackageReference Include="xunit.runner.visualstudio" Version="2.5.3">
       <IncludeAssets>runtime; build; native; contentfiles; analyzers; buildtransitive</IncludeAssets>
       <PrivateAssets>all</PrivateAssets>
