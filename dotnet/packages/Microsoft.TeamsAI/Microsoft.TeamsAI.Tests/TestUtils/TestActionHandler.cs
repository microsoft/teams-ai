﻿using Microsoft.Bot.Builder;
using Microsoft.Teams.AI.AI.Action;
using Microsoft.Teams.AI.State;

namespace Microsoft.Teams.AI.Tests.TestUtils
{
    public class TestActionHandler : IActionHandler<TurnState>
    {
        public string? ActionName { get; set; }

<<<<<<< HEAD
        public Task<string> PerformActionAsync(ITurnContext turnContext, TestTurnState turnState, object? entities = null, string? action = null, CancellationToken cancellationToken = default)
=======
        public Task<string> PerformAction(ITurnContext turnContext, TurnState turnState, object? entities = null, string? action = null)
>>>>>>> a9ccb95c
        {
            ActionName = action;
            return Task.FromResult("test-result");
        }
    }
}<|MERGE_RESOLUTION|>--- conflicted
+++ resolved
@@ -8,11 +8,7 @@
     {
         public string? ActionName { get; set; }
 
-<<<<<<< HEAD
-        public Task<string> PerformActionAsync(ITurnContext turnContext, TestTurnState turnState, object? entities = null, string? action = null, CancellationToken cancellationToken = default)
-=======
-        public Task<string> PerformAction(ITurnContext turnContext, TurnState turnState, object? entities = null, string? action = null)
->>>>>>> a9ccb95c
+        public Task<string> PerformActionAsync(ITurnContext turnContext, TurnState turnState, object? entities = null, string? action = null, CancellationToken cancellationToken = default)
         {
             ActionName = action;
             return Task.FromResult("test-result");
