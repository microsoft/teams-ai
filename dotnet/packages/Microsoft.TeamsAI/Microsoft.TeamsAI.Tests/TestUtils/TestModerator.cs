﻿using System.Reflection;
using Microsoft.Bot.Builder;
using Microsoft.Teams.AI.AI.Moderator;
using Microsoft.Teams.AI.State;
using Microsoft.Teams.AI.AI.Planners;

namespace Microsoft.Teams.AI.Tests.TestUtils
{
    public class TestModerator : IModerator<TurnState>
    {
        public IList<string> Record { get; } = new List<string>();

<<<<<<< HEAD
        public Task<Plan> ReviewOutputAsync(ITurnContext turnContext, TestTurnState turnState, Plan plan, CancellationToken cancellationToken = default)
=======
        public Task<Plan> ReviewOutput(ITurnContext turnContext, TurnState turnState, Plan plan)
>>>>>>> a9ccb95c
        {
            Record.Add(MethodBase.GetCurrentMethod()!.Name);
            return Task.FromResult(plan);
        }

<<<<<<< HEAD
        public Task<Plan?> ReviewInputAsync(ITurnContext turnContext, TestTurnState turnState, CancellationToken cancellationToken = default)
=======
        public Task<Plan?> ReviewInput(ITurnContext turnContext, TurnState turnState)
>>>>>>> a9ccb95c
        {
            Record.Add(MethodBase.GetCurrentMethod()!.Name);
            return Task.FromResult<Plan?>(null);
        }
    }
}<|MERGE_RESOLUTION|>--- conflicted
+++ resolved
@@ -10,21 +10,13 @@
     {
         public IList<string> Record { get; } = new List<string>();
 
-<<<<<<< HEAD
-        public Task<Plan> ReviewOutputAsync(ITurnContext turnContext, TestTurnState turnState, Plan plan, CancellationToken cancellationToken = default)
-=======
-        public Task<Plan> ReviewOutput(ITurnContext turnContext, TurnState turnState, Plan plan)
->>>>>>> a9ccb95c
+        public Task<Plan> ReviewOutputAsync(ITurnContext turnContext, TurnState turnState, Plan plan, CancellationToken cancellationToken = default)
         {
             Record.Add(MethodBase.GetCurrentMethod()!.Name);
             return Task.FromResult(plan);
         }
 
-<<<<<<< HEAD
-        public Task<Plan?> ReviewInputAsync(ITurnContext turnContext, TestTurnState turnState, CancellationToken cancellationToken = default)
-=======
-        public Task<Plan?> ReviewInput(ITurnContext turnContext, TurnState turnState)
->>>>>>> a9ccb95c
+        public Task<Plan?> ReviewInputAsync(ITurnContext turnContext, TurnState turnState, CancellationToken cancellationToken = default)
         {
             Record.Add(MethodBase.GetCurrentMethod()!.Name);
             return Task.FromResult<Plan?>(null);
