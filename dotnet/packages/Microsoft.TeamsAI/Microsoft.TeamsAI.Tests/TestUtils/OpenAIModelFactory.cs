--- conflicted
+++ resolved
@@ -1,8 +1,4 @@
 ﻿using OpenAI.Assistants;
-<<<<<<< HEAD
-=======
-using OpenAI.Files;
->>>>>>> eaf1a529
 using System.ClientModel;
 using System.ClientModel.Primitives;
 using OAI = OpenAI;
@@ -191,6 +187,7 @@
             { 
                 yield return await Task.FromResult(item); 
             }
+
         }
     }
 
