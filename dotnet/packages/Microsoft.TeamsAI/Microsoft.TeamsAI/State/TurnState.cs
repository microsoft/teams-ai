--- conflicted
+++ resolved
@@ -256,11 +256,7 @@
         /// </summary>
         /// <param name="storage">Optional. Storage provider to load state scopes from.</param>
         /// <param name="turnContext">Context for the current turn of conversation with the user.</param>
-<<<<<<< HEAD
         /// <param name="cancellationToken">Optional. The cancellation token.</param>   
-=======
-        /// <param name="cancellationToken"></param>
->>>>>>> c5ed9f25
         /// <returns>True if the states need to be loaded.</returns>
         public async Task<bool> LoadStateAsync(IStorage? storage, ITurnContext turnContext, CancellationToken cancellationToken = default)
         {
