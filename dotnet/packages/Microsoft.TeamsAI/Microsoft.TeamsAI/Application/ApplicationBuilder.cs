﻿using Microsoft.Bot.Builder;
using Microsoft.Teams.AI.AI;
using Microsoft.Teams.AI.State;
using Microsoft.Extensions.Logging;
using Microsoft.AspNetCore.Authentication;

namespace Microsoft.Teams.AI
{
    /// <summary>
    /// A builder class for simplifying the creation of an Application instance.
    /// </summary>
    /// <typeparam name="TState">Optional. Type of the turn state. This allows for strongly typed access to the turn state.</typeparam>
    public class ApplicationBuilder<TState>
        where TState : TurnState, IMemory, new()
    {
        /// <summary>
        /// The application's configured options.
        /// </summary>
        public ApplicationOptions<TState> Options { get; } = new();

        /// <summary>
        /// Configures the application to use long running messages.
        /// Default state for longRunningMessages is false
        /// </summary>
        /// <param name="adapter">The adapter to use for routing incoming requests.</param>
        /// <param name="botAppId">The Microsoft App ID for the bot.</param>
        /// <returns>The ApplicationBuilder instance.</returns>
        public ApplicationBuilder<TState> WithLongRunningMessages(BotAdapter adapter, string botAppId)
        {
            if (string.IsNullOrEmpty(botAppId))
            {
                throw new ArgumentException("The ApplicationOptions.LongRunningMessages property is unavailable because botAppId cannot be null or undefined.");
            }

            Options.LongRunningMessages = true;
            Options.Adapter = adapter;
            Options.BotAppId = botAppId;
            return this;
        }

        /// <summary>
        /// Configures the storage system to use for storing the bot's state.
        /// </summary>
        /// <param name="storage">The storage system to use.</param>
        /// <returns>The ApplicationBuilder instance.</returns>
        public ApplicationBuilder<TState> WithStorage(IStorage storage)
        {
            Options.Storage = storage;
            return this;
        }

        /// <summary>
        /// Configures the AI system to use for processing incoming messages.
        /// </summary>
        /// <param name="aiOptions">The options for the AI system.</param>
        /// <returns>The ApplicationBuilder instance.</returns>
        public ApplicationBuilder<TState> WithAIOptions(AIOptions<TState> aiOptions)
        {
            Options.AI = aiOptions;
            return this;
        }

        /// <summary>
        /// Configures the turn state factory to use for managing the bot's turn state.
        /// </summary>
        /// <param name="turnStateFactory">The turn state factory to use.</param>
        /// <returns>The ApplicationBuilder instance.</returns>
        public ApplicationBuilder<TState> WithTurnStateFactory(Func<TState> turnStateFactory)
        {
            Options.TurnStateFactory = turnStateFactory;
            return this;
        }

        /// <summary>
        /// Configures the Logger factory for the application
        /// </summary>
        /// <param name="loggerFactory">The Logger factory</param>
        /// <returns>The ApplicationBuilder instance.</returns>
        public ApplicationBuilder<TState> WithLoggerFactory(ILoggerFactory loggerFactory)
        {
            Options.LoggerFactory = loggerFactory;
            return this;
        }

        /// <summary>
        /// Configures the processing of Adaptive Card requests.
        /// </summary>
        /// <param name="adaptiveCardOptions">The options for Adaptive Cards.</param>
        /// <returns>The ApplicationBuilder instance.</returns>
        public ApplicationBuilder<TState> WithAdaptiveCardOptions(AdaptiveCardsOptions adaptiveCardOptions)
        {
            Options.AdaptiveCards = adaptiveCardOptions;
            return this;
        }

        /// <summary>
        /// Configures the processing of Task Module requests.
        /// </summary>
        /// <param name="taskModulesOptions">The options for Task Modules.</param>
        /// <returns>The ApplicationBuilder instance.</returns>
        public ApplicationBuilder<TState> WithTaskModuleOptions(TaskModulesOptions taskModulesOptions)
        {
            Options.TaskModules = taskModulesOptions;
            return this;
        }

        /// <summary>
        /// Configures the removing of mentions of the bot's name from incoming messages.
        /// Default state for removeRecipientMention is true
        /// </summary>
        /// <param name="removeRecipientMention">The boolean for removing recipient mentions.</param>
        /// <returns>The ApplicationBuilder instance.</returns>
        public ApplicationBuilder<TState> SetRemoveRecipientMention(bool removeRecipientMention)
        {
            Options.RemoveRecipientMention = removeRecipientMention;
            return this;
        }

        /// <summary>
        /// Configures the typing timer when messages are received.
        /// Default state for startTypingTimer is true
        /// </summary>
        /// <param name="startTypingTimer">The boolean for starting the typing timer.</param>
        /// <returns>The ApplicationBuilder instance.</returns>
        public ApplicationBuilder<TState> SetStartTypingTimer(bool startTypingTimer)
        {
            Options.StartTypingTimer = startTypingTimer;
            return this;
        }

        /// <summary>
        /// Configures authentication for the application.
        /// </summary>
        /// <param name="authenticationOptions">The options for authentication.</param>
        /// <returns>The ApplicationBuilder instance.</returns>
<<<<<<< HEAD
        public ApplicationBuilder<TState> WithAuthenticationOptions(AuthenticationOptions<TState> authenticationOptions)
        {
            Options.Authentication = authenticationOptions;
=======
        public ApplicationBuilder<TState> WithAuthenticationOptions(AuthenticationOptions authenticationOptions)
        {
             Options.Authentication = authenticationOptions;
>>>>>>> a5474f7b
            return this;
        }

        /// <summary>
        /// Builds and returns a new Application instance.
        /// </summary>
        /// <returns>The Application instance.</returns>
        public Application<TState> Build()
        {
            return new Application<TState>(Options);
        }
    }
}<|MERGE_RESOLUTION|>--- conflicted
+++ resolved
@@ -133,15 +133,9 @@
         /// </summary>
         /// <param name="authenticationOptions">The options for authentication.</param>
         /// <returns>The ApplicationBuilder instance.</returns>
-<<<<<<< HEAD
         public ApplicationBuilder<TState> WithAuthenticationOptions(AuthenticationOptions<TState> authenticationOptions)
         {
             Options.Authentication = authenticationOptions;
-=======
-        public ApplicationBuilder<TState> WithAuthenticationOptions(AuthenticationOptions authenticationOptions)
-        {
-             Options.Authentication = authenticationOptions;
->>>>>>> a5474f7b
             return this;
         }
 
