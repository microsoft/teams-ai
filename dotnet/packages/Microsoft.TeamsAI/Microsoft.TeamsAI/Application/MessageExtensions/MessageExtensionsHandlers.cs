﻿using Microsoft.Bot.Builder;
using Microsoft.Bot.Schema;
using Microsoft.Bot.Schema.Teams;
using Microsoft.Teams.AI.State;

namespace Microsoft.Teams.AI
{
    /// <summary>
    /// Function for handling Message Extension submitAction events.
    /// </summary>
    /// <typeparam name="TState">Type of the turn state. This allows for strongly typed access to the turn state.</typeparam>
    /// <param name="turnContext">A strongly-typed context object for this turn.</param>
    /// <param name="turnState">The turn state object that stores arbitrary data for this turn.</param>
    /// <param name="data">The data that was submitted.</param>
    /// <param name="cancellationToken">A cancellation token that can be used by other objects
    /// or threads to receive notice of cancellation.</param>
    /// <returns>An instance of MessagingExtensionActionResponse.</returns>
<<<<<<< HEAD
    public delegate Task<MessagingExtensionActionResponse> SubmitActionHandlerAsync<TState>(ITurnContext turnContext, TState turnState, object data, CancellationToken cancellationToken) where TState : ITurnState<Record, Record, TempState>;
=======
    public delegate Task<MessagingExtensionActionResponse> SubmitActionHandler<TState>(ITurnContext turnContext, TState turnState, object data, CancellationToken cancellationToken) where TState : TurnState;
>>>>>>> a9ccb95c

    /// <summary>
    /// Function for handling Message Extension botMessagePreview edit events.
    /// </summary>
    /// <typeparam name="TState">Type of the turn state. This allows for strongly typed access to the turn state.</typeparam>
    /// <param name="turnContext">A strongly-typed context object for this turn.</param>
    /// <param name="turnState">The turn state object that stores arbitrary data for this turn.</param>
    /// <param name="activityPreview">The activity that's being previewed by the user.</param>
    /// <param name="cancellationToken">A cancellation token that can be used by other objects
    /// or threads to receive notice of cancellation.</param>
    /// <returns>An instance of MessagingExtensionActionResponse.</returns>
<<<<<<< HEAD
    public delegate Task<MessagingExtensionActionResponse> BotMessagePreviewEditHandlerAsync<TState>(ITurnContext turnContext, TState turnState, Activity activityPreview, CancellationToken cancellationToken) where TState : ITurnState<Record, Record, TempState>;
=======
    public delegate Task<MessagingExtensionActionResponse> BotMessagePreviewEditHandler<TState>(ITurnContext turnContext, TState turnState, Activity activityPreview, CancellationToken cancellationToken) where TState : TurnState;
>>>>>>> a9ccb95c

    /// <summary>
    /// Function for handling Message Extension botMessagePreview send events.
    /// </summary>
    /// <typeparam name="TState">Type of the turn state. This allows for strongly typed access to the turn state.</typeparam>
    /// <param name="turnContext">A strongly-typed context object for this turn.</param>
    /// <param name="turnState">The turn state object that stores arbitrary data for this turn.</param>
    /// <param name="activityPreview">The activity that's being previewed by the user.</param>
    /// <param name="cancellationToken">A cancellation token that can be used by other objects
    /// or threads to receive notice of cancellation.</param>
    /// <returns>A task that represents the work queued to execute.</returns>
    public delegate Task BotMessagePreviewSendHandler<TState>(ITurnContext turnContext, TState turnState, Activity activityPreview, CancellationToken cancellationToken) where TState : TurnState;

    /// <summary>
    /// Function for handling Message Extension fetchTask events.
    /// </summary>
    /// <typeparam name="TState">Type of the turn state. This allows for strongly typed access to the turn state.</typeparam>
    /// <param name="turnContext">A strongly-typed context object for this turn.</param>
    /// <param name="turnState">The turn state object that stores arbitrary data for this turn.</param>
    /// <param name="cancellationToken">A cancellation token that can be used by other objects
    /// or threads to receive notice of cancellation.</param>
    /// <returns>An instance of TaskModuleResponse.</returns>
<<<<<<< HEAD
    public delegate Task<TaskModuleResponse> FetchTaskHandlerAsync<TState>(ITurnContext turnContext, TState turnState, CancellationToken cancellationToken) where TState : ITurnState<Record, Record, TempState>;
=======
    public delegate Task<TaskModuleResponse> FetchTaskHandler<TState>(ITurnContext turnContext, TState turnState, CancellationToken cancellationToken) where TState : TurnState;
>>>>>>> a9ccb95c

    /// <summary>
    /// Function for handling Message Extension query events.
    /// </summary>
    /// <typeparam name="TState">Type of the turn state. This allows for strongly typed access to the turn state.</typeparam>
    /// <param name="turnContext">A strongly-typed context object for this turn.</param>
    /// <param name="turnState">The turn state object that stores arbitrary data for this turn.</param>
    /// <param name="query">The query parameters that were sent by the client.</param>
    /// <param name="cancellationToken">A cancellation token that can be used by other objects
    /// or threads to receive notice of cancellation.</param>
    /// <returns>An instance of MessagingExtensionResult.</returns>
<<<<<<< HEAD
    public delegate Task<MessagingExtensionResult> QueryHandlerAsync<TState>(ITurnContext turnContext, TState turnState, Query<Dictionary<string, object>> query, CancellationToken cancellationToken) where TState : ITurnState<Record, Record, TempState>;
=======
    public delegate Task<MessagingExtensionResult> QueryHandler<TState>(ITurnContext turnContext, TState turnState, Query<Dictionary<string, object>> query, CancellationToken cancellationToken) where TState : TurnState;
>>>>>>> a9ccb95c

    /// <summary>
    /// Function for handling Message Extension selecting item events.
    /// </summary>
    /// <typeparam name="TState">Type of the turn state. This allows for strongly typed access to the turn state.</typeparam>
    /// <param name="turnContext">A strongly-typed context object for this turn.</param>
    /// <param name="turnState">The turn state object that stores arbitrary data for this turn.</param>
    /// <param name="item">The item that was selected.</param>
    /// <param name="cancellationToken">A cancellation token that can be used by other objects
    /// or threads to receive notice of cancellation.</param>
    /// <returns>An instance of MessagingExtensionResult.</returns>
<<<<<<< HEAD
    public delegate Task<MessagingExtensionResult> SelectItemHandlerAsync<TState>(ITurnContext turnContext, TState turnState, object item, CancellationToken cancellationToken) where TState : ITurnState<Record, Record, TempState>;
=======
    public delegate Task<MessagingExtensionResult> SelectItemHandler<TState>(ITurnContext turnContext, TState turnState, object item, CancellationToken cancellationToken) where TState : TurnState;
>>>>>>> a9ccb95c

    /// <summary>
    /// Function for handling Message Extension link unfurling events.
    /// </summary>
    /// <typeparam name="TState">Type of the turn state. This allows for strongly typed access to the turn state.</typeparam>
    /// <param name="turnContext">A strongly-typed context object for this turn.</param>
    /// <param name="turnState">The turn state object that stores arbitrary data for this turn.</param>
    /// <param name="url">The URL that should be unfurled.</param>
    /// <param name="cancellationToken">A cancellation token that can be used by other objects
    /// or threads to receive notice of cancellation.</param>
    /// <returns>An instance of MessagingExtensionResult.</returns>
<<<<<<< HEAD
    public delegate Task<MessagingExtensionResult> QueryLinkHandlerAsync<TState>(ITurnContext turnContext, TState turnState, string url, CancellationToken cancellationToken) where TState : ITurnState<Record, Record, TempState>;
=======
    public delegate Task<MessagingExtensionResult> QueryLinkHandler<TState>(ITurnContext turnContext, TState turnState, string url, CancellationToken cancellationToken) where TState : TurnState;
>>>>>>> a9ccb95c

    /// <summary>
    /// Function for handling Message Extension configuring query setting url events.
    /// </summary>
    /// <typeparam name="TState">Type of the turn state. This allows for strongly typed access to the turn state.</typeparam>
    /// <param name="turnContext">A strongly-typed context object for this turn.</param>
    /// <param name="turnState">The turn state object that stores arbitrary data for this turn.</param>
    /// <param name="cancellationToken">A cancellation token that can be used by other objects
    /// or threads to receive notice of cancellation.</param>
    /// <returns>An instance of MessagingExtensionResult.</returns>
<<<<<<< HEAD
    public delegate Task<MessagingExtensionResult> QueryUrlSettingHandlerAsync<TState>(ITurnContext turnContext, TState turnState, CancellationToken cancellationToken) where TState : ITurnState<Record, Record, TempState>;
=======
    public delegate Task<MessagingExtensionResult> QueryUrlSettingHandler<TState>(ITurnContext turnContext, TState turnState, CancellationToken cancellationToken) where TState : TurnState;
>>>>>>> a9ccb95c

    /// <summary>
    /// Function for handling Message Extension configuring settings events.
    /// </summary>
    /// <typeparam name="TState">Type of the turn state. This allows for strongly typed access to the turn state.</typeparam>
    /// <param name="turnContext">A strongly-typed context object for this turn.</param>
    /// <param name="turnState">The turn state object that stores arbitrary data for this turn.</param>
    /// <param name="settings">The configuration settings that was submitted.</param>
    /// <param name="cancellationToken">A cancellation token that can be used by other objects
    /// or threads to receive notice of cancellation.</param>
    /// <returns>A task that represents the work queued to execute.</returns>
    public delegate Task ConfigureSettingsHandler<TState>(ITurnContext turnContext, TState turnState, object settings, CancellationToken cancellationToken) where TState : TurnState;

    /// <summary>
    /// Function for handling Message Extension clicking card button events.
    /// </summary>
    /// <typeparam name="TState">Type of the turn state. This allows for strongly typed access to the turn state.</typeparam>
    /// <param name="turnContext">A strongly-typed context object for this turn.</param>
    /// <param name="turnState">The turn state object that stores arbitrary data for this turn.</param>
    /// <param name="cardData">The card data.</param>
    /// <param name="cancellationToken">A cancellation token that can be used by other objects
    /// or threads to receive notice of cancellation.</param>
    /// <returns>A task that represents the work queued to execute.</returns>
    public delegate Task CardButtonClickedHandler<TState>(ITurnContext turnContext, TState turnState, object cardData, CancellationToken cancellationToken) where TState : TurnState;
}<|MERGE_RESOLUTION|>--- conflicted
+++ resolved
@@ -15,11 +15,7 @@
     /// <param name="cancellationToken">A cancellation token that can be used by other objects
     /// or threads to receive notice of cancellation.</param>
     /// <returns>An instance of MessagingExtensionActionResponse.</returns>
-<<<<<<< HEAD
-    public delegate Task<MessagingExtensionActionResponse> SubmitActionHandlerAsync<TState>(ITurnContext turnContext, TState turnState, object data, CancellationToken cancellationToken) where TState : ITurnState<Record, Record, TempState>;
-=======
-    public delegate Task<MessagingExtensionActionResponse> SubmitActionHandler<TState>(ITurnContext turnContext, TState turnState, object data, CancellationToken cancellationToken) where TState : TurnState;
->>>>>>> a9ccb95c
+    public delegate Task<MessagingExtensionActionResponse> SubmitActionHandlerAsync<TState>(ITurnContext turnContext, TState turnState, object data, CancellationToken cancellationToken) where TState : TurnState;
 
     /// <summary>
     /// Function for handling Message Extension botMessagePreview edit events.
@@ -31,11 +27,7 @@
     /// <param name="cancellationToken">A cancellation token that can be used by other objects
     /// or threads to receive notice of cancellation.</param>
     /// <returns>An instance of MessagingExtensionActionResponse.</returns>
-<<<<<<< HEAD
-    public delegate Task<MessagingExtensionActionResponse> BotMessagePreviewEditHandlerAsync<TState>(ITurnContext turnContext, TState turnState, Activity activityPreview, CancellationToken cancellationToken) where TState : ITurnState<Record, Record, TempState>;
-=======
-    public delegate Task<MessagingExtensionActionResponse> BotMessagePreviewEditHandler<TState>(ITurnContext turnContext, TState turnState, Activity activityPreview, CancellationToken cancellationToken) where TState : TurnState;
->>>>>>> a9ccb95c
+    public delegate Task<MessagingExtensionActionResponse> BotMessagePreviewEditHandlerAsync<TState>(ITurnContext turnContext, TState turnState, Activity activityPreview, CancellationToken cancellationToken) where TState : TurnState;
 
     /// <summary>
     /// Function for handling Message Extension botMessagePreview send events.
@@ -58,11 +50,7 @@
     /// <param name="cancellationToken">A cancellation token that can be used by other objects
     /// or threads to receive notice of cancellation.</param>
     /// <returns>An instance of TaskModuleResponse.</returns>
-<<<<<<< HEAD
-    public delegate Task<TaskModuleResponse> FetchTaskHandlerAsync<TState>(ITurnContext turnContext, TState turnState, CancellationToken cancellationToken) where TState : ITurnState<Record, Record, TempState>;
-=======
-    public delegate Task<TaskModuleResponse> FetchTaskHandler<TState>(ITurnContext turnContext, TState turnState, CancellationToken cancellationToken) where TState : TurnState;
->>>>>>> a9ccb95c
+    public delegate Task<TaskModuleResponse> FetchTaskHandlerAsync<TState>(ITurnContext turnContext, TState turnState, CancellationToken cancellationToken) where TState : TurnState;
 
     /// <summary>
     /// Function for handling Message Extension query events.
@@ -74,11 +62,7 @@
     /// <param name="cancellationToken">A cancellation token that can be used by other objects
     /// or threads to receive notice of cancellation.</param>
     /// <returns>An instance of MessagingExtensionResult.</returns>
-<<<<<<< HEAD
-    public delegate Task<MessagingExtensionResult> QueryHandlerAsync<TState>(ITurnContext turnContext, TState turnState, Query<Dictionary<string, object>> query, CancellationToken cancellationToken) where TState : ITurnState<Record, Record, TempState>;
-=======
-    public delegate Task<MessagingExtensionResult> QueryHandler<TState>(ITurnContext turnContext, TState turnState, Query<Dictionary<string, object>> query, CancellationToken cancellationToken) where TState : TurnState;
->>>>>>> a9ccb95c
+    public delegate Task<MessagingExtensionResult> QueryHandlerAsync<TState>(ITurnContext turnContext, TState turnState, Query<Dictionary<string, object>> query, CancellationToken cancellationToken) where TState : TurnState;
 
     /// <summary>
     /// Function for handling Message Extension selecting item events.
@@ -90,11 +74,7 @@
     /// <param name="cancellationToken">A cancellation token that can be used by other objects
     /// or threads to receive notice of cancellation.</param>
     /// <returns>An instance of MessagingExtensionResult.</returns>
-<<<<<<< HEAD
-    public delegate Task<MessagingExtensionResult> SelectItemHandlerAsync<TState>(ITurnContext turnContext, TState turnState, object item, CancellationToken cancellationToken) where TState : ITurnState<Record, Record, TempState>;
-=======
-    public delegate Task<MessagingExtensionResult> SelectItemHandler<TState>(ITurnContext turnContext, TState turnState, object item, CancellationToken cancellationToken) where TState : TurnState;
->>>>>>> a9ccb95c
+    public delegate Task<MessagingExtensionResult> SelectItemHandlerAsync<TState>(ITurnContext turnContext, TState turnState, object item, CancellationToken cancellationToken) where TState : TurnState;
 
     /// <summary>
     /// Function for handling Message Extension link unfurling events.
@@ -106,11 +86,7 @@
     /// <param name="cancellationToken">A cancellation token that can be used by other objects
     /// or threads to receive notice of cancellation.</param>
     /// <returns>An instance of MessagingExtensionResult.</returns>
-<<<<<<< HEAD
-    public delegate Task<MessagingExtensionResult> QueryLinkHandlerAsync<TState>(ITurnContext turnContext, TState turnState, string url, CancellationToken cancellationToken) where TState : ITurnState<Record, Record, TempState>;
-=======
-    public delegate Task<MessagingExtensionResult> QueryLinkHandler<TState>(ITurnContext turnContext, TState turnState, string url, CancellationToken cancellationToken) where TState : TurnState;
->>>>>>> a9ccb95c
+    public delegate Task<MessagingExtensionResult> QueryLinkHandlerAsync<TState>(ITurnContext turnContext, TState turnState, string url, CancellationToken cancellationToken) where TState : TurnState;
 
     /// <summary>
     /// Function for handling Message Extension configuring query setting url events.
@@ -121,11 +97,7 @@
     /// <param name="cancellationToken">A cancellation token that can be used by other objects
     /// or threads to receive notice of cancellation.</param>
     /// <returns>An instance of MessagingExtensionResult.</returns>
-<<<<<<< HEAD
-    public delegate Task<MessagingExtensionResult> QueryUrlSettingHandlerAsync<TState>(ITurnContext turnContext, TState turnState, CancellationToken cancellationToken) where TState : ITurnState<Record, Record, TempState>;
-=======
-    public delegate Task<MessagingExtensionResult> QueryUrlSettingHandler<TState>(ITurnContext turnContext, TState turnState, CancellationToken cancellationToken) where TState : TurnState;
->>>>>>> a9ccb95c
+    public delegate Task<MessagingExtensionResult> QueryUrlSettingHandlerAsync<TState>(ITurnContext turnContext, TState turnState, CancellationToken cancellationToken) where TState : TurnState;
 
     /// <summary>
     /// Function for handling Message Extension configuring settings events.
