--- conflicted
+++ resolved
@@ -864,11 +864,7 @@
                 if (!eventHandlerCalled && _ai != null && ActivityTypes.Message.Equals(turnContext.Activity.Type, StringComparison.OrdinalIgnoreCase) && turnContext.Activity.Text != null)
                 {
                     // Begin a new chain of AI calls
-<<<<<<< HEAD
-                    await _ai.Run(turnContext, state);
-=======
-                    await _ai.RunAsync(turnContext, turnState);
->>>>>>> 34871955
+                    await _ai.RunAsync(turnContext, state);
                 }
 
                 // Call after turn handler
