--- conflicted
+++ resolved
@@ -13,11 +13,7 @@
     /// <param name="data">The data associated with the fetch.</param>
     /// <param name="cancellationToken">A cancellation token that can be used by other objects or threads to receive notice of cancellation.</param>
     /// <returns>An instance of TaskModuleResponse.</returns>
-<<<<<<< HEAD
-    public delegate Task<TaskModuleResponse> FetchHandlerAsync<TState>(ITurnContext turnContext, TState turnState, object data, CancellationToken cancellationToken) where TState : ITurnState<Record, Record, TempState>;
-=======
-    public delegate Task<TaskModuleResponse> FetchHandler<TState>(ITurnContext turnContext, TState turnState, object data, CancellationToken cancellationToken) where TState : TurnState;
->>>>>>> a9ccb95c
+    public delegate Task<TaskModuleResponse> FetchHandlerAsync<TState>(ITurnContext turnContext, TState turnState, object data, CancellationToken cancellationToken) where TState : TurnState;
 
     /// <summary>
     /// Function for handling Task Module submit events.
@@ -28,10 +24,6 @@
     /// <param name="data">The data associated with the fetch.</param>
     /// <param name="cancellationToken">A cancellation token that can be used by other objects or threads to receive notice of cancellation.</param>
     /// <returns>An instance of TaskModuleResponse.</returns>
-<<<<<<< HEAD
-    public delegate Task<TaskModuleResponse> SubmitHandlerAsync<TState>(ITurnContext turnContext, TState turnState, object data, CancellationToken cancellationToken) where TState : ITurnState<Record, Record, TempState>;
-=======
-    public delegate Task<TaskModuleResponse> SubmitHandler<TState>(ITurnContext turnContext, TState turnState, object data, CancellationToken cancellationToken) where TState : TurnState;
->>>>>>> a9ccb95c
+    public delegate Task<TaskModuleResponse> SubmitHandlerAsync<TState>(ITurnContext turnContext, TState turnState, object data, CancellationToken cancellationToken) where TState : TurnState;
 
 }