--- conflicted
+++ resolved
@@ -174,119 +174,7 @@
                     throw new TeamsAIException($"Unexpected AdaptiveCards.OnActionExecute() triggered for activity type: {turnContext.Activity.Type}");
                 }
 
-<<<<<<< HEAD
-                AdaptiveCard adaptiveCard = await handler(turnContext, turnState, invokeValue.Action.Data, cancellationToken);
-                AdaptiveCardInvokeResponse adaptiveCardInvokeResponse = new()
-                {
-                    StatusCode = 200,
-                    Type = "application/vnd.microsoft.card.adaptive",
-                    Value = adaptiveCard
-                };
-                Activity activity = Application<TState, TTurnStateManager>.CreateInvokeResponseActivity(adaptiveCardInvokeResponse);
-=======
                 AdaptiveCardInvokeResponse adaptiveCardInvokeResponse = await handler(turnContext, turnState, invokeValue.Action.Data, cancellationToken);
-                InvokeResponse invokeResponse = CreateInvokeResponse(adaptiveCardInvokeResponse);
-                Activity activity = new()
-                {
-                    Type = ActivityTypesEx.InvokeResponse,
-                    Value = invokeResponse
-                };
->>>>>>> be5cccae
-                await turnContext.SendActivityAsync(activity, cancellationToken);
-            };
-            _app.AddRoute(routeSelector, routeHandler, true);
-            return _app;
-        }
-
-        /// <summary>
-        /// Adds a route to the application for handling Adaptive Card Action.Execute events.
-        /// </summary>
-        /// <param name="routeSelectors">The named actions to be handled.</param>
-        /// <param name="handler">The code to execute when the action is triggered.</param>
-        /// <returns>The application for chaining purposes.</returns>
-<<<<<<< HEAD
-        public Application<TState, TTurnStateManager> OnActionExecute(MultipleRouteSelector routeSelectors, ActionExecuteAdaptiveCardHandler<TState> handler)
-        {
-            Verify.ParamNotNull(routeSelectors);
-            Verify.ParamNotNull(handler);
-            if (routeSelectors.Strings != null)
-            {
-                foreach (string verb in routeSelectors.Strings)
-                {
-                    OnActionExecute(verb, handler);
-                }
-            }
-            if (routeSelectors.Regexes != null)
-            {
-                foreach (Regex verbPattern in routeSelectors.Regexes)
-                {
-                    OnActionExecute(verbPattern, handler);
-                }
-            }
-            if (routeSelectors.RouteSelectors != null)
-            {
-                foreach (RouteSelector routeSelector in routeSelectors.RouteSelectors)
-                {
-                    OnActionExecute(routeSelector, handler);
-                }
-            }
-            return _app;
-        }
-
-        /// <summary>
-        /// Adds a route to the application for handling Adaptive Card Action.Execute events.
-        /// </summary>
-        /// <param name="verb">The named action to be handled.</param>
-        /// <param name="handler">The code to execute when the action is triggered.</param>
-        /// <returns>The application for chaining purposes.</returns>
-        public Application<TState, TTurnStateManager> OnActionExecute(string verb, ActionExecuteTextHandler<TState> handler)
-        {
-            Verify.ParamNotNull(verb);
-            Verify.ParamNotNull(handler);
-            RouteSelector routeSelector = CreateActionExecuteSelector((string input) => string.Equals(verb, input));
-            return OnActionExecute(routeSelector, handler);
-        }
-
-        /// <summary>
-        /// Adds a route to the application for handling Adaptive Card Action.Execute events.
-        /// </summary>
-        /// <param name="verbPattern">The named action to be handled.</param>
-        /// <param name="handler">The code to execute when the action is triggered.</param>
-        /// <returns>The application for chaining purposes.</returns>
-        public Application<TState, TTurnStateManager> OnActionExecute(Regex verbPattern, ActionExecuteTextHandler<TState> handler)
-        {
-            Verify.ParamNotNull(verbPattern);
-            Verify.ParamNotNull(handler);
-            RouteSelector routeSelector = CreateActionExecuteSelector((string input) => verbPattern.IsMatch(input));
-            return OnActionExecute(routeSelector, handler);
-        }
-
-        /// <summary>
-        /// Adds a route to the application for handling Adaptive Card Action.Execute events.
-        /// </summary>
-        /// <param name="routeSelector">The named action to be handled.</param>
-        /// <param name="handler">The code to execute when the action is triggered.</param>
-        /// <returns>The application for chaining purposes.</returns>
-        public Application<TState, TTurnStateManager> OnActionExecute(RouteSelector routeSelector, ActionExecuteTextHandler<TState> handler)
-        {
-            Verify.ParamNotNull(routeSelector);
-            Verify.ParamNotNull(handler);
-            RouteHandler<TState> routeHandler = async (turnContext, turnState, cancellationToken) =>
-            {
-                AdaptiveCardInvokeValue? invokeValue;
-                if (turnContext.Activity.Type != ActivityTypes.Invoke || turnContext.Activity.Name != ACTION_INVOKE_NAME
-                    || (invokeValue = Application<TState, TTurnStateManager>.GetInvokeValue<AdaptiveCardInvokeValue>(turnContext.Activity)) == null || invokeValue.Action == null || invokeValue.Action.Type != ACTION_EXECUTE_TYPE)
-                {
-                    throw new TeamsAIException($"Unexpected AdaptiveCards.OnActionExecute() triggered for activity type: {turnContext.Activity.Type}");
-                }
-
-                string result = await handler(turnContext, turnState, invokeValue.Action.Data, cancellationToken);
-                AdaptiveCardInvokeResponse adaptiveCardInvokeResponse = new()
-                {
-                    StatusCode = 200,
-                    Type = "application/vnd.microsoft.activity.message",
-                    Value = result
-                };
                 Activity activity = Application<TState, TTurnStateManager>.CreateInvokeResponseActivity(adaptiveCardInvokeResponse);
                 await turnContext.SendActivityAsync(activity, cancellationToken);
             };
@@ -300,10 +188,7 @@
         /// <param name="routeSelectors">The named actions to be handled.</param>
         /// <param name="handler">The code to execute when the action is triggered.</param>
         /// <returns>The application for chaining purposes.</returns>
-        public Application<TState, TTurnStateManager> OnActionExecute(MultipleRouteSelector routeSelectors, ActionExecuteTextHandler<TState> handler)
-=======
         public Application<TState, TTurnStateManager> OnActionExecute(MultipleRouteSelector routeSelectors, ActionExecuteHandler<TState> handler)
->>>>>>> be5cccae
         {
             Verify.ParamNotNull(routeSelectors);
             Verify.ParamNotNull(handler);
@@ -525,34 +410,23 @@
             return _app;
         }
 
-        private RouteSelector CreateActionExecuteSelector(Func<string, bool> isMatch)
+        private static RouteSelector CreateActionExecuteSelector(Func<string, bool> isMatch)
         {
             RouteSelector routeSelector = (turnContext, cancellationToken) =>
             {
-<<<<<<< HEAD
-                bool isAction = string.Equals(turnContext.Activity.Type, ActivityTypes.Invoke, StringComparison.OrdinalIgnoreCase)
-                    && string.Equals(turnContext.Activity.Name, ACTION_INVOKE_NAME);
-                if (!isAction)
-                {
-                    return Task.FromResult(false);
-                }
-                AdaptiveCardInvokeValue? invokeValue = Application<TState, TTurnStateManager>.GetInvokeValue<AdaptiveCardInvokeValue>(turnContext.Activity);
-                return Task.FromResult(invokeValue != null && isMatch(invokeValue.Action.Verb));
-=======
                 AdaptiveCardInvokeValue? invokeValue;
                 return Task.FromResult(
                     string.Equals(turnContext.Activity.Type, ActivityTypes.Invoke, StringComparison.OrdinalIgnoreCase)
                     && string.Equals(turnContext.Activity.Name, ACTION_INVOKE_NAME)
-                    && (invokeValue = AdaptiveCards<TState, TTurnStateManager>.GetInvokeValue<AdaptiveCardInvokeValue>(turnContext.Activity)) != null
+                    && (invokeValue = Application<TState, TTurnStateManager>.GetInvokeValue<AdaptiveCardInvokeValue>(turnContext.Activity)) != null
                     && invokeValue.Action != null
                     && string.Equals(invokeValue.Action.Type, ACTION_EXECUTE_TYPE)
                     && isMatch(invokeValue.Action.Verb));
->>>>>>> be5cccae
             };
             return routeSelector;
         }
 
-        private RouteSelector CreateActionSubmitSelector(Func<string, bool> isMatch, string filter)
+        private static RouteSelector CreateActionSubmitSelector(Func<string, bool> isMatch, string filter)
         {
             RouteSelector routeSelector = (turnContext, cancellationToken) =>
             {
@@ -569,27 +443,16 @@
             return routeSelector;
         }
 
-        private RouteSelector CreateSearchSelector(Func<string, bool> isMatch)
+        private static RouteSelector CreateSearchSelector(Func<string, bool> isMatch)
         {
             RouteSelector routeSelector = (turnContext, cancellationToken) =>
             {
-<<<<<<< HEAD
-                bool isSearch = string.Equals(turnContext.Activity.Type, ActivityTypes.Invoke, StringComparison.OrdinalIgnoreCase)
-                    && string.Equals(turnContext.Activity.Name, SEARCH_INVOKE_NAME);
-                if (!isSearch)
-                {
-                    return Task.FromResult(false);
-                }
-                AdaptiveCardSearchInvokeValue? searchInvokeValue = Application<TState, TTurnStateManager>.GetInvokeValue<AdaptiveCardSearchInvokeValue>(turnContext.Activity);
-                return Task.FromResult(searchInvokeValue != null && isMatch(searchInvokeValue.Dataset));
-=======
                 AdaptiveCardSearchInvokeValue? searchInvokeValue;
                 return Task.FromResult(
                     string.Equals(turnContext.Activity.Type, ActivityTypes.Invoke, StringComparison.OrdinalIgnoreCase)
                     && string.Equals(turnContext.Activity.Name, SEARCH_INVOKE_NAME)
-                    && (searchInvokeValue = GetInvokeValue<AdaptiveCardSearchInvokeValue>(turnContext.Activity)) != null
+                    && (searchInvokeValue = Application<TState, TTurnStateManager>.GetInvokeValue<AdaptiveCardSearchInvokeValue>(turnContext.Activity)) != null
                     && isMatch(searchInvokeValue.Dataset));
->>>>>>> be5cccae
             };
             return routeSelector;
         }
