﻿using Microsoft.Bot.Builder;
using Microsoft.Bot.Schema;
using Microsoft.Teams.AI.State;
using Newtonsoft.Json;

namespace Microsoft.Teams.AI
{
    /// <summary>
    /// Parameters passed to AdaptiveCards.OnSearch() handler.
    /// </summary>
    public class AdaptiveCardsSearchParams
    {
        /// <summary>
        /// The query text.
        /// </summary>
        public string QueryText { get; set; }

        /// <summary>
        /// The dataset to search.
        /// </summary>
        public string Dataset { get; set; }

        /// <summary>
        /// Initializes a new instance of the <see cref="AdaptiveCardsSearchParams"/> class.
        /// </summary>
        /// <param name="queryText">The query text.</param>
        /// <param name="dataset">The dataset to search.</param>
        public AdaptiveCardsSearchParams(string queryText, string dataset)
        {
            this.QueryText = queryText;
            this.Dataset = dataset;
        }
    }

    /// <summary>
    /// Individual result returned from AdaptiveCards.OnSearch() handler.
    /// </summary>
    public class AdaptiveCardsSearchResult
    {
        /// <summary>
        /// The title of the result.
        /// </summary>
        [JsonProperty("title")]
        public string Title { get; set; }

        /// <summary>
        /// The subtitle of the result.
        /// </summary>
        [JsonProperty("value")]
        public string Value { get; set; }

        /// <summary>
        /// Initializes a new instance of the <see cref="AdaptiveCardsSearchResult"/> class.
        /// </summary>
        /// <param name="title">The title of the result.</param>
        /// <param name="value">The subtitle of the result.</param>
        public AdaptiveCardsSearchResult(string title, string value)
        {
            this.Title = title;
            this.Value = value;
        }
    }

    /// <summary>
    /// Function for handling Adaptive Card Action.Execute events.
    /// </summary>
    /// <typeparam name="TState">Type of the turn state. This allows for strongly typed access to the turn state.</typeparam>
    /// <param name="turnContext">A strongly-typed context object for this turn.</param>
    /// <param name="turnState">The turn state object that stores arbitrary data for this turn.</param>
    /// <param name="data">The data associated with the action.</param>
    /// <param name="cancellationToken">A cancellation token that can be used by other objects
    /// or threads to receive notice of cancellation.</param>
    /// <returns>An instance of AdaptiveCardInvokeResponse, which can be created using <see cref="AdaptiveCardInvokeResponseFactory"/>.</returns>
<<<<<<< HEAD
    public delegate Task<AdaptiveCardInvokeResponse> ActionExecuteHandlerAsync<TState>(ITurnContext turnContext, TState turnState, object data, CancellationToken cancellationToken) where TState : ITurnState<Record, Record, TempState>;
=======
    public delegate Task<AdaptiveCardInvokeResponse> ActionExecuteHandler<TState>(ITurnContext turnContext, TState turnState, object data, CancellationToken cancellationToken) where TState : TurnState;
>>>>>>> a9ccb95c

    /// <summary>
    /// Function for handling Adaptive Card Action.Submit events.
    /// </summary>
    /// <typeparam name="TState">Type of the turn state. This allows for strongly typed access to the turn state.</typeparam>
    /// <param name="turnContext">A strongly-typed context object for this turn.</param>
    /// <param name="turnState">The turn state object that stores arbitrary data for this turn.</param>
    /// <param name="data">The data associated with the action.</param>
    /// <param name="cancellationToken">A cancellation token that can be used by other objects
    /// or threads to receive notice of cancellation.</param>
    /// <returns>A task that represents the work queued to execute.</returns>
    public delegate Task ActionSubmitHandler<TState>(ITurnContext turnContext, TState turnState, object data, CancellationToken cancellationToken) where TState : TurnState;

    /// <summary>
    /// Function for handling Adaptive Card dynamic search events.
    /// </summary>
    /// <typeparam name="TState">Type of the turn state. This allows for strongly typed access to the turn state.</typeparam>
    /// <param name="turnContext">A strongly-typed context object for this turn.</param>
    /// <param name="turnState">The turn state object that stores arbitrary data for this turn.</param>
    /// <param name="query">The query arguments.</param>
    /// <param name="cancellationToken">A cancellation token that can be used by other objects
    /// or threads to receive notice of cancellation.</param>
    /// <returns>A list of AdaptiveCardsSearchResult.</returns>
<<<<<<< HEAD
    public delegate Task<IList<AdaptiveCardsSearchResult>> SearchHandlerAsync<TState>(ITurnContext turnContext, TState turnState, Query<AdaptiveCardsSearchParams> query, CancellationToken cancellationToken) where TState : ITurnState<Record, Record, TempState>;
=======
    public delegate Task<IList<AdaptiveCardsSearchResult>> SearchHandler<TState>(ITurnContext turnContext, TState turnState, Query<AdaptiveCardsSearchParams> query, CancellationToken cancellationToken) where TState : TurnState;
>>>>>>> a9ccb95c
}<|MERGE_RESOLUTION|>--- conflicted
+++ resolved
@@ -71,11 +71,7 @@
     /// <param name="cancellationToken">A cancellation token that can be used by other objects
     /// or threads to receive notice of cancellation.</param>
     /// <returns>An instance of AdaptiveCardInvokeResponse, which can be created using <see cref="AdaptiveCardInvokeResponseFactory"/>.</returns>
-<<<<<<< HEAD
-    public delegate Task<AdaptiveCardInvokeResponse> ActionExecuteHandlerAsync<TState>(ITurnContext turnContext, TState turnState, object data, CancellationToken cancellationToken) where TState : ITurnState<Record, Record, TempState>;
-=======
-    public delegate Task<AdaptiveCardInvokeResponse> ActionExecuteHandler<TState>(ITurnContext turnContext, TState turnState, object data, CancellationToken cancellationToken) where TState : TurnState;
->>>>>>> a9ccb95c
+    public delegate Task<AdaptiveCardInvokeResponse> ActionExecuteHandlerAsync<TState>(ITurnContext turnContext, TState turnState, object data, CancellationToken cancellationToken) where TState : TurnState;
 
     /// <summary>
     /// Function for handling Adaptive Card Action.Submit events.
@@ -99,9 +95,5 @@
     /// <param name="cancellationToken">A cancellation token that can be used by other objects
     /// or threads to receive notice of cancellation.</param>
     /// <returns>A list of AdaptiveCardsSearchResult.</returns>
-<<<<<<< HEAD
     public delegate Task<IList<AdaptiveCardsSearchResult>> SearchHandlerAsync<TState>(ITurnContext turnContext, TState turnState, Query<AdaptiveCardsSearchParams> query, CancellationToken cancellationToken) where TState : ITurnState<Record, Record, TempState>;
-=======
-    public delegate Task<IList<AdaptiveCardsSearchResult>> SearchHandler<TState>(ITurnContext turnContext, TState turnState, Query<AdaptiveCardsSearchParams> query, CancellationToken cancellationToken) where TState : TurnState;
->>>>>>> a9ccb95c
 }