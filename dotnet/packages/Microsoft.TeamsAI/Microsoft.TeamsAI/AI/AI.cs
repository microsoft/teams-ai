--- conflicted
+++ resolved
@@ -218,11 +218,7 @@
             // Review input on first loop
             if (stepCount == 0)
             {
-<<<<<<< HEAD
-                plan = await Options.Moderator!.ReviewInput(turnContext, turnState);
-=======
-                plan = await Options.Moderator.ReviewInputAsync(turnContext, turnState, cancellationToken);
->>>>>>> 8226d10c
+                plan = await Options.Moderator!.ReviewInputAsync(turnContext, turnState, cancellationToken);
             }
 
             // Generate plan
@@ -238,11 +234,7 @@
                 }
 
                 // Review the plans output
-<<<<<<< HEAD
-                plan = await Options.Moderator!.ReviewOutput(turnContext, turnState, plan);
-=======
-                plan = await Options.Moderator.ReviewOutputAsync(turnContext, turnState, plan, cancellationToken);
->>>>>>> 8226d10c
+                plan = await Options.Moderator!.ReviewOutputAsync(turnContext, turnState, plan, cancellationToken);
             }
 
             // Process generated plan
