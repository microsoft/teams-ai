--- conflicted
+++ resolved
@@ -55,15 +55,11 @@
                     {
                         if (cmd is PredictedSayCommand say)
                         {
-<<<<<<< HEAD
-                            ChatMessage message = response.Message ?? new ChatMessage(ChatRole.Assistant);
-=======
                             ChatMessage message = response.Message ?? new ChatMessage(ChatRole.Assistant)
                             {
                                 Context = response.Message?.Context,
                             };
 
->>>>>>> c976453a
                             message.Content = say.Response.Content;
                             say.Response = message;
                         }
