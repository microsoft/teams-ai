--- conflicted
+++ resolved
@@ -18,11 +18,8 @@
 using ServiceVersion = Azure.AI.OpenAI.AzureOpenAIClientOptions.ServiceVersion;
 using Azure.AI.OpenAI.Chat;
 using OpenAI.Chat;
-<<<<<<< HEAD
-=======
 using Microsoft.Recognizers.Text.NumberWithUnit.Dutch;
 using Microsoft.Teams.AI.Application;
->>>>>>> eaf1a529
 
 #pragma warning disable AOAI001 // Type is for evaluation purposes only and is subject to change or removal in future updates. Suppress this diagnostic to proceed.
 namespace Microsoft.Teams.AI.AI.Models
@@ -30,7 +27,6 @@
     /// <summary>
     /// A `IPromptCompletionModel` for calling OpenAI and Azure OpenAI hosted models.
     /// </summary>
-<<<<<<< HEAD
     /// <remarks>
     /// The model has been updated to support calling OpenAI's new o1 family of models. That currently 
     /// comes with a few constraints. These constraints are mostly handled for you but are worth noting:
@@ -51,9 +47,6 @@
     ///   augmentation to call actions.
     /// </remarks>
     public class OpenAIModel : IPromptCompletionModel
-=======
-    public class OpenAIModel : IPromptCompletionStreamingModel
->>>>>>> eaf1a529
     {
         private readonly BaseOpenAIModelOptions _options;
         private readonly ILogger _logger;
@@ -180,10 +173,6 @@
             DateTime startTime = DateTime.UtcNow;
             CompletionConfiguration completion = promptTemplate.Configuration.Completion;
             int maxInputTokens = completion.MaxInputTokens;
-<<<<<<< HEAD
-            string model = promptTemplate.Configuration.Completion.Model ?? _deploymentName;
-            bool isO1Model = model.StartsWith("o1-");
-=======
 
             if (this._options.Stream == true && Events != null)
             {
@@ -204,7 +193,6 @@
                     tools.Add(action.ToChatTool());
                 }
             }
->>>>>>> eaf1a529
 
             // Render prompt
             RenderedPromptSection<List<ChatMessage>> prompt = await promptTemplate.Prompt.RenderAsMessagesAsync(turnContext, memory, promptFunctions, tokenizer, maxInputTokens, cancellationToken);
