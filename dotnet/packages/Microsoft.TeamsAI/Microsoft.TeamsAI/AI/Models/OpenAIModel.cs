--- conflicted
+++ resolved
@@ -52,17 +52,6 @@
             Verify.ParamNotNull(options.DefaultModel, "OpenAIModelOptions.DefaultModel");
 
             _useAzure = false;
-<<<<<<< HEAD
-=======
-            _options = new OpenAIModelOptions(options.ApiKey, options.DefaultModel)
-            {
-                Organization = options.Organization,
-                CompletionType = options.CompletionType ?? CompletionType.Chat,
-                LogRequests = options.LogRequests ?? false,
-                RetryPolicy = options.RetryPolicy ?? new List<TimeSpan> { TimeSpan.FromMilliseconds(2000), TimeSpan.FromMilliseconds(5000) },
-                UseSystemMessages = options.UseSystemMessages ?? false,
-            };
->>>>>>> 2d49a75e
             _logger = loggerFactory == null ? NullLogger.Instance : loggerFactory.CreateLogger<OpenAIModel>();
 
             options.CompletionType = options.CompletionType ?? CompletionType.Chat;
@@ -72,11 +61,7 @@
 
             OpenAIClientOptions openAIClientOptions = new()
             {
-<<<<<<< HEAD
                 RetryPolicy = new SequentialDelayRetryPolicy(options.RetryPolicy, options.RetryPolicy.Count)
-=======
-                RetryPolicy = new SequentialDelayRetryPolicy(_options.RetryPolicy, _options.RetryPolicy.Count)
->>>>>>> 2d49a75e
             };
 
             openAIClientOptions.AddPolicy(new AddHeaderRequestPolicy("User-Agent", _userAgent), PipelinePosition.PerCall);
@@ -86,15 +71,9 @@
             }
             if (!string.IsNullOrEmpty(options.Organization))
             {
-<<<<<<< HEAD
                 openAIClientOptions.AddPolicy(new AddHeaderRequestPolicy("OpenAI-Organization", options.Organization!), PipelinePosition.PerCall);
             }
             _openAIClient = new OpenAIClient(new ApiKeyCredential(options.ApiKey), openAIClientOptions);
-=======
-                openAIClientOptions.AddPolicy(new AddHeaderRequestPolicy("OpenAI-Organization", openAIModelOptions.Organization!), PipelinePosition.PerCall);
-            }
-            _openAIClient = new OpenAIClient(new ApiKeyCredential(openAIModelOptions.ApiKey), openAIClientOptions);
->>>>>>> 2d49a75e
 
             _deploymentName = options.DefaultModel;
             _options = options;
@@ -119,7 +98,6 @@
             }
 
             _useAzure = true;
-<<<<<<< HEAD
             _logger = loggerFactory == null ? NullLogger.Instance : loggerFactory.CreateLogger<OpenAIModel>();
 
             options.AzureApiVersion = apiVersion;
@@ -131,28 +109,12 @@
             AzureOpenAIClientOptions azureOpenAIClientOptions = new(serviceVersion.Value)
             {
                 RetryPolicy = new SequentialDelayRetryPolicy(options.RetryPolicy, options.RetryPolicy.Count)
-=======
-            _options = new AzureOpenAIModelOptions(options.AzureApiKey, options.AzureDefaultDeployment, options.AzureEndpoint)
-            {
-                AzureApiVersion = apiVersion,
-                CompletionType = options.CompletionType ?? CompletionType.Chat,
-                LogRequests = options.LogRequests ?? false,
-                RetryPolicy = options.RetryPolicy ?? new List<TimeSpan> { TimeSpan.FromMilliseconds(2000), TimeSpan.FromMilliseconds(5000) },
-                UseSystemMessages = options.UseSystemMessages ?? false,
-            };
-            _logger = loggerFactory == null ? NullLogger.Instance : loggerFactory.CreateLogger<OpenAIModel>();
-
-            AzureOpenAIClientOptions azureOpenAIClientOptions = new(serviceVersion.Value)
-            {
-                RetryPolicy = new SequentialDelayRetryPolicy(_options.RetryPolicy, _options.RetryPolicy.Count)
->>>>>>> 2d49a75e
             };
 
             azureOpenAIClientOptions.AddPolicy(new AddHeaderRequestPolicy("User-Agent", _userAgent), PipelinePosition.PerCall);
             if (httpClient != null)
             {
                 azureOpenAIClientOptions.Transport = new HttpClientPipelineTransport(httpClient);
-<<<<<<< HEAD
             }
 
             Uri uri = new(options.AzureEndpoint);
@@ -168,11 +130,6 @@
             {
                 throw new ArgumentException("token credential or api key is required.");
             }
-=======
-            }
-            AzureOpenAIModelOptions azureOpenAIModelOptions = (AzureOpenAIModelOptions)_options;
-            _openAIClient = new AzureOpenAIClient(new Uri(azureOpenAIModelOptions.AzureEndpoint), new ApiKeyCredential(azureOpenAIModelOptions.AzureApiKey), azureOpenAIClientOptions);
->>>>>>> 2d49a75e
 
             _deploymentName = options.AzureDefaultDeployment;
             _options = options;
@@ -243,6 +200,16 @@
                 //    FrequencyPenalty = (float)promptTemplate.Configuration.Completion.FrequencyPenalty,
                 //};
 
+                // TODO: Use this once setters are added for the following fields in `OpenAI` package.
+                //OAIChat.ChatCompletionOptions chatCompletionsOptions = new()
+                //{
+                //    MaxTokens = maxInputTokens,
+                //    Temperature = (float)promptTemplate.Configuration.Completion.Temperature,
+                //    TopP = (float)promptTemplate.Configuration.Completion.TopP,
+                //    PresencePenalty = (float)promptTemplate.Configuration.Completion.PresencePenalty,
+                //    FrequencyPenalty = (float)promptTemplate.Configuration.Completion.FrequencyPenalty,
+                //};
+
                 IDictionary<string, JsonElement>? additionalData = promptTemplate.Configuration.Completion.AdditionalData;
                 if (_useAzure)
                 {
@@ -312,11 +279,7 @@
             };
         }
 
-<<<<<<< HEAD
         private void AddAzureChatExtensionConfigurations(ChatCompletionOptions options, IDictionary<string, JsonElement>? additionalData)
-=======
-        private void AddAzureChatExtensionConfigurations(OAIChat.ChatCompletionOptions options, IDictionary<string, JsonElement>? additionalData)
->>>>>>> 2d49a75e
         {
             if (additionalData == null)
             {
@@ -328,7 +291,6 @@
                 List<object> entries = array.Deserialize<List<object>>()!;
                 foreach (object item in entries)
                 {
-<<<<<<< HEAD
                     try
                     {
                         AzureChatDataSource? dataSource = ModelReaderWriter.Read<AzureChatDataSource>(BinaryData.FromObjectAsJson(item));
@@ -342,14 +304,6 @@
                     catch (Exception ex)
                     {
                         throw new ArgumentException($"Invalid azure data source configuration {ex.Message}", ex);
-=======
-                    AzureChatDataSource? dataSource = ModelReaderWriter.Read<AzureChatDataSource>(BinaryData.FromObjectAsJson(item));
-                    if (dataSource != null)
-                    {
-#pragma warning disable AOAI001
-                        options.AddDataSource(dataSource);
-#pragma warning restore AOAI001
->>>>>>> 2d49a75e
                     }
                 }
             }
