--- conflicted
+++ resolved
@@ -7,11 +7,7 @@
     /// Represents an action.
     /// </summary>
     /// <typeparam name="TState"></typeparam>
-<<<<<<< HEAD
-    public sealed class ActionEntry<TState> where TState : ITurnState<Record, Record, TempState>
-=======
-    internal sealed class ActionEntry<TState> where TState : ITurnState<StateBase, StateBase, TempState>
->>>>>>> 34871955
+    internal sealed class ActionEntry<TState> where TState : ITurnState<Record, Record, TempState>
     {
         /// <summary>
         /// The action name.
