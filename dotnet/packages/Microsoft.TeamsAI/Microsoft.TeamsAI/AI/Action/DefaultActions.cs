--- conflicted
+++ resolved
@@ -9,12 +9,7 @@
 
 namespace Microsoft.Teams.AI.AI.Action
 {
-<<<<<<< HEAD
-
     internal class DefaultActions<TState> where TState : ITurnState<Record, Record, TempState>
-=======
-    internal class DefaultActions<TState> where TState : ITurnState<StateBase, StateBase, TempState>
->>>>>>> 34871955
     {
         private readonly ILogger _logger;
 
