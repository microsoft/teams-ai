--- conflicted
+++ resolved
@@ -33,16 +33,9 @@
             Response = response;
         }
 
-        /// <summary>
-<<<<<<< HEAD
-        /// Create a predicted say command object.
-        /// </summary>
-        /// <param name="response"></param>
-=======
         /// Creates a new instance of the <see cref="PredictedSayCommand"/> class.
         /// </summary>
         /// <param name="response">The response that the AI system should say.</param>
->>>>>>> 46ff7e5d
         public PredictedSayCommand(string response)
         {
             Response = new ChatMessage(ChatRole.Assistant)
