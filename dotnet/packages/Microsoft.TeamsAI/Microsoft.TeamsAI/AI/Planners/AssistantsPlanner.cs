--- conflicted
+++ resolved
@@ -196,12 +196,8 @@
                     return;
                 }
 
-<<<<<<< HEAD
                 // TODO: Confirm pointer is on the first object.
                 ThreadRun? run = runs.GetAllValuesAsync().GetAsyncEnumerator().Current;
-=======
-                ThreadRun? run = runs.GetAsyncEnumerator().Current;
->>>>>>> 1e36edef
                 if (run == null || _IsRunCompleted(run))
                 {
                     return;
