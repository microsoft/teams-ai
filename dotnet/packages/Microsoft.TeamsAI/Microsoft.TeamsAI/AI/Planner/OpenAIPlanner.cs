﻿using Azure.AI.OpenAI;
using Microsoft.Teams.AI.Exceptions;
using Microsoft.Teams.AI.Utilities;
using Microsoft.Extensions.Logging;
using Microsoft.Extensions.Logging.Abstractions;
using Microsoft.SemanticKernel;
using Microsoft.SemanticKernel.AI.ChatCompletion;
using Microsoft.SemanticKernel.AI.TextCompletion;
using Microsoft.SemanticKernel.Connectors.AI.OpenAI.ChatCompletion;
using Microsoft.SemanticKernel.Connectors.AI.OpenAI.TextCompletion;
using Microsoft.SemanticKernel.SemanticFunctions;
using PromptTemplate = Microsoft.Teams.AI.AI.Prompt.PromptTemplate;
using Microsoft.Teams.AI.State;
using Microsoft.Bot.Builder;
using System.Runtime.CompilerServices;
using System.Net;

// For Unit Test
[assembly: InternalsVisibleTo("Microsoft.Teams.AI.Tests")]
namespace Microsoft.Teams.AI.AI.Planner
{
    /// <summary>
    /// A planner that uses OpenAI's textCompletion and chatCompletion API's to generate plans.
    /// </summary>
    /// <remarks>
    /// This planner can be configured to use different models for different prompts. The prompts model
    /// will determine which API is used to generate the plan.Any model that starts with 'gpt-' will
    /// use the chatCompletion API, otherwise the textCompletion API will be used.
    /// </remarks>
    public class OpenAIPlanner<TState, TOptions> : IPlanner<TState>
<<<<<<< HEAD
        where TState : ITurnState<Record, Record, TempState>
        where TOptions : OpenAIPlannerOptions
=======
        where TState : ITurnState<StateBase, StateBase, TempState>
        where TOptions : OpenAIPlannerOptions<TState>
>>>>>>> 34871955
    {
        private TOptions _options { get; }
        private protected readonly IKernel _kernel;
        private readonly ILogger _logger;


        /// <summary>
        /// Creates a new instance of the <see cref="OpenAIPlanner{TState, TOptions}"/> class.
        /// </summary>
        /// <param name="options">The options to configure the planner.</param>
        /// <param name="loggerFactory">Optional. The logger factory instance.</param>
        /// <exception cref="ArgumentException"></exception>
        public OpenAIPlanner(TOptions options, ILoggerFactory? loggerFactory = null)
        {
            // TODO: Configure Retry Handler
            _options = options;
            KernelBuilder builder = Kernel.Builder
                .WithDefaultAIService(_CreateTextCompletionService(options))
                .WithDefaultAIService(_CreateChatCompletionService(options));

            _logger = loggerFactory is null ? NullLogger.Instance : loggerFactory.CreateLogger(typeof(OpenAIPlanner<TState, TOptions>));

            if (options.LogRequests && loggerFactory == null)
            {
                throw new ArgumentException($"`{nameof(loggerFactory)}` parameter cannot be null if `LogRequests` option is set to true");
            }

            builder.WithLoggerFactory(loggerFactory ?? NullLoggerFactory.Instance);

            _kernel = builder.Build();
        }

        private protected virtual ITextCompletion _CreateTextCompletionService(TOptions options)
        {
            Verify.ParamNotNull(options);

            return new OpenAITextCompletion(
                options.DefaultModel,
                options.ApiKey,
                options.Organization
            );

        }

        private protected virtual IChatCompletion _CreateChatCompletionService(TOptions options)
        {
            Verify.ParamNotNull(options);

            return new OpenAIChatCompletion(
                options.DefaultModel,
                options.ApiKey,
                options.Organization
            );
        }

        /// <inheritdoc/>
        public virtual async Task<string> CompletePromptAsync(ITurnContext turnContext, TState turnState, PromptTemplate promptTemplate, AIOptions<TState> options, CancellationToken cancellationToken = default)
        {
            Verify.ParamNotNull(turnContext);
            Verify.ParamNotNull(turnState);
            Verify.ParamNotNull(options);

            string model = _GetModel(promptTemplate);
            string result;
            int completionTokens;
            int promptTokens;
            bool isChatCompletion = model.StartsWith("gpt-", StringComparison.OrdinalIgnoreCase);

            try
            {
                DateTime startTime = DateTime.Now;
                string prefix = isChatCompletion ? "CHAT" : "PROMPT";

                _logger?.LogInformation($"\n{prefix} REQUEST: \n\'\'\'\n{promptTemplate.Text}\n\'\'\'");

                if (isChatCompletion)
                {
                    string? userMessage = turnState?.Temp?.Input;

                    // Request base chat completion
                    IChatResult response = await _CreateChatCompletion(turnState!, options, promptTemplate, userMessage, cancellationToken);
                    ChatMessageBase message = await response.GetChatMessageAsync(cancellationToken).ConfigureAwait(false);
                    CompletionsUsage usage = response.ModelResult.GetOpenAIChatResult().Usage;

                    completionTokens = usage.CompletionTokens;
                    promptTokens = usage.PromptTokens;
                    result = message.Content.ToString();
                }
                else
                {
                    // Request base text completion
                    ITextResult response = await _CreateTextCompletion(promptTemplate, cancellationToken);
                    CompletionsUsage usage = response.ModelResult.GetOpenAITextResult().Usage;

                    completionTokens = usage.CompletionTokens;
                    promptTokens = usage.PromptTokens;
                    result = await response.GetCompletionAsync(cancellationToken).ConfigureAwait(false);
                }

                // Response succeeded with a completion
                TimeSpan duration = DateTime.Now - startTime;

                _logger?.LogInformation($"\n{prefix} SUCCEEDED: duration={duration.TotalSeconds} prompt={promptTokens} completion={completionTokens} response={result}");

                return result;
            }
            catch (SemanticKernel.Diagnostics.HttpOperationException ex) when (ex.StatusCode == (HttpStatusCode)429)
            {
                // rate limited
                throw new HttpOperationException($"Error while executing AI prompt completion: {ex.Message}", ex.StatusCode);
            }
            catch (Exception ex)
            {
                throw new TeamsAIException($"Error while executing AI prompt completion: {ex.Message}", ex);
            }
        }

        /// <inheritdoc/>
        public async Task<Plan> GeneratePlanAsync(ITurnContext turnContext, TState turnState, PromptTemplate promptTemplate, AIOptions<TState> options, CancellationToken cancellationToken = default)
        {
            Verify.ParamNotNull(turnContext);
            Verify.ParamNotNull(turnState);
            Verify.ParamNotNull(options);

            string result;
            try
            {
                result = await CompletePromptAsync(turnContext, turnState, promptTemplate, options, cancellationToken);
            }
            catch (HttpOperationException ex)
            {
                // Ensure we don't have an http error
                if (ex.isHttpErrorStatusCode())
                {
                    Plan plan = new();
                    plan.Commands.Add(new PredictedDoCommand(AIConstants.HttpErrorActionName));
                    return plan;
                }

                throw;
            }


            if (result.Length > 0)
            {
                // Patch the occasional "Then DO" which gets predicted
                result = result.Trim().Replace("Then DO ", "THEN DO ").Replace("Then SAY ", "THEN SAY");
                if (result.StartsWith("THEN "))
                {
                    result = result.Substring(5);
                }

                string? assistantPrefix = _options.History?.AssistantPrefix;

                if (assistantPrefix != null)
                {
                    // The model sometimes predicts additional text for the human side of things so skip that.
                    int position = result.ToLower().IndexOf(assistantPrefix.ToLower());
                    if (position >= 0)
                    {
                        result = result.Substring(position + assistantPrefix.Length);
                    }

                }

                // Parse response into commands
                Plan? plan;
                try
                {
                    plan = ResponseParser.ParseResponse(result.Trim());
                    Verify.ParamNotNull(plan);
                }
                catch (Exception ex)
                {
                    throw new TeamsAIException($"Error while generating plan from model response: {ex.Message}. Model response: {result}", ex);
                }


                // Filter to only a single SAY command
                if (_options.OneSayPerTurn)
                {
                    bool spoken = false;
                    plan.Commands = plan.Commands.FindAll((command) =>
                    {
                        if (command.Type == AIConstants.SayCommand)
                        {
                            if (spoken) { return false; }

                            spoken = true;
                        }

                        return true;
                    });
                }

                return plan;

            }

            // Return an empty plan by default
            return new Plan();
        }

        private async Task<ITextResult> _CreateTextCompletion(PromptTemplate promptTemplate, CancellationToken cancellationToken)
        {
            Verify.ParamNotNull(promptTemplate);

            PromptTemplateConfig skPromptTemplate = promptTemplate.Configuration.GetPromptTemplateConfig();

            ITextCompletion textCompletion = _kernel.GetService<ITextCompletion>();

            IReadOnlyList<ITextResult> completions = await textCompletion.GetCompletionsAsync(promptTemplate.Text, CompleteRequestSettings.FromCompletionConfig(skPromptTemplate.Completion), cancellationToken);
            return completions[0];
        }

        private async Task<IChatResult> _CreateChatCompletion(TState turnState, AIOptions<TState> aiOptions, PromptTemplate promptTemplate, string? userMessage, CancellationToken cancellationToken)
        {
            Verify.ParamNotNull(turnState);
            Verify.ParamNotNull(aiOptions);
            Verify.ParamNotNull(promptTemplate);

            PromptTemplateConfig templateConfig = promptTemplate.Configuration.GetPromptTemplateConfig();
            ChatRequestSettings chatRequestSettings = new()
            {
                Temperature = templateConfig.Completion.Temperature,
                TopP = templateConfig.Completion.TopP,
                PresencePenalty = templateConfig.Completion.PresencePenalty,
                FrequencyPenalty = templateConfig.Completion.FrequencyPenalty,
                StopSequences = templateConfig.Completion.StopSequences,
                MaxTokens = templateConfig.Completion.MaxTokens
            };

            IChatCompletion chatCompletion = _kernel.GetService<IChatCompletion>();

            ChatHistory chatHistory = chatCompletion.CreateNewChat();


            if (_options.UseSystemMessage)
            {
                chatHistory.AddSystemMessage(promptTemplate.Text);
            }
            else
            {
                chatHistory.AddUserMessage(promptTemplate.Text);
            }

            // Populate Conversation History
            if (_options.History != null && _options.History.TrackHistory)
            {
                string userPrefix = _options.History.UserPrefix;
                string assistantPrefix = _options.History.AssistantPrefix;
                string[] history = ConversationHistory.ToArray(turnState, _options.History.MaxTokens);

                for (int i = 0; i < history.Length; i++)
                {
                    string line = history[i];
                    if (line.StartsWith(userPrefix, StringComparison.OrdinalIgnoreCase))
                    {
                        line = line.Substring(userPrefix.Length).Trim();

                        chatHistory.AddUserMessage(line);
                    }
                    else if (line.StartsWith(assistantPrefix, StringComparison.OrdinalIgnoreCase))
                    {
                        line = line.Substring(assistantPrefix.Length).Trim();
                        chatHistory.AddAssistantMessage(line);
                    }
                }
            }

            // Add user message
            if (userMessage != null)
            {
                chatHistory.AddUserMessage(userMessage);
            }

            IReadOnlyList<IChatResult> completions = await chatCompletion.GetChatCompletionsAsync(chatHistory, chatRequestSettings, cancellationToken);

            return completions[0];
        }

        private string _GetModel(PromptTemplate promptTemplate)
        {
            if (promptTemplate.Configuration.DefaultBackends.Count > 0)
            {
                return promptTemplate.Configuration.DefaultBackends[0];
            }
            else
            {
                return _options.DefaultModel;
            }
        }

        /// <inheritdoc/>
        public async Task<Plan> BeginTaskAsync(ITurnContext turnContext, TState turnState, AI<TState> ai, CancellationToken cancellationToken)
        {
            Verify.ParamNotNull(turnContext);
            Verify.ParamNotNull(turnState);
            Verify.ParamNotNull(ai);
            return await ContinueTaskAsync(turnContext, turnState, ai, cancellationToken);
        }

        /// <inheritdoc/>
        public async Task<Plan> ContinueTaskAsync(ITurnContext turnContext, TState turnState, AI<TState> ai, CancellationToken cancellationToken)
        {
            Verify.ParamNotNull(turnContext);
            Verify.ParamNotNull(turnState);
            Verify.ParamNotNull(ai);
            PromptTemplate promptTemplate = _options.Prompts.LoadPromptTemplate(_options.DefaultPrompt);
            return await GeneratePlanAsync(turnContext, turnState, promptTemplate, ai.Options, cancellationToken);
        }
    }

    /// <inheritdoc/>
<<<<<<< HEAD
    public class OpenAIPlanner<TState> : OpenAIPlanner<TState, OpenAIPlannerOptions> where TState : ITurnState<Record, Record, TempState>
=======
    public class OpenAIPlanner<TState> : OpenAIPlanner<TState, OpenAIPlannerOptions<TState>> where TState : ITurnState<StateBase, StateBase, TempState>
>>>>>>> 34871955
    {
        /// <summary>
        /// Creates a new <see cref="OpenAIPlanner{TState}"/> instance.
        /// </summary>
        /// <param name="options">The options to configure the planner.</param>
        /// <param name="loggerFactory">The logger factory instance.</param>
        public OpenAIPlanner(OpenAIPlannerOptions<TState> options, ILoggerFactory? loggerFactory = null) : base(options, loggerFactory)
        {
        }
    }
}<|MERGE_RESOLUTION|>--- conflicted
+++ resolved
@@ -28,13 +28,8 @@
     /// use the chatCompletion API, otherwise the textCompletion API will be used.
     /// </remarks>
     public class OpenAIPlanner<TState, TOptions> : IPlanner<TState>
-<<<<<<< HEAD
         where TState : ITurnState<Record, Record, TempState>
-        where TOptions : OpenAIPlannerOptions
-=======
-        where TState : ITurnState<StateBase, StateBase, TempState>
         where TOptions : OpenAIPlannerOptions<TState>
->>>>>>> 34871955
     {
         private TOptions _options { get; }
         private protected readonly IKernel _kernel;
@@ -349,11 +344,7 @@
     }
 
     /// <inheritdoc/>
-<<<<<<< HEAD
-    public class OpenAIPlanner<TState> : OpenAIPlanner<TState, OpenAIPlannerOptions> where TState : ITurnState<Record, Record, TempState>
-=======
-    public class OpenAIPlanner<TState> : OpenAIPlanner<TState, OpenAIPlannerOptions<TState>> where TState : ITurnState<StateBase, StateBase, TempState>
->>>>>>> 34871955
+    public class OpenAIPlanner<TState> : OpenAIPlanner<TState, OpenAIPlannerOptions<TState>> where TState : ITurnState<Record, Record, TempState>
     {
         /// <summary>
         /// Creates a new <see cref="OpenAIPlanner{TState}"/> instance.
