﻿using Microsoft.Extensions.Logging;
using Microsoft.SemanticKernel.AI.ChatCompletion;
using Microsoft.SemanticKernel.AI.TextCompletion;
using Microsoft.SemanticKernel.Connectors.AI.OpenAI.ChatCompletion;
using Microsoft.SemanticKernel.Connectors.AI.OpenAI.TextCompletion;
using Microsoft.Teams.AI.State;

namespace Microsoft.Teams.AI.AI.Planner
{
    /// <summary>
    /// Planner that uses the Azure OpenAI service.
    /// </summary>
    /// <typeparam name="TState">Type of the applications turn state</typeparam>
    public class AzureOpenAIPlanner<TState> : OpenAIPlanner<TState, AzureOpenAIPlannerOptions<TState>>
<<<<<<< HEAD
        where TState : ITurnState<StateBase, StateBase, TempState>
=======
        where TState : ITurnState<Record, Record, TempState>
>>>>>>> 6ac5cc63
    {
        /// <summary>
        /// Creates a new instance of the <see cref="AzureOpenAIPlanner{TState}"/> class.
        /// </summary>
        /// <param name="options">The options to configure the planner.</param>
        /// <param name="loggerFactory">The logger factory instance.</param>
        public AzureOpenAIPlanner(AzureOpenAIPlannerOptions<TState> options, ILoggerFactory? loggerFactory = null) : base(options, loggerFactory)
        {
        }

        private protected override ITextCompletion _CreateTextCompletionService(AzureOpenAIPlannerOptions<TState> options)
        {
            return new AzureTextCompletion(
                options.DefaultModel,
                options.Endpoint,
                options.ApiKey
            );
        }

        private protected override IChatCompletion _CreateChatCompletionService(AzureOpenAIPlannerOptions<TState> options)
        {
            return new AzureChatCompletion(
                options.DefaultModel,
                options.Endpoint,
                options.ApiKey
            );
        }
    }
}<|MERGE_RESOLUTION|>--- conflicted
+++ resolved
@@ -12,11 +12,7 @@
     /// </summary>
     /// <typeparam name="TState">Type of the applications turn state</typeparam>
     public class AzureOpenAIPlanner<TState> : OpenAIPlanner<TState, AzureOpenAIPlannerOptions<TState>>
-<<<<<<< HEAD
-        where TState : ITurnState<StateBase, StateBase, TempState>
-=======
         where TState : ITurnState<Record, Record, TempState>
->>>>>>> 6ac5cc63
     {
         /// <summary>
         /// Creates a new instance of the <see cref="AzureOpenAIPlanner{TState}"/> class.
