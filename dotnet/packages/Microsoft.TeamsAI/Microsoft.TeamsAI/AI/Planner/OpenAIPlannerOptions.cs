﻿using Microsoft.Teams.AI.AI.Prompt;
using Microsoft.Teams.AI.State;
using Microsoft.Teams.AI.Utilities;

namespace Microsoft.Teams.AI.AI.Planner
{
    /// <summary>
    /// Options for the OpenAI planner.
    /// </summary>
<<<<<<< HEAD
    public class OpenAIPlannerOptions<TState> where TState : ITurnState<StateBase, StateBase, TempState>
=======
    public class OpenAIPlannerOptions<TState> where TState : ITurnState<Record, Record, TempState>
>>>>>>> 6ac5cc63
    {
        /// <summary>
        /// OpenAI API key.
        /// </summary>
        public string ApiKey { get; set; }

        /// <summary>
        /// Optional. OpenAI organization.
        /// </summary>
        public string? Organization { get; set; }

        /// <summary>
        /// Optional. OpenAI endpoint.
        /// </summary>
        public string? Endpoint { get; set; }

        /// <summary>
        /// The default model to use.
        /// </summary>
        /// <remarks>
        /// Prompts can override this model.
        /// </remarks>
        public string DefaultModel { get; set; }

        /// <summary>
        /// A flag indicating if the planner should only say one thing per turn.
        /// </summary>
        /// <remarks>
        /// The planner will attempt to combine multiple SAY commands into a single SAY command when true.
        /// Defaults to false.
        /// </remarks>
        public bool OneSayPerTurn { get; set; } = false;

        /// <summary>
        /// Optional. A flag indicating if the planner should use the 'system' role when calling OpenAI's
        /// chatCompletion API.
        /// </summary>
        /// <remarks>
        /// The planner currently uses the 'user' role by default as this tends to generate more reliable instruction following.
        /// Defaults to false.
        /// </remarks>
        public bool UseSystemMessage { get; set; } = false;

        /// <summary>
        /// A flag indicating if the planner should log requests with the provided logger.
        /// </summary>
        /// <remarks>
        /// Both the prompt text and the completion response will be logged.
        /// If this is set to true, a logger must be provided to the planner.
        /// Defaults to false.
        /// </remarks>
        public bool LogRequests { get; set; } = false;

        /// <summary>
        /// The Prompt manager.
        /// </summary>
        public IPromptManager<TState> Prompts { get; set; }

        /// <summary>
        /// The default prompt.
        /// </summary>
        public string DefaultPrompt { get; set; }

        /// <summary>
        /// The history options.
        /// </summary>
        public OpenAIPlannerHistoryOptions? History { get; set; }

        /// <summary>
        /// Create an instance of the OpenAIPlannerOptions class.
        /// </summary>
        /// <param name="apiKey">OpenAI API key.</param>
        /// <param name="defaultModel">The default model to use.</param>
        /// <param name="prompts">The prompt manager.</param>
        /// <param name="defaultPrompt">The default prompt.</param>
        /// <param name="history">The history options.</param>
        public OpenAIPlannerOptions(string apiKey, string defaultModel, IPromptManager<TState> prompts, string defaultPrompt, OpenAIPlannerHistoryOptions? history = null)
        {
            Verify.ParamNotNull(apiKey);
            Verify.ParamNotNull(defaultModel);

            ApiKey = apiKey;
            DefaultModel = defaultModel;
            Prompts = prompts;
            DefaultPrompt = defaultPrompt;
            History = history;
        }
    }
}<|MERGE_RESOLUTION|>--- conflicted
+++ resolved
@@ -7,11 +7,7 @@
     /// <summary>
     /// Options for the OpenAI planner.
     /// </summary>
-<<<<<<< HEAD
-    public class OpenAIPlannerOptions<TState> where TState : ITurnState<StateBase, StateBase, TempState>
-=======
     public class OpenAIPlannerOptions<TState> where TState : ITurnState<Record, Record, TempState>
->>>>>>> 6ac5cc63
     {
         /// <summary>
         /// OpenAI API key.
