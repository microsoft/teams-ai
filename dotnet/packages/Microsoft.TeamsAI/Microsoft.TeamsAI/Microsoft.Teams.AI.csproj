--- conflicted
+++ resolved
@@ -37,13 +37,8 @@
   <ItemGroup>
     <PackageReference Include="AdaptiveCards" Version="3.1.0" />
     <PackageReference Include="Azure.AI.ContentSafety" Version="1.0.0-beta.1" />
-<<<<<<< HEAD
     <PackageReference Include="Azure.AI.OpenAI" Version="1.0.0-beta.15" />
-    <PackageReference Include="JsonSchema.Net" Version="5.3.1" />
-=======
-    <PackageReference Include="Azure.AI.OpenAI" Version="1.0.0-beta.12" />
     <PackageReference Include="JsonSchema.Net" Version="5.5.1" />
->>>>>>> 6dabe573
     <PackageReference Include="Microsoft.Bcl.AsyncInterfaces" Version="7.0.0" />
     <PackageReference Include="Microsoft.Bot.Builder" Version="4.22.2" />
     <PackageReference Include="Microsoft.Bot.Builder.Dialogs" Version="4.22.2" />
