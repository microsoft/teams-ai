--- conflicted
+++ resolved
@@ -46,13 +46,8 @@
     <PackageReference Include="Microsoft.Identity.Client" Version="4.61.3" />
     <PackageReference Include="Newtonsoft.Json" Version="13.0.3" />
     <PackageReference Include="Microsoft.ML.Tokenizers" Version="0.22.0-preview.24271.1" />
-<<<<<<< HEAD
     <PackageReference Include="OpenAI" Version="2.0.0-beta.8" />
-    <PackageReference Include="System.Text.Json" Version="7.0.4" />
-=======
-    <PackageReference Include="OpenAI" Version="2.0.0-beta.7" />
     <PackageReference Include="System.Text.Json" Version="8.0.4" />
->>>>>>> c8e79369
   </ItemGroup>
 
   <ItemGroup>
